<<<<<<< HEAD
/***************************************************************************
 *   Copyright (C) 2005 by Pierre-Henri WUILLEMIN et Christophe GONZALES   *
 *   {prenom.nom}_at_lip6.fr                         *
 *                                     *
 *   This program is free software; you can redistribute it and/or modify  *
 *   it under the terms of the GNU General Public License as published by  *
 *   the Free Software Foundation; either version 2 of the License, or   *
 *   (at your option) any later version.                   *
 *                                     *
 *   This program is distributed in the hope that it will be useful,     *
 *   but WITHOUT ANY WARRANTY; without even the implied warranty of    *
 *   MERCHANTABILITY or FITNESS FOR A PARTICULAR PURPOSE.  See the     *
 *   GNU General Public License for more details.              *
 *                                     *
 *   You should have received a copy of the GNU General Public License   *
 *   along with this program; if not, write to the             *
 *   Free Software Foundation, Inc.,                     *
 *   59 Temple Place - Suite 330, Boston, MA  02111-1307, USA.       *
 ***************************************************************************/

// ==============================================================================
#include <iostream>
#include <string>
#include <cstdarg>
// ==============================================================================
//#include <agrum/agrum.h>
// ==============================================================================
#include <agrum/FMDP/FactoredMarkovDecisionProcess.h>
#include <agrum/FMDP/io/dat/FMDPDatReader.h>
#include <agrum/FMDP/simulation/FMDPSimulator.h>
#include <agrum/FMDP/simulation/taxiSimulator.h>
#include <agrum/FMDP/simulation/statesChecker.h>
#include <agrum/FMDP/learning/SDyna/spimddi.h>
#include <agrum/FMDP/learning/SDyna/spiti.h>
// ==============================================================================
=======
#define GUM_TRACE_ON

#include <iostream>
#include <fstream>
#include <sstream>

#include <agrum/config.h>
#include <agrum/core/exceptions.h>
#include <agrum/BN/BayesNet.h>
#include <agrum/learning/database/CSVParser.h>
#include <agrum/learning/BNLearner.h>
>>>>>>> 23d38bcf

#define xstrfy(s) strfy(s)
#define strfy(x) #x
#define GET_PATH_STR(x) xstrfy(GUM_SRC_PATH) "/run/ressources/" #x

<<<<<<< HEAD
void run( gum::AbstractSimulator& sim, const std::string traceFilePath){

  for( gum::Idx nbTest = 0; nbTest < 10; ++nbTest) {

    std::cout << "Test n° : " << nbTest << std::endl;

    gum::Idx nbIte = 0;
    double rDisc = 0.0;

    // *********************************************************************************************
    // Initialisation des divers objets
    // *********************************************************************************************

//    gum::SPIMDDI spim(500,1,0.9,0.0001,0.99,0.25,0.1);
    gum::SPITI spim(10,1,0.9,0.0001,0.99,0.33,0.1);


    // Enregistrement des actions possibles auprès de SPIMDDI
    for( auto actionIter = sim.beginActions(); actionIter != sim.endActions(); ++actionIter){
      //std::cout << *actionIter << " "  << sim.actionName(*actionIter) << std::endl;
      spim.addAction( *actionIter, sim.actionName(*actionIter));
    }

    // Enregistrement des variables caractérisant les états auprès de SPIMDDI
    for(auto varIter = sim.beginVariables(); varIter != sim.endVariables(); ++varIter){
      spim.addVariable(*varIter);
    }


    sim.setInitialStateRandomly();
    spim.initialize();

    // ======================================================================================
    // Création du checker détat visité
    // ======================================================================================
    gum::StatesChecker sc;
    sc.reset(sim.currentState());

    // ======================================================================================
    // Ouverture des fichiers de traces
    // ======================================================================================
    std::ofstream traceFile;
    std::stringstream traceFileName;
    traceFileName << traceFilePath << "." << nbTest << ".csv";
    traceFile.open ( traceFileName.str(), std::ios::out | std::ios::trunc );
    if ( !traceFile ) {
      return;
    }    

    std::ofstream modelFile;
    std::stringstream modelFileName;
    modelFileName << traceFilePath << "." << nbTest << ".model.dot";
    modelFile.open ( modelFileName.str(), std::ios::out | std::ios::trunc );
    if ( !modelFile ) {
      return;
    }


    //std::cout << "Initialisation done. Now performing test ..." <<std::endl;
    for( gum::Idx nbRun = 0; nbRun < 3000; ++nbRun ){

      spim.setCurrentState(sim.currentState());

      double cumulr = 0.0;

      for(gum::Idx nbDec = 0; !sim.hasReachEnd() && nbDec < 25; nbDec++){

        // Normal Iteration Part
        //std::cout << "\n*********************************************\n";
        //std::cout << "RUN n° " << nbRun << " - Status : " << sim.currentState().toString() << " - Decision n° " << nbDec << " : ";

        gum::Idx actionChosenId = spim.takeAction();

        //std::cout << "By doing " << sim.actionName(actionChosenId) << std::endl;

        sim.perform( actionChosenId );
        rDisc = sim.reward() + 0.9*rDisc;
        cumulr += sim.reward();

        //std::cout << "New State : " << sim.currentState() << "- Reward : " << sim.reward() << " - Discounted Reward : " << rDisc << " - cumulr " << cumulr << std::endl;

        spim.feedback(sim.currentState(), sim.reward());

        //std::cout << "Update performed" << std::endl;

        if( !sc.checkState(sim.currentState()) ) {
          sc.addState(sim.currentState());
        }

        traceFile << nbTest << "\t" << nbIte << "\t" << nbRun << "\t" << nbDec << "\t" << sc.nbVisitedStates()
                  /*<< "\t" << fmdp.size()*/ << "\t" << spim.learnerSize() << "\t" << spim.modelSize() << "\t" << spim.optimalPolicySize()
                  << std::setprecision(15)  << "\t" << rDisc << std::endl;

        nbIte++;
      }
      std::cout << "Run n°" << nbRun << " is over. Nb Observation : " << nbIte << " / 5 000 000. Nb Visited States : "
                <<  sc.nbVisitedStates() << " - Bonus Explo : " << std::pow( (500 - (double) sc.nbVisitedStates() ) / 500, 3.0) << std::endl;
//      if(nbRun%10 == 0 && nbRun > 1)
//        spim.makePlanning();
      sim.setInitialStateRandomly();

      modelFile << nbRun << "\t" << spim.optimalPolicy2String() << std::endl;

      if(nbIte > 4000000)
        break;
    }
    traceFile.close();
    modelFile.close();
 }

  std::cout << "FIN EVALUATION" << std::endl;

}


// *******************************************************************************
// Run the tests on a Coffee FMDP
// *******************************************************************************
void runCoffee(){

  // *********************************************************************************************
  // Chargement du fmdp servant de base
  // *********************************************************************************************

  gum::FMDPSimulator sim(GET_PATH_STR ( FMDP/coffee/coffee.dat ));
  gum::Instantiation theEnd;
  for(gum::SequenceIteratorSafe<const gum::DiscreteVariable*> varIter = sim.beginVariables(); varIter != sim.endVariables(); ++varIter)
    if( (*varIter)->name().compare("huc")){
      theEnd.add(**varIter);
      theEnd.chgVal(**varIter, (*varIter)->index("yes"));
      break;
    }
  sim.setEndState(theEnd);

  run ( sim, GET_PATH_STR ( FMDP/trace.Coffee ));
}


// *******************************************************************************
// Run the tests on a Coffee FMDP
// *******************************************************************************
void runFactory(){

  // *********************************************************************************************
  // Chargement du fmdp servant de base
  // *********************************************************************************************

  gum::FMDPSimulator sim(GET_PATH_STR ( FMDP/factory/tiny-factory.dat ));
//  gum::Instantiation theEnd;
//  for(gum::SequenceIteratorSafe<const gum::DiscreteVariable*> varIter = sim.beginVariables(); varIter != sim.endVariables(); ++varIter)
//    if( (*varIter)->name().compare("connected")){
//      theEnd.add(**varIter);
//      theEnd.chgVal(**varIter, (*varIter)->index("yes"));
//      break;
//    }
//  sim.setEndState(theEnd);

  run ( sim, GET_PATH_STR ( FMDP/trace.Factory ));
}


// *******************************************************************************
// Run the tests on a Coffee FMDP
// *******************************************************************************
void runTaxi(){

  gum::TaxiSimulator sim;

  run ( sim, GET_PATH_STR ( FMDP/trace.Taxi ) );
}


// *******************************************************************************
// The main function
// *******************************************************************************
int main ( int argc, char* argv[] ) {

  srand(time(NULL));

//  runCoffee();
//  runFactory();
  runTaxi();

  return EXIT_SUCCESS;
}

//for(gum::Idx nbTest=1; nbTest < 27; nbTest++ ){
//  std::vector<std::string> vnv;
//  std::vector<gum::Idx> vmv;

//  std::stringstream inputFileName;
//  inputFileName << GET_PATH_STR(dataBNs/)  <<  nbTest << "-10000.csv";


//  // ############################################################################
//  // Informations Récupération
//  // ############################################################################
//  std::ifstream fichier(inputFileName.str(), std::ios::in);  // on ouvre le fichier en lecture

//  if(!fichier) { // si l'ouverture a réussi
//    std::cerr << "Impossible d'ouvrir le fichier : " << inputFileName.str() << "!" << std::endl;
//    return 1;
//  }

//  std::string ligne;
//  std::istringstream iss1;
//  std::string mot;

//  //std::cout << "DEBUT CARACTERISATION VARIABLES" << std::endl;
//  std::getline(fichier, ligne);
//  iss1.str(ligne);
//  while( std::getline(iss1, mot, ',') ){
//    vnv.push_back( mot );
//    vmv.push_back( 1 );
//  }

//  while( std::getline(fichier, ligne) ){
//      std::istringstream iss2(ligne);
//      std::string moda;

//      int index = 0;
//      while( std::getline(iss2, moda, ',') ){
////              //std::cout << moda << " - " << std::stoi(moda) << std::endl;
//        gum::Idx value = std::stoi(moda);
//        if( value > vmv[index])
//          vmv[index] = value;
//        index++;
//      }
//  }

//  fichier.close();  // on ferme le fichier

//  //std::cout << "FIN CARACTERISATION VARIABLES" << std::endl;


//  // REMBOBINAGE
////  fichier.seekg(0, std::ios::beg);
////  if(fichier.eof())
////    //std::cout << "Oh Dear we're in trouble!" << std::endl;
////  std::getline(fichier,ligne);

//  // ############################################################################
//  // Learning phase :
//  // ############################################################################
//  gum::MultiDimDecisionGraph<double>* target = new gum::MultiDimDecisionGraph<double>();
//  gum::Set<const gum::DiscreteVariable*> varList;
//  std::vector<const gum::DiscreteVariable*> vv(vnv.size());
//  for(gum::Idx i = 0; i < vnv.size() - 1; i++ ){
//    vv[i] = new gum::LabelizedVariable(vnv[i],"",vmv[i]+1);
//    varList << vv[i];
//  }
//  gum::LabelizedVariable* value = new gum::LabelizedVariable(vnv[vnv.size()-1],"",vmv[vmv.size()-1]+1);
//  gum::IMDDI learner(target, 0.95, 0.95, varList, value);

//  fichier.open(inputFileName.str(), std::ios::in);  // on ouvre le fichier en lecture

//  if(!fichier) { // si l'ouverture a réussi
//    std::cerr << "Impossible d'ouvrir le fichier : " << inputFileName.str() << "!" << std::endl;
//    return 1;
//  }
//  std::getline(fichier, ligne);

//  std::ofstream traceFile;
//  std::stringstream traceFileName;
//  traceFileName << GET_PATH_STR(/) << nbTest << ".csv";
//  traceFile.open ( traceFileName.str(), std::ios::out | std::ios::trunc );
//  if ( !traceFile ) {
//    return 2;
//  }


//  gum::Idx nbIte = 0;
//  while( std::getline(fichier, ligne) ){
//    std::istringstream iss2(ligne);
//    std::string moda;

//    gum::Idx index = 0;
//    //std::cout << "Taking new Observation into account : " << nbIte << std::endl;
//    gum::Observation* obs = new gum::Observation();
//    while( std::getline(iss2, moda, ',') ){
////        //std::cout << index << "-" << std::stoi(moda) << std::endl;
//      if( index < vv.size() - 1 ){
////        //std::cout << "attribut " << vv[index]->toString() << std::endl;
//        obs->setModality(vv[index],std::stoi(moda));
//      }else{
////        //std::cout << "value " << value->toString() << std::endl;
//        obs->setModality(value, std::stoi(moda));
//      }
//      index++;
//    }
////    //std::cout << obs->toString() << std::endl;
//    gum::Timer timy;
//    timy.reset();
//    learner.addObservation( obs );
//    double tempAdd = timy.step();
//    learner.updateOrderedTree();
//    double tempUp = timy.step();
//    learner.toDG();
//    double tempCon = timy.step();
//    traceFile << nbIte << ";" << tempAdd << ";" << tempUp << ";" << tempCon << std::endl;
//    nbIte++;
//  }

//  fichier.close();  // on ferme le fichier
//  traceFile.close();
//}

//  return 0;
=======
#define GET_PATH_STR(x) xstrfy(GUM_SRC_PATH) "/testunits/ressources/" x
#define GET_PATH_XSTR(x) xstrfy(GUM_SRC_PATH) "/testunits/ressources/" xstrfy(x)

// namespace gum {
//
//     /**
//      * learnParameters
//      */
//     BayesNet<GUM_SCALAR> learnParameters(std::string filename,const
//     BayesNet<GUM_SCALAR>& source,GUM_SCALAR smooth;
// }// gum

gum::BayesNet<double> buildBN() {
  gum::BayesNet<double> bn;
#define createBoolVar(s)                                                       \
  gum::LabelizedVariable(s, s, 0).addLabel("false").addLabel("true");
  auto s = createBoolVar ( "smoking?" );
  auto l = createBoolVar ( "lung_cancer?" );
  auto b = createBoolVar ( "bronchitis?" );
  auto v = createBoolVar ( "visit_to_Asia?" );
  auto t = createBoolVar ( "tuberculosis?" );
  auto o = createBoolVar ( "tuberculos_or_cancer?" );
  auto d = createBoolVar ( "dyspnoea?" );
#undef createBoolVar

  bn.add ( s );
  bn.add ( l );
  bn.add ( b );
  bn.add ( v );
  bn.add ( t );
  bn.add ( o );
  bn.add ( d );

  // uncorrect name is : will it be correctly handled ?f
  // auto p = createBoolVar("ZORBLOBO");
  // bn.add(p);

  return bn;
}

std::vector<std::string> loadNames ( std::string filename ) {
  std::ifstream in ( filename, std::ifstream::in );

  if ( ( in.rdstate() & std::ifstream::failbit ) != 0 ) {
    GUM_ERROR ( gum::IOError, "File " << filename << " not found" );
  }

  gum::learning::CSVParser parser ( in );
  parser.next();

  return parser.current();
}

gum::BayesNet<double> learnParameters ( std::string filename,
                                        const gum::BayesNet<double>& src,
                                        double smoothing = 1.0 ) {
  auto names = loadNames ( GET_PATH_STR ( "asia.csv" ) );

  gum::NodeProperty<gum::Sequence<std::string>> modals;

  for ( gum::Idx col = 0; col < names.size(); col++ ) {
    try {
      gum::NodeId graphId = src.idFromName ( names[col] );

      modals.insert ( col, gum::Sequence<std::string>() );

      for ( gum::Size i = 0; i < src.variable ( graphId ).domainSize(); ++i )
        modals[col].insert ( src.variable ( graphId ).label ( i ) );
    } catch ( const gum::NotFound& e ) {
      // no problem : a colonne which is not in the BN...
    }
  }

  gum::learning::BNLearner learner ( filename, modals );

  learner.useScoreLog2Likelihood();
  learner.useAprioriSmoothing();
  return learner.learnParameters<double> ( src );
}

int main ( int argc, char* argv[] ) {
  try {
    auto bn = buildBN();
    auto bn2 = learnParameters ( GET_PATH_STR ( "asia3.csv" ), bn, 1.0 );
  } catch ( const gum::Exception& e ) {
    GUM_SHOWERROR ( e );
  }
}
>>>>>>> 23d38bcf
<|MERGE_RESOLUTION|>--- conflicted
+++ resolved
@@ -1,22 +1,21 @@
-<<<<<<< HEAD
 /***************************************************************************
  *   Copyright (C) 2005 by Pierre-Henri WUILLEMIN et Christophe GONZALES   *
- *   {prenom.nom}_at_lip6.fr                         *
- *                                     *
+ *   {prenom.nom}_at_lip6.fr                                               *
+ *                                                                         *
  *   This program is free software; you can redistribute it and/or modify  *
  *   it under the terms of the GNU General Public License as published by  *
- *   the Free Software Foundation; either version 2 of the License, or   *
- *   (at your option) any later version.                   *
- *                                     *
- *   This program is distributed in the hope that it will be useful,     *
- *   but WITHOUT ANY WARRANTY; without even the implied warranty of    *
- *   MERCHANTABILITY or FITNESS FOR A PARTICULAR PURPOSE.  See the     *
- *   GNU General Public License for more details.              *
- *                                     *
- *   You should have received a copy of the GNU General Public License   *
- *   along with this program; if not, write to the             *
- *   Free Software Foundation, Inc.,                     *
- *   59 Temple Place - Suite 330, Boston, MA  02111-1307, USA.       *
+ *   the Free Software Foundation; either version 2 of the License, or     *
+ *   (at your option) any later version.                                   *
+ *                                                                         *
+ *   This program is distributed in the hope that it will be useful,       *
+ *   but WITHOUT ANY WARRANTY; without even the implied warranty of        *
+ *   MERCHANTABILITY or FITNESS FOR A PARTICULAR PURPOSE.  See the         *
+ *   GNU General Public License for more details.                          *
+ *                                                                         *
+ *   You should have received a copy of the GNU General Public License     *
+ *   along with this program; if not, write to the                         *
+ *   Free Software Foundation, Inc.,                                       *
+ *   59 Temple Place - Suite 330, Boston, MA  02111-1307, USA.             *
  ***************************************************************************/
 
 // ==============================================================================
@@ -34,25 +33,11 @@
 #include <agrum/FMDP/learning/SDyna/spimddi.h>
 #include <agrum/FMDP/learning/SDyna/spiti.h>
 // ==============================================================================
-=======
-#define GUM_TRACE_ON
-
-#include <iostream>
-#include <fstream>
-#include <sstream>
-
-#include <agrum/config.h>
-#include <agrum/core/exceptions.h>
-#include <agrum/BN/BayesNet.h>
-#include <agrum/learning/database/CSVParser.h>
-#include <agrum/learning/BNLearner.h>
->>>>>>> 23d38bcf
 
 #define xstrfy(s) strfy(s)
 #define strfy(x) #x
 #define GET_PATH_STR(x) xstrfy(GUM_SRC_PATH) "/run/ressources/" #x
 
-<<<<<<< HEAD
 void run( gum::AbstractSimulator& sim, const std::string traceFilePath){
 
   for( gum::Idx nbTest = 0; nbTest < 10; ++nbTest) {
@@ -360,94 +345,4 @@
 //  traceFile.close();
 //}
 
-//  return 0;
-=======
-#define GET_PATH_STR(x) xstrfy(GUM_SRC_PATH) "/testunits/ressources/" x
-#define GET_PATH_XSTR(x) xstrfy(GUM_SRC_PATH) "/testunits/ressources/" xstrfy(x)
-
-// namespace gum {
-//
-//     /**
-//      * learnParameters
-//      */
-//     BayesNet<GUM_SCALAR> learnParameters(std::string filename,const
-//     BayesNet<GUM_SCALAR>& source,GUM_SCALAR smooth;
-// }// gum
-
-gum::BayesNet<double> buildBN() {
-  gum::BayesNet<double> bn;
-#define createBoolVar(s)                                                       \
-  gum::LabelizedVariable(s, s, 0).addLabel("false").addLabel("true");
-  auto s = createBoolVar ( "smoking?" );
-  auto l = createBoolVar ( "lung_cancer?" );
-  auto b = createBoolVar ( "bronchitis?" );
-  auto v = createBoolVar ( "visit_to_Asia?" );
-  auto t = createBoolVar ( "tuberculosis?" );
-  auto o = createBoolVar ( "tuberculos_or_cancer?" );
-  auto d = createBoolVar ( "dyspnoea?" );
-#undef createBoolVar
-
-  bn.add ( s );
-  bn.add ( l );
-  bn.add ( b );
-  bn.add ( v );
-  bn.add ( t );
-  bn.add ( o );
-  bn.add ( d );
-
-  // uncorrect name is : will it be correctly handled ?f
-  // auto p = createBoolVar("ZORBLOBO");
-  // bn.add(p);
-
-  return bn;
-}
-
-std::vector<std::string> loadNames ( std::string filename ) {
-  std::ifstream in ( filename, std::ifstream::in );
-
-  if ( ( in.rdstate() & std::ifstream::failbit ) != 0 ) {
-    GUM_ERROR ( gum::IOError, "File " << filename << " not found" );
-  }
-
-  gum::learning::CSVParser parser ( in );
-  parser.next();
-
-  return parser.current();
-}
-
-gum::BayesNet<double> learnParameters ( std::string filename,
-                                        const gum::BayesNet<double>& src,
-                                        double smoothing = 1.0 ) {
-  auto names = loadNames ( GET_PATH_STR ( "asia.csv" ) );
-
-  gum::NodeProperty<gum::Sequence<std::string>> modals;
-
-  for ( gum::Idx col = 0; col < names.size(); col++ ) {
-    try {
-      gum::NodeId graphId = src.idFromName ( names[col] );
-
-      modals.insert ( col, gum::Sequence<std::string>() );
-
-      for ( gum::Size i = 0; i < src.variable ( graphId ).domainSize(); ++i )
-        modals[col].insert ( src.variable ( graphId ).label ( i ) );
-    } catch ( const gum::NotFound& e ) {
-      // no problem : a colonne which is not in the BN...
-    }
-  }
-
-  gum::learning::BNLearner learner ( filename, modals );
-
-  learner.useScoreLog2Likelihood();
-  learner.useAprioriSmoothing();
-  return learner.learnParameters<double> ( src );
-}
-
-int main ( int argc, char* argv[] ) {
-  try {
-    auto bn = buildBN();
-    auto bn2 = learnParameters ( GET_PATH_STR ( "asia3.csv" ), bn, 1.0 );
-  } catch ( const gum::Exception& e ) {
-    GUM_SHOWERROR ( e );
-  }
-}
->>>>>>> 23d38bcf
+//  return 0;