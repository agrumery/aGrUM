/***************************************************************************
 *   Copyright (C) 2005 by Pierre-Henri WUILLEMIN et Christophe GONZALES   *
 *   {prenom.nom}@lip6.fr   *
 *                                                                         *
 *   This program is free software; you can redistribute it and/or modify  *
 *   it under the terms of the GNU General Public License as published by  *
 *   the Free Software Foundation; either version 2 of the License, or     *
 *   (at your option) any later version.                                   *
 *                                                                         *
 *   This program is distributed in the hope that it wil be useful,       *
 *   but WITHOUT ANY WARRANTY; without even the implied warranty of        *
 *   MERCHANTABILITY or FITNESS FOR A PARTICULAR PURPOSE.  See the         *
 *   GNU General Public License for more details.                          *
 *                                                                         *
 *   You should have received a copy of the GNU General Public License     *
 *   along with this program; if not, write to the                         *
 *   Free Software Foundation, Inc.,                                       *
 *   59 Temple Place - Suite 330, Boston, MA  02111-1307, USA.             *
 ***************************************************************************/
#include <sstream>

#include <cxxtest/AgrumTestSuite.h>
#include <cxxtest/testsuite_utils.h>

#include <agrum/variables/labelizedVariable.h>
#include <agrum/variables/rangeVariable.h>
#include <agrum/multidim/potential.h>

#include <agrum/multidim/aggregators/min.h>
#include <agrum/multidim/aggregators/max.h>
#include <agrum/multidim/aggregators/count.h>
#include <agrum/multidim/aggregators/forall.h>
#include <agrum/multidim/aggregators/exists.h>
#include <agrum/multidim/aggregators/or.h>
#include <agrum/multidim/aggregators/and.h>
#include <agrum/multidim/aggregators/median.h>
#include <agrum/multidim/aggregators/amplitude.h>

namespace gum_tests {

  class MultiDimAggregratorsTestSuite : public CxxTest::TestSuite {
    private:
    float __is_min( gum::Idx a, gum::Idx b, gum::Idx c, gum::Idx d ) {
      gum::Idx tmp = b;

      if ( tmp > c ) tmp = c;

      if ( tmp > d ) tmp = d;

      return ( tmp == a ) ? (float)1 : (float)0;
    }

    float __is_max( gum::Idx a, gum::Idx b, gum::Idx c, gum::Idx d ) {
      gum::Idx tmp;
      tmp = b;

      if ( tmp < c ) tmp = c;

      if ( tmp < d ) tmp = d;

      return ( tmp == a ) ? (float)1 : (float)0;
    }

    float __is_median3( gum::Idx a, gum::Idx b, gum::Idx c, gum::Idx d ) {
      gum::Idx tmp = 0;

      if ( b <= c ) {
        if ( c <= d ) {
          tmp = c;  // b<=c<=d
        } else {
          if ( b <= d ) {
            tmp = d;  // b<=d<c
          } else {
            tmp = b;  // d<b<c
          }
        }
      } else {  // b>c
        if ( c >= d ) {
          tmp = c;  // b>c>=d
        } else {    // d>b
          if ( b >= d ) {
            tmp = d;  // b>=d>c
          } else {
            tmp = b;  // c<b<d
          }
        }
      }

      return ( tmp == a ) ? (float)1 : (float)0;
    }

    float
    __is_median4( gum::Idx a, gum::Idx b, gum::Idx c, gum::Idx d, gum::Idx e ) {
      gum::Idx tmp = 0;
      gum::Idx l1, h1, l2, h2, m1, m2;
      // gum::Idx hh, ll;

      if ( b < c ) {
        l1 = b;
        h1 = c;
      } else {
        l1 = c;
        h1 = b;
      }

      if ( d < e ) {
        l2 = d;
        h2 = e;
      } else {
        l2 = e;
        h2 = d;
      }

      if ( l1 < l2 ) {  // we do not keep ll : lowest value
        // ll = l1;
        m1 = l2;
      } else {
        // ll = l2;
        m1 = l1;
      }

      if ( h1 > h2 ) {  // we do not keep hh : highest value
        // hh = h1;
        m2 = h2;
      } else {
        // hh = h2;
        m2 = h1;
      }

      if ( m1 > m2 ) {  // (ll,m2,m1,hh)
        tmp = m2;
        m2 = m1;
        m1 = tmp;
      }

      // the order is now ll<=m1<=m2<=hh
      tmp = ( m2 + m1 ) / 2;
      return ( tmp == a ) ? (float)1 : (float)0;
    }

    float __is_amplitude(
        gum::Idx a, gum::Idx b, gum::Idx c, gum::Idx d, gum::Idx e ) {
      gum::Idx tmp = 0;
      gum::Idx l1, h1, l2, h2;
      // gum::Idx m1, m2;
      gum::Idx hh, ll;

      if ( b < c ) {
        l1 = b;
        h1 = c;
      } else {
        l1 = c;
        h1 = b;
      }

      if ( d < e ) {
        l2 = d;
        h2 = e;
      } else {
        l2 = e;
        h2 = d;
      }

      if ( l1 < l2 ) {  // we do not keep median values
        ll = l1;
        // m1 = l2;
      } else {
        ll = l2;
        // m1 = l1;
      }

      if ( h1 > h2 ) {  // we do not keep median valeus
        hh = h1;
        // m2 = h2;
      } else {
        hh = h2;
        // m2 = h1;
      }

      // the order is now ll<=(m1<=m2)<=hh
      tmp = hh - ll;
      return ( tmp == a ) ? (float)1 : (float)0;
    }


    float __is_count_2( gum::Idx a, gum::Idx b, gum::Idx c, gum::Idx d ) {
      gum::Idx tmp;
      tmp = (gum::Idx)0;

      if ( b == (gum::Idx)2 ) tmp++;

      if ( c == (gum::Idx)2 ) tmp++;

      if ( d == (gum::Idx)2 ) tmp++;

      return ( tmp == a ) ? (float)1 : (float)0;
    }

    float __is_forall_2( gum::Idx a, gum::Idx b, gum::Idx c, gum::Idx d ) {
      gum::Idx tmp;

      tmp = ( ( b == (gum::Idx)2 ) && ( c == (gum::Idx)2 ) &&
              ( d == (gum::Idx)2 ) )
                ? (gum::Idx)1
                : (gum::Idx)0;

      return ( tmp == a ) ? (float)1 : (float)0;
    }

    float __is_exists_2( gum::Idx a, gum::Idx b, gum::Idx c, gum::Idx d ) {
      gum::Idx tmp;

      tmp = ( ( b == (gum::Idx)2 ) || ( c == (gum::Idx)2 ) ||
              ( d == (gum::Idx)2 ) )
                ? (gum::Idx)1
                : (gum::Idx)0;

      return ( tmp == a ) ? (float)1 : (float)0;
    }

    float __is_or( gum::Idx a, gum::Idx b, gum::Idx c, gum::Idx d ) {
      gum::Idx tmp;

      tmp = ( ( b == (gum::Idx)1 ) || ( c == (gum::Idx)1 ) ||
              ( d == (gum::Idx)1 ) )
                ? (gum::Idx)1
                : (gum::Idx)0;

      return ( tmp == a ) ? (float)1 : (float)0;
    }

    float __is_and( gum::Idx a, gum::Idx b, gum::Idx c, gum::Idx d ) {
      gum::Idx tmp;

      tmp = ( ( b == (gum::Idx)1 ) && ( c == (gum::Idx)1 ) &&
              ( d == (gum::Idx)1 ) )
                ? (gum::Idx)1
                : (gum::Idx)0;

      return ( tmp == a ) ? (float)1 : (float)0;
    }

    public:
    void testCreationMin() {
      gum::RangeVariable a( "a", "", 0, 3 ), b( "b", "", 0, 3 ),
          c( "c", "", 0, 3 ), d( "d", "", 0, 3 );
      gum::aggregator::Min<float> p;
      TS_GUM_ASSERT_THROWS_NOTHING( p << a << b << c << d );
      TS_ASSERT_EQUALS( p.toString(), "a[0-3]=min(b[0-3],c[0-3],d[0-3])" );

      gum::Instantiation i( p );

      for ( i.setFirst(); !i.end(); ++i ) {
        TS_ASSERT_EQUALS(
            p[i], __is_min( i.val( a ), i.val( b ), i.val( c ), i.val( d ) ) );
      }
    }

    void testCreationMax() {
      gum::RangeVariable a( "a", "", 0, 3 ), b( "b", "", 0, 3 ),
          c( "c", "", 0, 3 ), d( "d", "", 0, 3 );
      gum::aggregator::Max<float> p;
      TS_GUM_ASSERT_THROWS_NOTHING( p << a << b << c << d );
      TS_ASSERT_EQUALS( p.toString(), "a[0-3]=max(b[0-3],c[0-3],d[0-3])" );

      gum::Instantiation i( p );

      for ( i.setFirst(); !i.end(); ++i ) {
        TS_ASSERT_EQUALS(
            p[i], __is_max( i.val( a ), i.val( b ), i.val( c ), i.val( d ) ) );
      }
    }

    void testCreationCount() {
      gum::RangeVariable a( "a", "", 0, 3 ), b( "b", "", 0, 3 ),
          c( "c", "", 0, 3 ), d( "d", "", 0, 3 );
      gum::aggregator::Count<float> p( (gum::Idx)2 );
      TS_GUM_ASSERT_THROWS_NOTHING( p << a << b << c << d );
      TS_ASSERT_EQUALS( p.toString(), "a[0-3]=count[2](b[0-3],c[0-3],d[0-3])" );

      gum::Instantiation i( p );

      for ( i.setFirst(); !i.end(); ++i ) {
        TS_ASSERT_EQUALS(
            p[i],
            __is_count_2( i.val( a ), i.val( b ), i.val( c ), i.val( d ) ) );
      }
    }

    void testCreationForall() {
      gum::RangeVariable a( "a", "", 0, 3 ), b( "b", "", 0, 3 ),
          c( "c", "", 0, 3 ), d( "d", "", 0, 3 );
      gum::aggregator::Forall<float> p( (gum::Idx)2 );
      TS_GUM_ASSERT_THROWS_NOTHING( p << a << b << c << d );
      TS_ASSERT_EQUALS( p.toString(),
                        "a[0-3]=forall[2](b[0-3],c[0-3],d[0-3])" );

      gum::Instantiation i( p );

      for ( i.setFirst(); !i.end(); ++i ) {
        TS_ASSERT_EQUALS(
            p[i],
            __is_forall_2( i.val( a ), i.val( b ), i.val( c ), i.val( d ) ) );
      }
    }

    void testCreationExists() {
      gum::RangeVariable a( "a", "", 0, 3 ), b( "b", "", 0, 3 ),
          c( "c", "", 0, 3 ), d( "d", "", 0, 3 );
      gum::aggregator::Exists<float> p( (gum::Idx)2 );
      TS_GUM_ASSERT_THROWS_NOTHING( p << a << b << c << d );
      TS_ASSERT_EQUALS( p.toString(),
                        "a[0-3]=exists[2](b[0-3],c[0-3],d[0-3])" );

      gum::Instantiation i( p );

      for ( i.setFirst(); !i.end(); ++i ) {
        TS_ASSERT_EQUALS(
            p[i],
            __is_exists_2( i.val( a ), i.val( b ), i.val( c ), i.val( d ) ) );
      }
    }

    void testCreationOR() {
      gum::LabelizedVariable a( "a", "", 2 ), b( "b", "", 4 ), c( "c", "", 2 ),
          d( "d", "", 2 );
      gum::aggregator::Or<float> p;
      TS_GUM_ASSERT_THROWS_NOTHING( p << a << b << c << d );
      TS_ASSERT_EQUALS( p.toString(), "a<0,1>=or(b<0,1,2,3>,c<0,1>,d<0,1>)" );

      gum::Instantiation i( p );

      for ( i.setFirst(); !i.end(); ++i ) {
        TS_ASSERT_EQUALS(
            p[i], __is_or( i.val( a ), i.val( b ), i.val( c ), i.val( d ) ) );
      }
    }

    void testCreationAND() {
      gum::LabelizedVariable a( "a", "", 2 ), b( "b", "", 4 ), c( "c", "", 2 ),
          d( "d", "", 2 );
      gum::aggregator::And<float> p;
      TS_GUM_ASSERT_THROWS_NOTHING( p << a << b << c << d );
      TS_ASSERT_EQUALS( p.toString(), "a<0,1>=and(b<0,1,2,3>,c<0,1>,d<0,1>)" );

      gum::Instantiation i( p );

      for ( i.setFirst(); !i.end(); ++i ) {
        TS_ASSERT_EQUALS(
            p[i], __is_and( i.val( a ), i.val( b ), i.val( c ), i.val( d ) ) );
      }
    }

    void testCreationMedian3() {
      gum::LabelizedVariable a( "a", "", 4 ), b( "b", "", 4 ), c( "c", "", 4 ),
          d( "d", "", 4 );
      gum::aggregator::Median<float> p;
      TS_GUM_ASSERT_THROWS_NOTHING( p << a << b << c << d );
      TS_ASSERT_EQUALS( p.toString(),
                        "a<0,1,2,3>=median(b<0,1,2,3>,c<0,1,2,3>,d<0,1,2,3>)" );

      gum::Instantiation i( p );

      for ( i.setFirst(); !i.end(); ++i ) {
        TS_ASSERT_EQUALS(
            __is_median3( i.val( a ), i.val( b ), i.val( c ), i.val( d ) ),
            p[i] );
      }
    }
    void testCreationMedian4() {
      gum::LabelizedVariable a( "a", "", 4 ), b( "b", "", 4 ), c( "c", "", 4 ),
          d( "d", "", 4 ), e( "e", "", 4 );
      gum::aggregator::Median<float> p;
      TS_GUM_ASSERT_THROWS_NOTHING( p << a << b << c << d << e );
      TS_ASSERT_EQUALS(
          p.toString(),
          "a<0,1,2,3>=median(b<0,1,2,3>,c<0,1,2,3>,d<0,1,2,3>,e<0,1,2,3>)" );

      gum::Instantiation i( p );

      for ( i.setFirst(); !i.end(); ++i ) {
        TS_ASSERT_EQUALS(
            __is_median4(
                i.val( a ), i.val( b ), i.val( c ), i.val( d ), i.val( e ) ),
            p[i] );
      }
    }
    void testCreationAmplitude() {
      gum::LabelizedVariable a( "a", "", 4 ), b( "b", "", 4 ), c( "c", "", 4 ),
          d( "d", "", 4 ), e( "e", "", 4 );
      gum::aggregator::Amplitude<float> p;
      TS_GUM_ASSERT_THROWS_NOTHING( p << a << b << c << d << e );
      TS_ASSERT_EQUALS(
          p.toString(),
          "a<0,1,2,3>=amplitude(b<0,1,2,3>,c<0,1,2,3>,d<0,1,2,3>,e<0,1,2,3>)" );

      gum::Instantiation i( p );

      for ( i.setFirst(); !i.end(); ++i ) {
        TS_ASSERT_EQUALS(
            __is_amplitude(
                i.val( a ), i.val( b ), i.val( c ), i.val( d ), i.val( e ) ),
            p[i] );
      }
    }

    void testPotentialMin() {
      gum::RangeVariable a( "a", "", 0, 3 ), b( "b", "", 0, 3 ),
          c( "c", "", 0, 3 ), d( "d", "", 0, 3 );

      gum::Potential<int> p( new gum::aggregator::Min<int>() );
      TS_GUM_ASSERT_THROWS_NOTHING( p << a << b << c << d );

      gum::Instantiation i( p );

      for ( i.setFirst(); !i.end(); ++i ) {
        TS_ASSERT_EQUALS(
            p[i], __is_min( i.val( a ), i.val( b ), i.val( c ), i.val( d ) ) );
      }

      // it is not allowed to change a value but can only be detected at the
      // next
      // access
      i.setFirst();

      TS_ASSERT_THROWS( p.set( i, 3 ), gum::OperationNotAllowed );

      TS_ASSERT_THROWS( p.fill( 0 ), gum::OperationNotAllowed );
    }

<<<<<<< HEAD
=======
    void testBNwithMin() {
      gum::List<gum::NodeId> idList;
      gum::BayesNet<double> bn;

      int nbr = 6;  // nbr=nbr of parents

      std::string str;

      for ( int i = 0; i <= nbr; i++ ) {
        str = "";
        std::stringstream ss;
        ss << "var" << ( i + 1 );
        ss >> str;

        gum::LabelizedVariable var( str, str, 4 );

        if ( i == 0 ) {
          idList.insert( bn.add( var, new gum::aggregator::Min<double>() ) );
        } else {
          idList.insert( bn.add( var ) );
          bn.addArc( idList[i], idList[0] );
          bn.cpt( idList[i] ).fillWith( {0.1, 0.1, 0.1, 0.7} );

          gum::Instantiation i( bn.cpt( idList[0] ) );

          gum::Idx res;

          for ( i.setFirst(); !i.end(); ++i ) {
            res = (gum::Idx)10000;  // clearly arbitrary chosen

            for ( gum::Idx j = 1; j < i.nbrDim(); j++ ) {
              if ( res > i.val( j ) ) res = i.val( j );
            }

            TS_ASSERT_EQUALS( bn.cpt( idList[0] )[i],
                              ( res == i.val( (gum::Idx)0 ) ) ? (float)1
                                                              : (float)0 );
          }
        }
      }

      {
        gum::ShaferShenoyInference<double> inf( bn );

        try {
          // Testing the inference
          inf.makeInference();
        } catch ( gum::Exception e ) {
          TS_ASSERT( false );
        }

        try {
          TS_ASSERT_EQUALS(
              inf.posterior( idList[0] ).toString(),
              "<var1:0> :: 0.468559 /<var1:1> :: 0.269297 /<var1:2> :: "
              "0.144495 /<var1:3> :: 0.117649" );
          TS_ASSERT_EQUALS( inf.posterior( idList[1] ).toString(),
                            "<var2:0> :: 0.1 /<var2:1> :: 0.1 /<var2:2> :: 0.1 "
                            "/<var2:3> :: 0.7" );
        } catch ( gum::Exception e ) {
          TS_ASSERT( false );
        }
      }

      {
        gum::LazyPropagation<double> inf( bn );

        try {
          // Testing the inference
          inf.makeInference();
        } catch ( gum::Exception e ) {
          TS_ASSERT( false );
        }

        try {
          TS_ASSERT_EQUALS(
              inf.posterior( idList[0] ).toString(),
              "<var1:0> :: 0.468559 /<var1:1> :: 0.269297 /<var1:2> :: "
              "0.144495 /<var1:3> :: 0.117649" );
          TS_ASSERT_EQUALS( inf.posterior( idList[1] ).toString(),
                            "<var2:0> :: 0.1 /<var2:1> :: 0.1 /<var2:2> :: 0.1 "
                            "/<var2:3> :: 0.7" );
        } catch ( gum::Exception e ) {
          TS_ASSERT( false );
        }
      }
    }
>>>>>>> d7a6c9ee
  };
}<|MERGE_RESOLUTION|>--- conflicted
+++ resolved
@@ -25,6 +25,10 @@
 #include <agrum/variables/labelizedVariable.h>
 #include <agrum/variables/rangeVariable.h>
 #include <agrum/multidim/potential.h>
+#include <agrum/BN/BayesNet.h>
+#include <agrum/BN/inference/lazyPropagation.h>
+#include <agrum/BN/inference/GibbsInference.h>
+#include <agrum/BN/inference/ShaferShenoyInference.h>
 
 #include <agrum/multidim/aggregators/min.h>
 #include <agrum/multidim/aggregators/max.h>
@@ -428,8 +432,6 @@
       TS_ASSERT_THROWS( p.fill( 0 ), gum::OperationNotAllowed );
     }
 
-<<<<<<< HEAD
-=======
     void testBNwithMin() {
       gum::List<gum::NodeId> idList;
       gum::BayesNet<double> bn;
@@ -517,6 +519,5 @@
         }
       }
     }
->>>>>>> d7a6c9ee
   };
 }