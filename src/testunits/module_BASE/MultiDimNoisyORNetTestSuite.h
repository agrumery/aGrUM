--- conflicted
+++ resolved
@@ -68,11 +68,7 @@
       gum::LabelizedVariable malaria( "Malaria", "", 2 );
       gum::LabelizedVariable fever( "Fever", "", 2 );
 
-<<<<<<< HEAD
-      gum::MultiDimNoisyORCompound<float> p( 0.0f );
-=======
-      gum::MultiDimNoisyORNet<float> p( 0.0 );
->>>>>>> 5e6fa965
+      gum::MultiDimNoisyORNet<float> p( 0.0f );
       p << fever << malaria << flu << cold;
       p.causalWeight( cold, 1.0f );
       p.causalWeight( flu, 1.0f );
