--- conflicted
+++ resolved
@@ -24,15 +24,6 @@
 
 #include <agrum/core/exceptions.h>
 
-<<<<<<< HEAD
-
-/*
-#include <agrum/BN/BayesNet.h>
-#include <agrum/BN/inference/ShaferShenoyInference.h>
-#include <agrum/BN/inference/lazyPropagation.h>
-#include <agrum/BN/inference/loopyBeliefPropagation.h>
-=======
->>>>>>> 8439d6ac
 #include <agrum/multidim/ICIModels/multiDimLogit.h>
 #include <agrum/multidim/potential.h>
 #include <agrum/variables/labelizedVariable.h>
@@ -42,7 +33,7 @@
 
   class MultiDimLogitTestSuite : public CxxTest::TestSuite {
     public:
-    void xtestCreationLogit() {
+    void testCreationLogit() {
       gum::LabelizedVariable a("a", "", 2), b("b", "", 2), c("c", "", 2),
         d("d", "", 2);
       gum::MultiDimLogit< double > p(0.2f);
@@ -73,7 +64,7 @@
                        "a<0,1>=logit(0.2 +0.4*b<0,1> -1.3*c<0,1> +0.7*d<0,1>)");
     }
 
-    void xtestComputationInLogit() {
+    void testComputationInLogit() {
       // from "Pratique de la Régression Logique" / Ricco Rakotomalala / p33
       gum::RangeVariable     age("age", "", 35, 67);
       gum::RangeVariable     taux("taux", "", 115, 171);
@@ -125,7 +116,7 @@
       }
     }
 
-    void xtestComputationInLogit2() {
+    void testComputationInLogit2() {
       gum::LabelizedVariable lazy("lazy", "", 2);
       gum::LabelizedVariable degree("degree", "", 2);
       gum::LabelizedVariable motivation("motivation", "", 2);
@@ -194,86 +185,6 @@
       }
     }
 
-<<<<<<< HEAD
-    void xtestLogitInBN() {
-      gum::BayesNet< double > bn;
-
-      gum::LabelizedVariable cold("Cold", "", 2);
-      gum::LabelizedVariable flu("Flu", "", 2);
-      gum::LabelizedVariable malaria("Malaria", "", 2);
-      gum::LabelizedVariable fever("Fever", "", 2);
-      gum::LabelizedVariable oneMore("OneMore", "", 2);
-      gum::LabelizedVariable oneMoreParent1("OneMoreParent1", "", 2);
-      gum::LabelizedVariable oneMoreParent2("OneMoreParent2", "", 2);
-
-      gum::NodeId idCold = bn.add(cold);
-      gum::NodeId idFlu = bn.add(flu);
-      gum::NodeId idMalaria = bn.add(malaria);
-      gum::NodeId idFever = 0;
-      TS_GUM_ASSERT_THROWS_NOTHING(idFever = bn.addLogit(fever, 0.3f));
-      gum::NodeId idOneMore = bn.add(oneMore);
-      gum::NodeId idOneMoreParent1 = bn.add(oneMoreParent1);
-      gum::NodeId idOneMoreParent2 = bn.add(oneMoreParent2);
-
-      bn.addWeightedArc(idMalaria, idFever, 0.9f);
-      bn.addWeightedArc(idFlu, idFever, 0.8f);
-      bn.addWeightedArc(idCold, idFever, 0.4f);
-
-      TS_ASSERT_THROWS(bn.addWeightedArc(idMalaria, idCold, 0.8f),
-                       gum::InvalidArc);
-
-      const gum::Potential< double >& pOneMoreParent1 = bn.cpt(idOneMoreParent1);
-      // FILLING PARAMS
-      pOneMoreParent1.fillWith({0.2f, 0.8f});
-
-      const gum::Potential< double >& pOneMoreParent2 = bn.cpt(idOneMoreParent2);
-      // FILLING PARAMS
-      pOneMoreParent2.fillWith({0.3f, 0.7f});
-
-      bn.addArc(idOneMoreParent1, idOneMore);
-      bn.addArc(idFever, idOneMore);
-      bn.addArc(idOneMoreParent2, idOneMore);
-      const gum::Potential< double >& pOneMore = bn.cpt(idOneMore);
-      const gum::Potential< double >& p = bn.cpt(idFever);
-
-      gum::Instantiation i(p);
-
-      // FILLING PARAMS
-      // clang-format off
-      pOneMore.fillWith(
-                        {0.1f,0.9f,
-                         0.8f,0.2f,
-                         0.1f,0.9f,
-                         0.8f,0.2f,
-                         0.1f,0.9f,
-                         0.8f,0.2f,
-                         0.1f,0.9f,
-                         0.8f,0.2f});
-
-      float witness[] =
-                        {0.42555748318834097f,0.574442516811659f,
-                         0.23147521650098246f,0.7685247834990175f,
-                         0.2497398944048823f,0.7502601055951177f,
-                         0.11920292202211769f,0.8807970779778823f,
-                         0.33181222783183384f,0.6681877721681662f,
-                         0.16798161486607555f,0.8320183851339245f,
-                         0.18242552380635635f,0.8175744761936437f,
-                         0.08317269649392234f,0.9168273035060777f};
-      // clang-format on
-
-      int j = 0;
-
-      for (i.setFirst(); !i.end(); ++i, j++) {
-        TS_ASSERT_DELTA(p[i], witness[j], 1e-6);
-      }
-
-      gum::LazyPropagation< double > inf_LazyProp(&bn);
-
-      inf_LazyProp.makeInference();
-    }
-=======
->>>>>>> 8439d6ac
   };
 }   // namespace gum_tests
 
-*/