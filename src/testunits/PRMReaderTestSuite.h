/***************************************************************************
 *   Copyright (C) 2005 by Pierre-Henri WUILLEMIN et Christophe GONZALES   *
 *   {prenom.nom}@lip6.fr                                                  *
 *                                                                         *
 *   This program is free software; you can redistribute it and/or modify  *
 *   it under the terms of the GNU General Public License as published by  *
 *   the Free Software Foundation; either version 2 of the License, or     *
 *   (at your option) any later version.                                   *
 *                                                                         *
 *   This program is distributed in the hope that it will be useful,       *
 *   but WITHOUT ANY WARRANTY; without even the implied warranty of        *
 *   MERCHANTABILITY or FITNESS FOR A PARTICULAR PURPOSE.  See the         *
 *   GNU General Public License for more details.                          *
 *                                                                         *
 *   You should have received a copy of the GNU General Public License     *
 *   along with this program; if not, write to the                         *
 *   Free Software Foundation, Inc.,                                       *
 *   59 Temple Place - Suite 330, Boston, MA  02111-1307, USA.             *
 ***************************************************************************/

#include <cxxtest/AgrumTestSuite.h>
#include "testsuite_utils.h"

#include <agrum/prm/o3prm/O3prmReader.h>

namespace gum_tests {

  class PRMReaderTestSuite: public CxxTest::TestSuite {
    public:
      void /*test*/BasicRead() {
        gum::prm::o3prm::O3prmReader reader;
        int res;
<<<<<<< HEAD
        TS_GUM_ASSERT_THROWS_NOTHING ( res=reader.readFile ( GET_PATH_STR ( o3prm/inference.o3prm ) ) );
=======
        TS_GUM_ASSERT_THROWS_NOTHING( res=reader.readFile( GET_PATH_STR( o3prm/inference.o3prm ) ) );
>>>>>>> d641797a

        if ( res!=0 ) reader.showElegantErrors();

        TS_ASSERT_EQUALS( res,0 );

        gum::prm::PRM* prm;
        TS_GUM_ASSERT_THROWS_NOTHING( prm = reader.prm() );
        TS_ASSERT( prm!= ( gum::prm::PRM* ) 0 );

        delete( prm );
      }

      void testRegression1() {
        gum::prm::o3prm::O3prmReader reader;
        int res;
<<<<<<< HEAD
        TS_GUM_ASSERT_THROWS_NOTHING ( res=reader.readFile ( GET_PATH_STR ( o3prm/withinterfaces.o3prm ) ) );
=======
        TS_GUM_ASSERT_THROWS_NOTHING( res=reader.readFile( GET_PATH_STR( o3prm/withinterfaces.o3prm ) ) );
>>>>>>> d641797a

        if ( res!=0 ) reader.showElegantErrors();

        TS_ASSERT_EQUALS( res,0 );

        gum::prm::PRM* prm;
        TS_GUM_ASSERT_THROWS_NOTHING( prm = reader.prm() );
        TS_ASSERT( prm!= ( gum::prm::PRM* ) 0 );
        delete( prm );
      }

      void /*test*/Regression2() {
        gum::prm::o3prm::O3prmReader reader;
        int res;
<<<<<<< HEAD
        TS_GUM_ASSERT_THROWS_NOTHING ( res=reader.readFile ( GET_PATH_STR ( o3prm/foo2.o3prm ) ) );
=======
        TS_GUM_ASSERT_THROWS_NOTHING( res=reader.readFile( GET_PATH_STR( o3prm/foo2.o3prm ) ) );
>>>>>>> d641797a

        //if ( res!=0 ) reader.showElegantErrors();

        TS_ASSERT_EQUALS( res,0 );

        gum::prm::PRM* prm;
        TS_GUM_ASSERT_THROWS_NOTHING( prm = reader.prm() );
        TS_ASSERT( prm!= ( gum::prm::PRM* ) 0 );

        delete( prm );
      }
  };

} // namespace gum_tests<|MERGE_RESOLUTION|>--- conflicted
+++ resolved
@@ -30,11 +30,7 @@
       void /*test*/BasicRead() {
         gum::prm::o3prm::O3prmReader reader;
         int res;
-<<<<<<< HEAD
-        TS_GUM_ASSERT_THROWS_NOTHING ( res=reader.readFile ( GET_PATH_STR ( o3prm/inference.o3prm ) ) );
-=======
         TS_GUM_ASSERT_THROWS_NOTHING( res=reader.readFile( GET_PATH_STR( o3prm/inference.o3prm ) ) );
->>>>>>> d641797a
 
         if ( res!=0 ) reader.showElegantErrors();
 
@@ -50,11 +46,7 @@
       void testRegression1() {
         gum::prm::o3prm::O3prmReader reader;
         int res;
-<<<<<<< HEAD
-        TS_GUM_ASSERT_THROWS_NOTHING ( res=reader.readFile ( GET_PATH_STR ( o3prm/withinterfaces.o3prm ) ) );
-=======
         TS_GUM_ASSERT_THROWS_NOTHING( res=reader.readFile( GET_PATH_STR( o3prm/withinterfaces.o3prm ) ) );
->>>>>>> d641797a
 
         if ( res!=0 ) reader.showElegantErrors();
 
@@ -69,11 +61,7 @@
       void /*test*/Regression2() {
         gum::prm::o3prm::O3prmReader reader;
         int res;
-<<<<<<< HEAD
-        TS_GUM_ASSERT_THROWS_NOTHING ( res=reader.readFile ( GET_PATH_STR ( o3prm/foo2.o3prm ) ) );
-=======
         TS_GUM_ASSERT_THROWS_NOTHING( res=reader.readFile( GET_PATH_STR( o3prm/foo2.o3prm ) ) );
->>>>>>> d641797a
 
         //if ( res!=0 ) reader.showElegantErrors();
 
