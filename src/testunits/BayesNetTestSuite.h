--- conflicted
+++ resolved
@@ -48,22 +48,6 @@
     private:
       void fillTopo( gum::BayesNet<float>& bn, gum::List<gum::NodeId>& idList ) {
         try {
-<<<<<<< HEAD
-          idList.insert ( bn.addVariable ( *var1 ) );
-          idList.insert ( bn.addVariable ( *var2 ) );
-          idList.insert ( bn.addVariable ( *var3 ) );
-          idList.insert ( bn.addVariable ( *var4 ) );
-          idList.insert ( bn.addVariable ( *var5 ) );
-
-          bn.addArc ( idList[0], idList[2] );
-          bn.addArc ( idList[2], idList[4] );
-          bn.addArc ( idList[1], idList[3] );
-          bn.addArc ( idList[0], idList[3] );
-          bn.addArc ( idList[3], idList[4] );
-          bn.addArc ( idList[1], idList[4] );
-
-        } catch ( gum::Exception &e ) {
-=======
           idList.insert( bn.add( *var1 ) );
           idList.insert( bn.add( *var2 ) );
           idList.insert( bn.add( *var3 ) );
@@ -78,7 +62,6 @@
           bn.addArc( idList[1], idList[4] );
 
         } catch ( gum::Exception& e ) {
->>>>>>> d641797a
           std::cerr << std::endl << e.content() << std::endl;
           throw ;
         }
@@ -170,11 +153,7 @@
         TS_ASSERT_EQUALS( topology->nbrArcs(), ( gum::Idx ) 0 );
         TS_ASSERT_EQUALS( topology->dim(), ( gum::Idx ) 0 );
 
-<<<<<<< HEAD
-        TS_ASSERT_THROWS ( topology->addArc ( 1, 2 ), gum::InvalidNode );
-=======
         TS_ASSERT_THROWS( topology->addArc( 1, 2 ), gum::InvalidNode );
->>>>>>> d641797a
 
         gum::List<gum::NodeId> idList;
         TS_GUM_ASSERT_THROWS_NOTHING( fill( *topology, idList ) );
@@ -400,21 +379,12 @@
         idList.insert( bn.add( *var4 ) );
         idList.insert( bn.add( *var5 ) );
 
-<<<<<<< HEAD
-        TS_GUM_ASSERT_THROWS_NOTHING ( bn.addArc ( idList[0], idList[2] ) );
-        TS_GUM_ASSERT_THROWS_NOTHING ( bn.addArc ( idList[2], idList[4] ) );
-        TS_GUM_ASSERT_THROWS_NOTHING ( bn.addArc ( idList[1], idList[3] ) );
-        TS_GUM_ASSERT_THROWS_NOTHING ( bn.addArc ( idList[0], idList[3] ) );
-        TS_GUM_ASSERT_THROWS_NOTHING ( bn.addArc ( idList[3], idList[4] ) );
-        TS_GUM_ASSERT_THROWS_NOTHING ( bn.addArc ( idList[1], idList[4] ) );
-=======
         TS_GUM_ASSERT_THROWS_NOTHING( bn.addArc( idList[0], idList[2] ) );
         TS_GUM_ASSERT_THROWS_NOTHING( bn.addArc( idList[2], idList[4] ) );
         TS_GUM_ASSERT_THROWS_NOTHING( bn.addArc( idList[1], idList[3] ) );
         TS_GUM_ASSERT_THROWS_NOTHING( bn.addArc( idList[0], idList[3] ) );
         TS_GUM_ASSERT_THROWS_NOTHING( bn.addArc( idList[3], idList[4] ) );
         TS_GUM_ASSERT_THROWS_NOTHING( bn.addArc( idList[1], idList[4] ) );
->>>>>>> d641797a
 
         TS_ASSERT_EQUALS( bn.dag().sizeArcs(), ( gum::Size ) 6 );
       }
@@ -713,15 +683,9 @@
           TS_GUM_ASSERT_THROWS_NOTHING( i1 = bn.addOR( *var1 ) );
           TS_ASSERT_THROWS( bn.addOR( *var5 ), gum::SizeError );
 
-<<<<<<< HEAD
-          bn.addArc ( bn.add ( *var3 ), i1 );
-          bn.addArc ( bn.add ( *var4 ), i1 );
-          bn.addArc ( bn.add ( *var5 ), i1 );
-=======
           bn.addArc( bn.add( *var3 ), i1 );
           bn.addArc( bn.add( *var4 ), i1 );
           bn.addArc( bn.add( *var5 ), i1 );
->>>>>>> d641797a
         }
         {
           gum::BayesNet<float> bn;
@@ -730,15 +694,9 @@
           TS_GUM_ASSERT_THROWS_NOTHING( i2 = bn.addAND( *var2 ) );
           TS_ASSERT_THROWS( bn.addAND( *var5 ), gum::SizeError );
 
-<<<<<<< HEAD
-          bn.addArc ( bn.add ( *var3 ), i2 );
-          bn.addArc ( bn.add ( *var4 ), i2 );
-          bn.addArc ( bn.add ( *var5 ), i2 );
-=======
           bn.addArc( bn.add( *var3 ), i2 );
           bn.addArc( bn.add( *var4 ), i2 );
           bn.addArc( bn.add( *var5 ), i2 );
->>>>>>> d641797a
         }
       }
 
