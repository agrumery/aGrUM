/***************************************************************************
 *   Copyright (C) 2005 by Pierre-Henri WUILLEMIN et Christophe GONZALES   *
 *   {prenom.nom}@lip6.fr                                                  *
 *                                                                         *
 *   This program is free software; you can redistribute it and/or modify  *
 *   it under the terms of the GNU General Public License as published by  *
 *   the Free Software Foundation; either version 2 of the License, or     *
 *   (at your option) any later version.                                   *
 *                                                                         *
 *   This program is distributed in the hope that it will be useful,       *
 *   but WITHOUT ANY WARRANTY; without even the implied warranty of        *
 *   MERCHANTABILITY or FITNESS FOR A PARTICULAR PURPOSE.  See the         *
 *   GNU General Public License for more details.                          *
 *                                                                         *
 *   You should have received a copy of the GNU General Public License     *
 *   along with this program; if not, write to the                         *
 *   Free Software Foundation, Inc.,                                       *
 *   59 Temple Place - Suite 330, Boston, MA  02111-1307, USA.             *
 ***************************************************************************/
#include <iostream>
#include <string>

#include <cxxtest/AgrumTestSuite.h>
#include <cxxtest/testsuite_utils.h>

#include <agrum/PRM/o3prmr/O3prmrInterpreter.h>

namespace gum_tests {

  class O3prmrTestSuite : public CxxTest::TestSuite {
    public:
    void setUp() {
      // std::cerr << std::endl;
    }

    void tearDown() {}

    void testParseFile1() {
      try {
        gum::prm::o3prmr::O3prmrInterpreter* si =
            new gum::prm::o3prmr::O3prmrInterpreter();
        si->setSyntaxMode( true );
        si->addPath( GET_RESSOURCES_PATH( "o3prmr/" ) );

        TS_GUM_ASSERT_THROWS_NOTHING( si->interpretFile(
            GET_RESSOURCES_PATH( "o3prmr/requests/query1.o3prmr" ) ) );

        TS_ASSERT_EQUALS( si->errors(), 0 );
        if ( si->errors() > 0 ) {
          si->showElegantErrorsAndWarnings();
        }
        TS_ASSERT_EQUALS( si->warnings(), 0 );

        delete si;
      } catch ( gum::Exception& ) {
        TS_ASSERT( false );
      }
    }

    void testParseFile2() {
      try {
        gum::prm::o3prmr::O3prmrInterpreter* si =
            new gum::prm::o3prmr::O3prmrInterpreter();
        si->setSyntaxMode( true );
        si->addPath( GET_RESSOURCES_PATH( "o3prmr/" ) );

        TS_GUM_ASSERT_THROWS_NOTHING( si->interpretFile(
            GET_RESSOURCES_PATH( "o3prmr/requests/query2.o3prmr" ) ) );

        TS_ASSERT_EQUALS( si->errors(), 1 );
        TS_ASSERT_EQUALS( si->warnings(), 0 );

        delete si;
      } catch ( gum::Exception& ) {
        TS_ASSERT( false );
      }
    }

    // ->
    void testInference() {
      try {
        gum::prm::o3prmr::O3prmrInterpreter* si =
            new gum::prm::o3prmr::O3prmrInterpreter();
        si->setSyntaxMode( false );
        si->addPath( GET_RESSOURCES_PATH( "o3prmr/" ) );

        TS_GUM_ASSERT_THROWS_NOTHING( si->interpretFile(
            GET_RESSOURCES_PATH( "o3prmr/requests/query1.o3prmr" ) ) );

        TS_ASSERT_EQUALS( si->errors(), 0 );
        TS_ASSERT_EQUALS( si->warnings(), 0 );

        delete si;
      } catch ( gum::Exception& ) {
        TS_ASSERT( false );
      }
    }

    void testObserve() {
      try {
        gum::prm::o3prmr::O3prmrInterpreter* si =
            new gum::prm::o3prmr::O3prmrInterpreter();
        si->setSyntaxMode( false );
        si->addPath( GET_RESSOURCES_PATH( "o3prmr/" ) );

        TS_GUM_ASSERT_THROWS_NOTHING( si->interpretFile( GET_RESSOURCES_PATH(
            "o3prmr/requests/queryObserveTest.o3prmr" ) ) );

        TS_ASSERT_EQUALS( si->errors(), 0 );
        TS_ASSERT_EQUALS( si->warnings(), 0 );

        // Observe correctly
        const auto& c1 =
            si->prm()->system( "systems.MySystem.MySystem" ).get( "c1" );
        const auto& c2 =
            si->prm()->system( "systems.MySystem.MySystem" ).get( "c2" );

        TS_ASSERT(
            si->inference()->hasEvidence( gum::prm::PRMInference<double>::Chain(
                &c1, &c1.get( "can_print" ) ) ) );
        TS_ASSERT(
            si->inference()->hasEvidence( gum::prm::PRMInference<double>::Chain(
                &c2, &c2.get( "equipState" ) ) ) );
        TS_ASSERT( !si->inference()->hasEvidence(
            gum::prm::PRMInference<double>::Chain(
                &c1, &c1.get( "equipState" ) ) ) );
        TS_ASSERT( !si->inference()->hasEvidence(
            gum::prm::PRMInference<double>::Chain( &c2,
                                                   &c2.get( "can_print" ) ) ) );

        const auto& e = si->inference()->evidence( c2 );
        const auto p = e[c1.get( "equipState" ).id()];

        gum::Instantiation j( *p );
        const auto& c2_equipState = c2.get( "equipState" );

        for ( j.setFirst(); !j.end(); j.inc() ) {
          if ( c2_equipState.type().variable().label( j.val(
                   c2_equipState.type().variable() ) ) == "Dysfunctional" ) {
            TS_ASSERT_EQUALS( p->get( j ), 1.0 );
          } else {
            TS_ASSERT_EQUALS( p->get( j ), 0.0 );
          }
        }

        delete si;
      } catch ( gum::Exception& e ) {
        TS_ASSERT( false );
      }
    }

    void testUnobserve() {
      try {
        gum::prm::o3prmr::O3prmrInterpreter* si =
            new gum::prm::o3prmr::O3prmrInterpreter();
        si->setSyntaxMode( false );
        si->addPath( GET_RESSOURCES_PATH( "o3prmr/" ) );

        TS_GUM_ASSERT_THROWS_NOTHING( si->interpretFile( GET_RESSOURCES_PATH(
            "o3prmr/requests/queryUnobserveTest.o3prmr" ) ) );

        TS_ASSERT_EQUALS( si->errors(), 0 );
        TS_ASSERT_EQUALS( si->warnings(), 0 );

        // Unobserve correctly
        const gum::prm::Instance<double>& c1 =
            si->prm()->system( "systems.MySystem.MySystem" ).get( "c1" );
        const gum::prm::Instance<double>& c2 =
            si->prm()->system( "systems.MySystem.MySystem" ).get( "c2" );

        TS_ASSERT( !si->inference()->hasEvidence(
            gum::prm::PRMInference<double>::Chain( &c1,
                                                   &c1.get( "can_print" ) ) ) );
        TS_ASSERT( !si->inference()->hasEvidence(
            gum::prm::PRMInference<double>::Chain(
                &c2, &c2.get( "equipState" ) ) ) );
        TS_ASSERT( !si->inference()->hasEvidence(
            gum::prm::PRMInference<double>::Chain(
                &c1, &c1.get( "equipState" ) ) ) );
        TS_ASSERT( !si->inference()->hasEvidence(
            gum::prm::PRMInference<double>::Chain( &c2,
                                                   &c2.get( "can_print" ) ) ) );

        delete si;
      } catch ( gum::Exception& ) {
        TS_ASSERT( false );
      }
    }

    void testQuery() {
      try {
        gum::prm::o3prmr::O3prmrInterpreter* si =
            new gum::prm::o3prmr::O3prmrInterpreter();
        si->setSyntaxMode( false );
        si->addPath( GET_RESSOURCES_PATH( "o3prmr/" ) );

        TS_GUM_ASSERT_THROWS_NOTHING( si->interpretFile(
            GET_RESSOURCES_PATH( "o3prmr/requests/query1.o3prmr" ) ) );

        si->showElegantErrorsAndWarnings();
        TS_ASSERT_EQUALS( si->errors(), 0 );
        TS_ASSERT_EQUALS( si->warnings(), 0 );

        const gum::prm::Instance<double>& c1 =
            si->prm()->system( "systems.MySystem.MySystem" ).get( "c1" );
        const gum::prm::Instance<double>& c2 =
            si->prm()->system( "systems.MySystem.MySystem" ).get( "c2" );

        TS_ASSERT( !si->inference()->hasEvidence(
            gum::prm::PRMInference<double>::Chain( &c1,
                                                   &c1.get( "can_print" ) ) ) );
        TS_ASSERT(
            si->inference()->hasEvidence( gum::prm::PRMInference<double>::Chain(
                &c2, &c2.get( "equipState" ) ) ) );
        TS_ASSERT( !si->inference()->hasEvidence(
            gum::prm::PRMInference<double>::Chain(
                &c1, &c1.get( "equipState" ) ) ) );
        TS_ASSERT( !si->inference()->hasEvidence(
            gum::prm::PRMInference<double>::Chain( &c2,
                                                   &c2.get( "can_print" ) ) ) );

        // Est-ce que la valeur Dysfonctionnal de l'attribut can_print de
        // l'instance c1 est à 1.0

        const gum::prm::PRMInference<double>::EMap& e =
            si->inference()->evidence( c2 );
        const gum::Potential<double>* p = e[c1.get( "equipState" ).id()];

        gum::Instantiation j( *p );
        const gum::prm::Attribute<double>& c2_equipState =
            c2.get( "equipState" );

        for ( j.setFirst(); !j.end(); j.inc() ) {
          if ( c2_equipState.type().variable().label( j.val(
                   c2_equipState.type().variable() ) ) == "Dysfunctional" ) {
            TS_ASSERT_EQUALS( p->get( j ), 1.0 );
          } else {
            TS_ASSERT_EQUALS( p->get( j ), 0.0 );
          }
        }

        delete si;
      } catch ( gum::Exception& ) {
        TS_ASSERT( false );
      }
    }

    void testAsiaBN() {
      try {
        // Arrange
        auto si = new gum::prm::o3prmr::O3prmrInterpreter();
        si->setSyntaxMode( false );
        si->addPath( GET_RESSOURCES_PATH( "o3prmr/Asia/" ) );
        si->interpretFile(
            GET_RESSOURCES_PATH( "o3prmr/Asia/myRequest.o3prmr" ) );
        auto prm = si->prm();
        gum::prm::Class<double> const* asia = nullptr;
        // Act
        TS_ASSERT_THROWS_NOTHING( asia = &( prm->getClass( "Asia.Asia" ) ) );
        // Assert
        TS_ASSERT_EQUALS( asia->attributes().size(), (gum::Size)8 );
        TS_ASSERT_EQUALS( asia->dag().sizeArcs(), (gum::Size)8 );
        delete si;
      } catch ( gum::Exception& e ) {
        TS_ASSERT( false );
      }
    }

    void testAsiaBNGrd() {
      try {
        // Arrange
        auto si = new gum::prm::o3prmr::O3prmrInterpreter();
        si->setSyntaxMode( false );
        si->addPath( GET_RESSOURCES_PATH( "o3prmr/Asia/" ) );
        si->interpretFile(
            GET_RESSOURCES_PATH( "o3prmr/Asia/myRequest.o3prmr" ) );
        auto prm = si->prm();
        const auto& sys = prm->system( "system.Asia" );
        auto bn = new gum::BayesNet<double>( "plop" );
        gum::BayesNetFactory<double> factory( bn );
        // Act
        TS_ASSERT_THROWS_NOTHING( sys.groundedBN( factory ) );
        // Assert
        TS_ASSERT_EQUALS( bn->size(), (gum::Size)8 );
        TS_ASSERT_EQUALS( bn->sizeArcs(), (gum::Size)8 );
        // GUM_TRACE( bn->toDot() );
        delete si;
        delete bn;
      } catch ( gum::Exception& e ) {
        TS_ASSERT( false );
      }
    }

    void testAsiaOneFileBNGrd() {
      try {
        // Arrange
        auto si = new gum::prm::o3prmr::O3prmrInterpreter();
        si->setSyntaxMode( false );
        si->addPath( GET_RESSOURCES_PATH( "o3prmr/AsiaOneFile/" ) );
        si->interpretFile(
            GET_RESSOURCES_PATH( "o3prmr/AsiaOneFile/myRequest.o3prmr" ) );
        // si->showElegantErrorsAndWarnings();
        TS_ASSERT_EQUALS( si->count(), 0 );
        if ( not si->count() ) {
          auto prm = si->prm();
          const auto& sys = prm->system( "Asia.Asia" );
          auto bn = new gum::BayesNet<double>( "plop" );
          gum::BayesNetFactory<double> factory( bn );
          // Act
          TS_ASSERT_THROWS_NOTHING( sys.groundedBN( factory ) );
          // Assert
          TS_ASSERT_EQUALS( bn->size(), (gum::Size)8 );
          TS_ASSERT_EQUALS( bn->sizeArcs(), (gum::Size)8 );
          delete bn;
        }
        // GUM_TRACE( bn->toDot() );
        delete si;
      } catch ( gum::Exception& e ) {
        TS_ASSERT( false );
      }
    }

    // ->
    void testComplexPrintersGrd() {
      try {
        // Arrange
        auto si = new gum::prm::o3prmr::O3prmrInterpreter();
        si->setSyntaxMode( false );
        si->addPath( GET_RESSOURCES_PATH( "o3prmr/ComplexPrinters/" ) );
        si->interpretFile( GET_RESSOURCES_PATH(
            "o3prmr/ComplexPrinters/fr/lip6/printers/request.o3prmr" ) );
        auto prm = si->prm();
        const auto& sys = prm->system( "fr.lip6.printers.system.Work" );
        auto bn = new gum::BayesNet<double>( "plop" );
        gum::BayesNetFactory<double> factory( bn );
        // Act
        TS_GUM_ASSERT_THROWS_NOTHING( sys.groundedBN( factory ) );
        // Assert
        TS_ASSERT_EQUALS( bn->size(), (gum::Size)144 );
        TS_ASSERT_EQUALS( bn->sizeArcs(), (gum::Size)193 );
        // GUM_TRACE( bn->toDot() );
        delete si;
        delete bn;
      } catch ( gum::Exception& e ) {
        TS_ASSERT( false );
      }
    }

    // ->
    void testADDWithoutSlash() {
      try {
        gum::prm::o3prmr::O3prmrInterpreter si;
        si.setSyntaxMode( false );
        si.addPath( GET_RESSOURCES_PATH( "o3prmr/ADD" ) );

        TS_GUM_ASSERT_THROWS_NOTHING( si.interpretFile(
            GET_RESSOURCES_PATH( "o3prmr/ADD/Request.o3prmr" ) ) );

        si.showElegantErrorsAndWarnings();
        TS_ASSERT_EQUALS( si.errors(), 0 );
        TS_ASSERT_EQUALS( si.warnings(), 0 );

        TS_ASSERT_EQUALS( si.results().size(), (gum::Size)1 );

      } catch ( gum::Exception& ) {
        TS_ASSERT( false );
      }
    }

    void testADD() {
      try {
        gum::prm::o3prmr::O3prmrInterpreter si;
        si.setSyntaxMode( false );
        si.addPath( GET_RESSOURCES_PATH( "o3prmr/ADD/" ) );

        TS_GUM_ASSERT_THROWS_NOTHING( si.interpretFile(
            GET_RESSOURCES_PATH( "o3prmr/ADD/Request.o3prmr" ) ) );

        si.showElegantErrorsAndWarnings();
        TS_ASSERT_EQUALS( si.errors(), 0 );
        TS_ASSERT_EQUALS( si.warnings(), 0 );

        TS_ASSERT_EQUALS( si.results().size(), (gum::Size)1 );

        auto result = si.results()[0];

      } catch ( gum::Exception& ) {
        TS_ASSERT( false );
      }
    }

    void testOrAnd() {
      try {
        gum::prm::o3prmr::O3prmrInterpreter si;
        si.setSyntaxMode( false );
        si.addPath( GET_RESSOURCES_PATH( "o3prmr/aggregates/" ) );

        TS_GUM_ASSERT_THROWS_NOTHING( si.interpretFile(
            GET_RESSOURCES_PATH( "o3prmr/aggregates/request.o3prmr" ) ) );

        si.showElegantErrorsAndWarnings();
        TS_ASSERT_EQUALS( si.errors(), 0 );
        TS_ASSERT_EQUALS( si.warnings(), 0 );

        TS_ASSERT_EQUALS( si.results().size(), (gum::Size)6 );

        auto result = si.results()[0];

      } catch ( gum::Exception& ) {
        TS_ASSERT( false );
      }
    }

    void testStudents() {
      try {
        gum::prm::o3prmr::O3prmrInterpreter si;
        si.setSyntaxMode( false );
        si.addPath( GET_RESSOURCES_PATH( "o3prmr/University/" ) );

        TS_GUM_ASSERT_THROWS_NOTHING( si.interpretFile(
            GET_RESSOURCES_PATH( "o3prmr/University/fr/request.o3prmr" ) ) );

        si.showElegantErrorsAndWarnings();
        TS_ASSERT_EQUALS( si.errors(), 0 );
        TS_ASSERT_EQUALS( si.warnings(), 0 );

        TS_ASSERT_EQUALS( si.results().size(), (gum::Size)1 );

      } catch ( gum::Exception& ) {
        TS_ASSERT( false );
      }
    }

<<<<<<< HEAD
    void testLazyBug() {
      try {
        gum::prm::o3prmr::O3prmrInterpreter si;
        si.setSyntaxMode( false );
        si.addPath( GET_RESSOURCES_PATH( "o3prmr/lazy/" ) );

        TS_GUM_ASSERT_THROWS_NOTHING( si.interpretFile(
            GET_RESSOURCES_PATH( "o3prmr/lazy/request.o3prmr" ) ) );

        si.showElegantErrorsAndWarnings();
        TS_ASSERT_EQUALS( si.errors(), 0 );
        TS_ASSERT_EQUALS( si.warnings(), 0 );

        TS_ASSERT_EQUALS( si.results().size(), (gum::Size)2 );
        auto first = si.results()[0];
        TS_ASSERT_DELTA( first.values[0].p, 0.333333, 1e-6 );
        TS_ASSERT_DELTA( first.values[1].p, 0.666667, 1e-6 );
        auto second = si.results()[1];
        TS_ASSERT_DELTA( second.values[0].p, 0.666667, 1e-6 );
        TS_ASSERT_DELTA( second.values[1].p, 0.333333, 1e-6 );

      } catch ( gum::Exception& ) {
        TS_ASSERT( false );
      }
    }
=======
>>>>>>> 9178e605
  };

}  // namespace gum_tests<|MERGE_RESOLUTION|>--- conflicted
+++ resolved
@@ -431,34 +431,6 @@
       }
     }
 
-<<<<<<< HEAD
-    void testLazyBug() {
-      try {
-        gum::prm::o3prmr::O3prmrInterpreter si;
-        si.setSyntaxMode( false );
-        si.addPath( GET_RESSOURCES_PATH( "o3prmr/lazy/" ) );
-
-        TS_GUM_ASSERT_THROWS_NOTHING( si.interpretFile(
-            GET_RESSOURCES_PATH( "o3prmr/lazy/request.o3prmr" ) ) );
-
-        si.showElegantErrorsAndWarnings();
-        TS_ASSERT_EQUALS( si.errors(), 0 );
-        TS_ASSERT_EQUALS( si.warnings(), 0 );
-
-        TS_ASSERT_EQUALS( si.results().size(), (gum::Size)2 );
-        auto first = si.results()[0];
-        TS_ASSERT_DELTA( first.values[0].p, 0.333333, 1e-6 );
-        TS_ASSERT_DELTA( first.values[1].p, 0.666667, 1e-6 );
-        auto second = si.results()[1];
-        TS_ASSERT_DELTA( second.values[0].p, 0.666667, 1e-6 );
-        TS_ASSERT_DELTA( second.values[1].p, 0.333333, 1e-6 );
-
-      } catch ( gum::Exception& ) {
-        TS_ASSERT( false );
-      }
-    }
-=======
->>>>>>> 9178e605
   };
 
 }  // namespace gum_tests