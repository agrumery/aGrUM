--- conflicted
+++ resolved
@@ -189,8 +189,8 @@
 
       gum::DAG                dag = search.learnStructure(cI, graph);
       std::vector< gum::Arc > latents = search.latentVariables();
-      TS_ASSERT_EQUALS(dag.arcs().size(), gum::Size(9));
-      TS_ASSERT_EQUALS(latents.size(), gum::Size(2));
+      TS_ASSERT_EQUALS(dag.arcs().size(), gum::Size( 9 ) );
+      TS_ASSERT_EQUALS(latents.size(), gum::Size( 2 ) );
     }
 
     void test_tonda() {
@@ -227,15 +227,14 @@
         }
       }
       gum::MixedGraph g = search.learnMixedStructure(cI, graph);
-      TS_ASSERT_EQUALS(g.arcs().size(), gum::Size(0));
-      TS_ASSERT_EQUALS(g.edges().size(), gum::Size(9));
+      TS_ASSERT_EQUALS(g.arcs().size(), gum::Size( 0 ) );
+      TS_ASSERT_EQUALS(g.edges().size(), gum::Size( 9 ) );
 
       gum::DAG                dag = search.learnStructure(cI, graph);
       std::vector< gum::Arc > latents = search.latentVariables();
-      TS_ASSERT_EQUALS(dag.arcs().size(), gum::Size(9));
-      TS_ASSERT_EQUALS(latents.size(), gum::Size(0));
-    }
-<<<<<<< HEAD
+      TS_ASSERT_EQUALS(dag.arcs().size(), gum::Size( 9 ) );
+      TS_ASSERT_EQUALS(latents.size(), gum::Size( 0 ) );
+    }
 
     void test_MIIC_asia_NMLcorr() {
       gum::learning::DatabaseFromCSV database(
@@ -280,8 +279,6 @@
       TS_ASSERT_EQUALS(latents.size(), gum::Size(0));
       gum::DAG dag = search.learnStructure(cI, graph);
     }
-=======
->>>>>>> 3ba77382
   };
 
 } /* namespace gum_tests */