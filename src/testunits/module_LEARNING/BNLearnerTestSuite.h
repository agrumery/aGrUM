--- conflicted
+++ resolved
@@ -124,31 +124,17 @@
       TS_ASSERT(!names.empty());
 
       try {
-<<<<<<< HEAD
-        gum::BayesNet<double> bn = learner.learnBN();
-        TS_ASSERT_EQUALS( bn.dag().arcs().size(), 8 );
-        TS_ASSERT_EQUALS( listen.getNbr(), 74 );
-        gum::MixedGraph mg = learner.learnMixedStructure();
-        TS_ASSERT_EQUALS( mg.arcs().size(), 6 );
-        TS_ASSERT_EQUALS( mg.edges().size(), 2 );
-        std::vector<gum::Arc> latents = learner.getLatent();
-        TS_ASSERT( latents.size() == 2 );
-      } catch ( gum::Exception& e ) {
-        GUM_SHOWERROR( e );
-=======
         gum::BayesNet< double > bn = learner.learnBN();
-        std::cout << "final graph " << bn.dag() << std::endl;
         TS_ASSERT_EQUALS(bn.dag().arcs().size(), gum::Size(8));
         TS_ASSERT_EQUALS(listen.getNbr(), gum::Size(49));
+
         gum::MixedGraph mg = learner.learnMixedStructure();
-        std::cout << "final mixed graph " << mg << std::endl;
         TS_ASSERT_EQUALS(mg.arcs().size(), gum::Size(6));
         TS_ASSERT_EQUALS(mg.edges().size(), gum::Size(2));
         std::vector< gum::Arc > latents = learner.getLatent();
         TS_ASSERT(latents.size() == gum::Size(2));
       } catch (gum::Exception& e) {
         GUM_SHOWERROR(e);
->>>>>>> 0b085d2d
       }
     }
 
