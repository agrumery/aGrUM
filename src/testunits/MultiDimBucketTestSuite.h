/***************************************************************************
 *   Copyright (C) 2005 by Pierre-Henri WUILLEMIN et Christophe GONZALES   *
 *   {prenom.nom}@lip6.fr                                                  *
 *                                                                         *
 *   This program is free software; you can redistribute it and/or modify  *
 *   it under the terms of the GNU General Public License as published by  *
 *   the Free Software Foundation; either version 2 of the License, or     *
 *   (at your option) any later version.                                   *
 *                                                                         *
 *   This program is distributed in the hope that it wil be useful,        *
 *   but WITHOUT ANY WARRANTY; without even the implied warranty of        *
 *   MERCHANTABILITY or FITNESS FOR A PARTICULAR PURPOSE.  See the         *
 *   GNU General Public License for more details.                          *
 *                                                                         *
 *   You should have received a copy of the GNU General Public License     *
 *   along with this program; if not, write to the                         *
 *   Free Software Foundation, Inc.,                                       *
 *   59 Temple Place - Suite 330, Boston, MA  02111-1307, USA.             *
 ***************************************************************************/
#include <sstream>

#include <cxxtest/AgrumTestSuite.h>
#include "testsuite_utils.h"

#include <agrum/BN/generator/defaultCPTGenerator.h>
#include <agrum/BN/BayesNet.h>
#include <agrum/multidim/multiDimBucket.h>
#include <agrum/variables/labelizedVariable.h>
#include <agrum/multidim/instantiation.h>

namespace gum_tests {

  class MultiDimBucketTestSuite: public CxxTest::TestSuite {
    private:
      std::vector<gum::LabelizedVariable*>* __variables;
      std::vector< gum::Potential<double>* >* __potentials;

      void __fillBucket( gum::MultiDimBucket<double>* bucket ) {
        for ( size_t i = 0; i < 5; ++i ) {
          bucket->add( __potentials->at( i ) );
        }
      }

      // Product must have variables
      void __makeProduct( gum::Potential<double>& product ) {
        gum::Potential<double> temp;

        for ( size_t i = 0; i < 5; ++i ) {
          temp.multiplicateBy( *( __potentials->at( i ) ) );
        }

        product.marginalize( temp );
      }

    public:
      void setUp() {
        gum::DefaultCPTGenerator<double> cptGenerator;
        __variables = new std::vector<gum::LabelizedVariable*>();

        for ( gum::Size i = 0; i < 10; ++i ) {
          std::stringstream sBuff;
          sBuff << "var_" << i;
          __variables->push_back( new gum::LabelizedVariable( sBuff.str(), "A binary variable", 2 ) );
        }

        __potentials = new std::vector< gum::Potential<double>* >();

        for ( gum::Size i = 0; i < 5; ++i ) {
          __potentials->push_back( new gum::Potential<double>( new gum::MultiDimArray<double>() ) );
        }

        // Creating a table of 2 elements
        __potentials->at( 0 )->add( *( __variables->at( 0 ) ) );

        cptGenerator.generateCPT( __potentials->at( 0 )->pos( *( __variables->at( 0 ) ) ), *( __potentials->at( 0 ) ) );

        // Creating a table of 2 elements
        __potentials->at( 1 )->add( *( __variables->at( 1 ) ) );

        cptGenerator.generateCPT( __potentials->at( 1 )->pos( *( __variables->at( 1 ) ) ), *( __potentials->at( 1 ) ) );

        // Creating a table of 2^4=16 elements
        for ( size_t i = 2; i < 6; ++i ) {
          __potentials->at( 2 )->add( *( __variables->at( i ) ) );
        }

        cptGenerator.generateCPT( __potentials->at( 2 )->pos( *( __variables->at( 2 ) ) ), *( __potentials->at( 2 ) ) );

        // Creatinh a table of 2^4=16 elements

        for ( size_t i = 4; i < 8; ++i ) {
          __potentials->at( 3 )->add( *( __variables->at( i ) ) );
        }

        cptGenerator.generateCPT( __potentials->at( 3 )->pos( *( __variables->at( 4 ) ) ), *( __potentials->at( 3 ) ) );

        // Creatinh a table of 2^4=16 elements

        for ( size_t i = 6; i < 10; ++i ) {
          __potentials->at( 4 )->add( *( __variables->at( i ) ) );
        }

        cptGenerator.generateCPT( __potentials->at( 4 )->pos( *( __variables->at( 6 ) ) ), *( __potentials->at( 4 ) ) );
      }

      void tearDown() {
        while ( __potentials->size() > 0 ) {
          delete __potentials->back();
          __potentials->pop_back();
        }

        while ( __variables->size() > 0 ) {
          delete __variables->back();
          __variables->pop_back();
        }

        delete __variables;

        delete __potentials;
      }

      void testCreation() {
        gum::MultiDimBucket<double>* bucket = 0;

        TS_ASSERT_THROWS_NOTHING( bucket = new gum::MultiDimBucket<double>() );
        TS_ASSERT_THROWS_NOTHING( delete bucket );
      }

      void testAddEraseTables() {
        gum::MultiDimBucket<double>* bucket = 0;
        TS_ASSERT_THROWS_NOTHING( bucket = new gum::MultiDimBucket<double>() );

        if ( bucket != 0 ) {
          TS_ASSERT( bucket->isBucketEmpty() );

          for ( size_t i = 0; i < 5; ++i ) {
            TS_ASSERT_THROWS_NOTHING( bucket->add( __potentials->at( i ) ) );
          }

          TS_ASSERT( ! bucket->isBucketEmpty() );

          TS_ASSERT_EQUALS( bucket->bucketSize(), ( gum::Size ) 5 );
          TS_ASSERT_THROWS_NOTHING( bucket->erase( __potentials->at( 4 ) ) );
          TS_ASSERT_EQUALS( bucket->bucketSize(), ( gum::Size ) 4 );

          for ( size_t i = 5; i > 0; --i ) {
            TS_ASSERT_THROWS_NOTHING( bucket->erase( __potentials->at( i - 1 ) ) );
          }

          TS_ASSERT_EQUALS( bucket->bucketSize(), ( gum::Size ) 0 );

          TS_ASSERT( bucket->isBucketEmpty() );
          delete bucket;
        }
      }

      void testComputation() {
        gum::MultiDimBucket<double>* bucket = 0;
        gum::Potential<double> product;
        TS_ASSERT_THROWS_NOTHING( bucket = new gum::MultiDimBucket<double>() );

        if ( bucket != 0 ) {
          TS_ASSERT_THROWS_NOTHING( __fillBucket( bucket ) );

          for ( size_t i = 3; i < 6; ++i ) {
            TS_ASSERT_THROWS_NOTHING( bucket->add( *( __variables->at( i ) ) ) );
            product.add( *( __variables->at( i ) ) );
          }

          TS_GUM_ASSERT_THROWS_NOTHING( bucket->compute() );

          TS_GUM_ASSERT_THROWS_NOTHING( __makeProduct( product ) );
          gum::Instantiation inst( product );
          TS_ASSERT_EQUALS( bucket->domainSize(), product.domainSize() );
          TS_ASSERT_EQUALS( bucket->nbrDim(), product.nbrDim() );

          for ( inst.setFirst(); ! inst.end(); inst.inc() ) {
            TS_ASSERT_DELTA( bucket->get( inst ), product.get( inst ), ( double ) 0.01 );
          }

          delete bucket;
        }
      }

      void testOnTheFly() {
        gum::MultiDimBucket<double>* bucket = 0;
        gum::Potential<double> product;
        TS_ASSERT_THROWS_NOTHING( bucket = new gum::MultiDimBucket<double>( 0 ) );

        if ( bucket != 0 ) {
          TS_ASSERT_THROWS_NOTHING( __fillBucket( bucket ) );

          for ( size_t i = 3; i < 6; ++i ) {
            TS_ASSERT_THROWS_NOTHING( bucket->add( *( __variables->at( i ) ) ) );
            product.add( *( __variables->at( i ) ) );
          }

          TS_GUM_ASSERT_THROWS_NOTHING( bucket->compute() );

          TS_GUM_ASSERT_THROWS_NOTHING( __makeProduct( product ) );
          gum::Instantiation inst( product );
          TS_ASSERT_EQUALS( bucket->domainSize(), product.domainSize() );
          TS_ASSERT_EQUALS( bucket->nbrDim(), product.nbrDim() );
          TS_ASSERT_EQUALS( bucket->realSize(), ( gum::Size ) 0 );

          for ( inst.setFirst(); ! inst.end(); inst.inc() ) {
            TS_ASSERT_DELTA( bucket->get( inst ), product.get( inst ), ( double ) 0.01 );
          }

          delete bucket;
        }
      }

      void testInstantiationsWithBuffer() {
        gum::MultiDimBucket<double>* bucket = 0;
        gum::Potential<double> product;
        TS_ASSERT_THROWS_NOTHING( bucket = new gum::MultiDimBucket<double>() );

        if ( bucket != 0 ) {
          TS_ASSERT_THROWS_NOTHING( __fillBucket( bucket ) );

          for ( size_t i = 3; i < 6; ++i ) {
            TS_ASSERT_THROWS_NOTHING( bucket->add( *( __variables->at( i ) ) ) );
            product.add( *( __variables->at( i ) ) );
          }

          TS_GUM_ASSERT_THROWS_NOTHING( bucket->compute() );

          TS_GUM_ASSERT_THROWS_NOTHING( __makeProduct( product ) );

          gum::Instantiation* inst = 0;
          TS_GUM_ASSERT_THROWS_NOTHING( inst = new gum::Instantiation( *bucket ) );

          if ( inst != 0 ) {
            TS_ASSERT( ! inst->isMaster( bucket ) );
            TS_ASSERT( inst->isMaster( bucket->getMasterRef() ) );

            for ( inst->setFirst(); ! inst->end(); inst->inc() ) {
              TS_ASSERT_DELTA( bucket->get( *inst ), product.get( *inst ), ( double ) 0.01 );
            }

            delete inst;
          }

          delete bucket;
        }
      }

      void testInstantiationsWithBufferAndAutoCompute() {
        gum::MultiDimBucket<double>* bucket = 0;
        gum::Potential<double> product;
        TS_ASSERT_THROWS_NOTHING( bucket = new gum::MultiDimBucket<double>() );

        if ( bucket != 0 ) {
          TS_ASSERT_THROWS_NOTHING( __fillBucket( bucket ) );

          for ( size_t i = 3; i < 6; ++i ) {
            TS_ASSERT_THROWS_NOTHING( bucket->add( *( __variables->at( i ) ) ) );
            product.add( *( __variables->at( i ) ) );
          }

          TS_GUM_ASSERT_THROWS_NOTHING( __makeProduct( product ) );

          gum::Instantiation* inst = 0;
          TS_GUM_ASSERT_THROWS_NOTHING( inst = new gum::Instantiation( *bucket ) );

          if ( inst != 0 ) {
            TS_ASSERT( ! inst->isMaster( bucket ) );
            TS_ASSERT( inst->isMaster( bucket->getMasterRef() ) );

            for ( inst->setFirst(); ! inst->end(); inst->inc() ) {
              TS_ASSERT_DELTA( bucket->get( *inst ), product.get( *inst ), ( double ) 0.01 );
            }

            delete inst;
          }

          delete bucket;
        }
      }

      void testInstantiationsOnTheFly() {
        gum::MultiDimBucket<double>* bucket = 0;
        gum::Potential<double> product;
        TS_ASSERT_THROWS_NOTHING( bucket = new gum::MultiDimBucket<double>( 0 ) );

        if ( bucket != 0 ) {
          TS_ASSERT_THROWS_NOTHING( __fillBucket( bucket ) );

          for ( size_t i = 3; i < 6; ++i ) {
            TS_ASSERT_THROWS_NOTHING( bucket->add( *( __variables->at( i ) ) ) );
            product.add( *( __variables->at( i ) ) );
          }

          TS_GUM_ASSERT_THROWS_NOTHING( bucket->compute() );

          TS_GUM_ASSERT_THROWS_NOTHING( __makeProduct( product ) );

          gum::Instantiation* inst = 0;
          TS_GUM_ASSERT_THROWS_NOTHING( inst = new gum::Instantiation( *bucket ) );

          if ( inst != 0 ) {
            TS_ASSERT( inst->isMaster( bucket ) );
            TS_ASSERT( inst->isMaster( bucket->getMasterRef() ) );

            for ( inst->setFirst(); ! inst->end(); inst->inc() ) {
              TS_ASSERT_DELTA( bucket->get( *inst ), product.get( *inst ), ( double ) 0.01 );
            }

            delete inst;
          }

          delete bucket;
        }
      }

      void testBucketSizeChanges() {
        gum::MultiDimBucket<double>* bucket = 0;
        gum::Potential<double> product;
        TS_ASSERT_THROWS_NOTHING( bucket = new gum::MultiDimBucket<double>( 0 ) );

        if ( bucket != 0 ) {
          TS_ASSERT_THROWS_NOTHING( __fillBucket( bucket ) );
          TS_ASSERT( bucket->bucketChanged() );

          for ( size_t i = 3; i < 6; ++i ) {
            TS_ASSERT_THROWS_NOTHING( bucket->add( *( __variables->at( i ) ) ) );
            TS_ASSERT( bucket->bucketChanged() );
            product.add( *( __variables->at( i ) ) );
          }

          TS_GUM_ASSERT_THROWS_NOTHING( bucket->compute() );

          TS_ASSERT( ! bucket->bucketChanged() );
          TS_GUM_ASSERT_THROWS_NOTHING( __makeProduct( product ) );

          TS_ASSERT_EQUALS( bucket->realSize(), ( gum::Size ) 0 );

          gum::Instantiation* inst = 0;
          TS_GUM_ASSERT_THROWS_NOTHING( inst = new gum::Instantiation( *bucket ) );
          TS_ASSERT( ! bucket->bucketChanged() );

          if ( inst != 0 ) {
            TS_ASSERT( inst->isMaster( bucket ) );
            TS_ASSERT( inst->isMaster( bucket->getMasterRef() ) );

            for ( inst->setFirst(); ! inst->end(); inst->inc() ) {
              TS_ASSERT_DELTA( bucket->get( *inst ), product.get( *inst ), ( double ) 0.01 );
              TS_ASSERT( ! bucket->bucketChanged() );
            }

            TS_GUM_ASSERT_THROWS_NOTHING( bucket->setBufferSize( ( gum::Size ) 65536 ) );

            TS_ASSERT( bucket->bucketChanged() );
            TS_ASSERT( bucket->realSize() > ( gum::Size ) 0 );
            TS_ASSERT( bucket->bucketChanged() );
            TS_GUM_ASSERT_THROWS_NOTHING( bucket->compute() );
            TS_ASSERT( ! bucket->bucketChanged() );

            TS_ASSERT( inst->isMaster( bucket ) );
            TS_ASSERT( inst->isMaster( bucket ) );

            for ( inst->setFirst(); ! inst->end(); inst->inc() ) {
              TS_ASSERT_DELTA( bucket->get( *inst ), product.get( *inst ), ( double ) 0.01 );
            }

            delete inst;
          }

          delete bucket;
        }
      }

      void testAllVariables() {
        gum::MultiDimBucket<double>* bucket = 0;
        TS_ASSERT_THROWS_NOTHING( bucket = new gum::MultiDimBucket<double>( 0 ) );

        if ( bucket != 0 ) {
          TS_ASSERT_THROWS_NOTHING( __fillBucket( bucket ) );
          TS_ASSERT_EQUALS( bucket->allVariables().size(), ( gum::Size ) 10 );
          gum::Size inBucket = 0;
          gum::Size outBucket = 0;

          try {
            for ( gum::Set<const gum::DiscreteVariable*>::iterator iter = bucket->allVariables().begin(); iter != bucket->allVariables().end(); ++iter ) {
              if ( bucket->contains( **iter ) ) {
                inBucket++;
              } else {
                outBucket++;
              }
            }
          } catch ( gum::Exception& e ) {
            std::cerr << std::endl << e.content() << std::endl;
            TS_ASSERT( false );
          }

          TS_ASSERT_EQUALS( inBucket, bucket->nbrDim() );

          TS_ASSERT_EQUALS( inBucket + outBucket, ( gum::Size ) 10 );
          delete bucket;
        }
      }

      void testWithSmallBN() {
        gum::BayesNet<float>* bn = new gum::BayesNet<float>();
        gum::LabelizedVariable vc( "c", "cloudy", 2 ), vs( "s", "sprinklet", 2 );
        gum::LabelizedVariable vr( "r", "rain", 2 ), vw( "w", "wet grass", 2 );
        gum::Id c = bn->add( vc );
        gum::Id s = bn->add( vs );
        gum::Id r = bn->add( vr );
        gum::Id w = bn->add( vw );
        bn->addArc( c, s );
        bn->addArc( c, r );
        bn->addArc( s, w );
        bn->addArc( r, w );
        {
          const float t[2] = {0.5, 0.5};
          const std::vector<float> ca( t, t + 2 );
          bn->cpt( c ).fillWith( ca );
        }

<<<<<<< HEAD
        void testWithSmallBN() {
          gum::BayesNet<float> *bn = new gum::BayesNet<float>();
          gum::LabelizedVariable vc( "c", "cloudy", 2 ), vs( "s", "sprinklet", 2 );
          gum::LabelizedVariable vr( "r", "rain", 2 ), vw( "w", "wet grass", 2 );
          gum::Id c = bn->add( vc );
          gum::Id s = bn->add( vs );
          gum::Id r = bn->add( vr );
          gum::Id w = bn->add( vw );
          bn->addArc( c, s );
          bn->addArc( c, r );
          bn->addArc( s, w );
          bn->addArc( r, w );
          {
            const float t[2] = {0.5, 0.5};
            const std::vector<float> ca( t, t + 2 );
            bn->cpt( c ).fillWith( ca );
          }

          {
            const float t[4] = {0.5, 0.5, 0.9, 0.1};
            const std::vector<float> sa( t, t + 4 );
            bn->cpt( s ).fillWith( sa );
          }
=======
        {
          const float t[4] = {0.5, 0.5, 0.9, 0.1};
          const std::vector<float> sa( t, t + 4 );
          bn->cpt( s ).fillWith( sa );
        }
>>>>>>> d641797a

        {
          const float t[4] = {0.8, 0.2, 0.2, 0.8};
          const std::vector<float> ra( t, t + 4 );
          bn->cpt( r ).fillWith( ra );
        }

        {
          const float t[8] = {1., 0., 0.1, 0.9, 0.1, 0.9, 0.01, 0.99};
          const std::vector<float> wa( t, t + 8 );
          bn->cpt( w ).fillWith( wa );
        }

        gum::Potential<float>* e_s = new gum::Potential<float>();
        {
          e_s->add( bn->variable( s ) );
          const float t[2] = {0., 1.};
          const std::vector<float> sa( t, t + 2 );
          e_s->fillWith( sa );
        }

        gum::Potential<float>* e_c = new gum::Potential<float>();
        {
          e_c->add( bn->variable( c ) );
          const float t[2] = {1., 0.};
          const std::vector<float> ca( t, t + 2 );
          e_c->fillWith( ca );
        }

        gum::Potential<float> clique_csr;           gum::MultiDimBucket<float> bucket_csr;
        clique_csr.add( bn->variable( c ) );            bucket_csr.add( bn->variable( c ) );
        clique_csr.add( bn->variable( r ) );            bucket_csr.add( bn->variable( s ) );
        clique_csr.add( bn->variable( s ) );            bucket_csr.add( bn->variable( r ) );
        clique_csr.fill( ( float ) 1 );                 bucket_csr.add( bn->cpt( c ) );
        clique_csr.multiplicateBy( bn->cpt( c ) );      bucket_csr.add( bn->cpt( s ) );
        clique_csr.multiplicateBy( bn->cpt( r ) );      bucket_csr.add( bn->cpt( r ) );
        clique_csr.multiplicateBy( bn->cpt( s ) );      bucket_csr.add( e_s );
        clique_csr.multiplicateBy( *e_s );            bucket_csr.add( e_c );
        clique_csr.multiplicateBy( *e_c );

        {
          gum::Instantiation i;
          i.add( bn->variable( c ) );
          i.add( bn->variable( r ) );
          i.add( bn->variable( s ) );

          for ( i.setFirst(); not i.end(); i.inc() ) {
            TS_ASSERT_DELTA( clique_csr.get( i ), bucket_csr.get( i ), 1e-7 );
          }
        }

        gum::Potential<float> sep_sr;           gum::MultiDimBucket<float> bucket_sr;
        sep_sr.add( bn->variable( s ) );            bucket_sr.add( bn->variable( s ) );
        sep_sr.add( bn->variable( r ) );            bucket_sr.add( bn->variable( r ) );
        sep_sr.marginalize( clique_csr );         bucket_sr.add( bucket_csr );

        {
          gum::Instantiation i;
          i.add( bn->variable( r ) );
          i.add( bn->variable( s ) );

          for ( i.setFirst(); not i.end(); i.inc() ) {
            TS_ASSERT_DELTA( sep_sr.get( i ), bucket_sr.get( i ), 1e-7 );
          }
        }

        gum::Potential<float> clique_wsr;           gum::MultiDimBucket<float> bucket_wsr;
        clique_wsr.add( bn->variable( w ) );            bucket_wsr.add( bn->variable( w ) );
        clique_wsr.add( bn->variable( s ) );            bucket_wsr.add( bn->variable( s ) );
        clique_wsr.add( bn->variable( r ) );            bucket_wsr.add( bn->variable( r ) );
        clique_wsr.fill( ( float ) 1 );                 bucket_wsr.add( bn->cpt( w ) );
        clique_wsr.multiplicateBy( bn->cpt( w ) );

        {
          gum::Instantiation i;
          i.add( bn->variable( w ) );
          i.add( bn->variable( r ) );
          i.add( bn->variable( s ) );

          for ( i.setFirst(); not i.end(); i.inc() ) {
            TS_ASSERT_DELTA( clique_wsr.get( i ), bucket_wsr.get( i ), 1e-7 );
          }
        }

        gum::Potential<float> tmp;          gum::MultiDimBucket<float> bucket_marg_w;
        tmp.add( bn->variable( w ) );           bucket_marg_w.add( bn->variable( w ) );
        tmp.add( bn->variable( s ) );           bucket_marg_w.add( bucket_wsr );
        tmp.add( bn->variable( r ) );           bucket_marg_w.add( bucket_sr );
        tmp.fill( ( float ) 1 );
        tmp.multiplicateBy( clique_wsr );
        tmp.multiplicateBy( sep_sr );
        gum::Potential<float> marg_w;
        marg_w.add( bn->variable( w ) );
        marg_w.marginalize( tmp );

        {
          gum::Instantiation i;
          i.add( bn->variable( w ) );

          for ( i.setFirst(); not i.end(); i.inc() ) {
            TS_ASSERT_DELTA( marg_w.get( i ), bucket_marg_w.get( i ), 1e-7 );
          }
        }

        gum::Potential<float> norm_b_m_w;
        norm_b_m_w.add( bn->variable( w ) );
        {
          gum::Instantiation i( norm_b_m_w );

          for ( i.setFirst(); not i.end(); i.inc() ) {
            norm_b_m_w.set( i, bucket_marg_w.get( i ) );
          }
        }

        gum::MultiDimBucket<float> false_sep_sr;
        false_sep_sr.add( bn->variable( s ) );
        false_sep_sr.add( bn->variable( r ) );
        false_sep_sr.add( bucket_wsr );

        gum::MultiDimBucket<float> false_marg_w;
        false_marg_w.add( bn->variable( w ) );
        false_marg_w.add( false_sep_sr );
        false_marg_w.add( bucket_wsr );
        gum::Potential<float> fnw;
        fnw.add( bn->variable( w ) );
        {
          gum::Instantiation i;
          i.add( bn->variable( w ) );

          for ( i.setFirst(); not i.end(); i.inc() ) {
            fnw.set( i, false_marg_w.get( i ) );
          }
        }

        fnw.normalize();
        marg_w.normalize();
        norm_b_m_w.normalize();
        {
          gum::Instantiation i;
          i.add( bn->variable( w ) );

          for ( i.setFirst(); not i.end(); i.inc() ) {
            TS_ASSERT_DELTA( marg_w.get( i ), norm_b_m_w.get( i ), 1e-7 );
          }
        }

        delete bn;
        delete e_s;
        delete e_c;
      }
  };

}

// kate: indent-mode cstyle; indent-width 2; replace-tabs on; ;<|MERGE_RESOLUTION|>--- conflicted
+++ resolved
@@ -419,37 +419,11 @@
           bn->cpt( c ).fillWith( ca );
         }
 
-<<<<<<< HEAD
-        void testWithSmallBN() {
-          gum::BayesNet<float> *bn = new gum::BayesNet<float>();
-          gum::LabelizedVariable vc( "c", "cloudy", 2 ), vs( "s", "sprinklet", 2 );
-          gum::LabelizedVariable vr( "r", "rain", 2 ), vw( "w", "wet grass", 2 );
-          gum::Id c = bn->add( vc );
-          gum::Id s = bn->add( vs );
-          gum::Id r = bn->add( vr );
-          gum::Id w = bn->add( vw );
-          bn->addArc( c, s );
-          bn->addArc( c, r );
-          bn->addArc( s, w );
-          bn->addArc( r, w );
-          {
-            const float t[2] = {0.5, 0.5};
-            const std::vector<float> ca( t, t + 2 );
-            bn->cpt( c ).fillWith( ca );
-          }
-
-          {
-            const float t[4] = {0.5, 0.5, 0.9, 0.1};
-            const std::vector<float> sa( t, t + 4 );
-            bn->cpt( s ).fillWith( sa );
-          }
-=======
         {
           const float t[4] = {0.5, 0.5, 0.9, 0.1};
           const std::vector<float> sa( t, t + 4 );
           bn->cpt( s ).fillWith( sa );
         }
->>>>>>> d641797a
 
         {
           const float t[4] = {0.8, 0.2, 0.2, 0.8};
