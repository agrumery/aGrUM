--- conflicted
+++ resolved
@@ -45,72 +45,6 @@
       void __fillFactory( gum::MultiDimDecisionDiagramFactoryBase< float >* factory, gum::List<gum::NodeId>* idList ) {
 
         gum::Sequence<const gum::DiscreteVariable*> varseq;
-<<<<<<< HEAD
-        varseq.insert ( Cprimevar );
-        varseq.insert ( Cvar );
-        varseq.insert ( PLvar );
-        varseq.insert ( APUvar );
-        varseq.insert ( BPUvar );
-        varseq.insert ( ADRvar );
-        varseq.insert ( BDRvar );
-        varseq.insert ( BOvar );
-        factory->setVariablesSequence ( varseq );
-
-        idList->insert ( factory->addNonTerminalNode ( Cprimevar ) ); //0
-        idList->insert ( factory->addNonTerminalNode ( Cvar ) );      //1
-        idList->insert ( factory->addNonTerminalNode ( PLvar ) );     //2
-        idList->insert ( factory->addNonTerminalNode ( APUvar ) );    //3
-        idList->insert ( factory->addNonTerminalNode ( BPUvar ) );    //4
-        idList->insert ( factory->addNonTerminalNode ( ADRvar ) );    //5
-        idList->insert ( factory->addNonTerminalNode ( BDRvar ) );    //6
-        idList->insert ( factory->addNonTerminalNode ( BOvar ) );     //7
-
-        idList->insert ( factory->addNonTerminalNode ( Cvar ) );      //8
-        idList->insert ( factory->addNonTerminalNode ( PLvar ) );     //9
-        idList->insert ( factory->addNonTerminalNode ( APUvar ) );    //10
-        idList->insert ( factory->addNonTerminalNode ( BPUvar ) );    //11
-        idList->insert ( factory->addNonTerminalNode ( ADRvar ) );    //12
-        idList->insert ( factory->addNonTerminalNode ( BDRvar ) );    //13
-        idList->insert ( factory->addNonTerminalNode ( BOvar ) );     //14
-
-        idList->insert ( factory->addTerminalNode ( 0 ) );    //15
-        idList->insert ( factory->addTerminalNode ( 10 ) );   //16
-        idList->insert ( factory->addTerminalNode ( 9 ) );    //17
-        idList->insert ( factory->addTerminalNode ( 1 ) );    //18
-
-        factory->addArc ( ( *idList ) [0], ( *idList ) [1], 1 );
-        factory->addArc ( ( *idList ) [0], ( *idList ) [8], 0 );
-
-        factory->addArc ( ( *idList ) [1], ( *idList ) [17], 1 );
-        factory->addArc ( ( *idList ) [1], ( *idList ) [2], 0 );
-        factory->addArc ( ( *idList ) [2], ( *idList ) [3], 1 );
-        factory->addArc ( ( *idList ) [2], ( *idList ) [5], 0 );
-        factory->addArc ( ( *idList ) [3], ( *idList ) [4], 1 );
-        factory->addArc ( ( *idList ) [3], ( *idList ) [5], 0 );
-        factory->addArc ( ( *idList ) [4], ( *idList ) [7], 1 );
-        factory->addArc ( ( *idList ) [4], ( *idList ) [15], 0 );
-        factory->addArc ( ( *idList ) [5], ( *idList ) [6], 1 );
-        factory->addArc ( ( *idList ) [5], ( *idList ) [15], 0 );
-        factory->addArc ( ( *idList ) [6], ( *idList ) [7], 1 );
-        factory->addArc ( ( *idList ) [6], ( *idList ) [15], 0 );
-        factory->addArc ( ( *idList ) [7], ( *idList ) [17], 1 );
-        factory->addArc ( ( *idList ) [7], ( *idList ) [15], 0 );
-
-        factory->addArc ( ( *idList ) [8], ( *idList ) [18], 1 );
-        factory->addArc ( ( *idList ) [8], ( *idList ) [9], 0 );
-        factory->addArc ( ( *idList ) [9], ( *idList ) [10], 1 );
-        factory->addArc ( ( *idList ) [9], ( *idList ) [12], 0 );
-        factory->addArc ( ( *idList ) [10], ( *idList ) [11], 1 );
-        factory->addArc ( ( *idList ) [10], ( *idList ) [12], 0 );
-        factory->addArc ( ( *idList ) [11], ( *idList ) [14], 1 );
-        factory->addArc ( ( *idList ) [11], ( *idList ) [16], 0 );
-        factory->addArc ( ( *idList ) [12], ( *idList ) [13], 1 );
-        factory->addArc ( ( *idList ) [12], ( *idList ) [16], 0 );
-        factory->addArc ( ( *idList ) [13], ( *idList ) [14], 1 );
-        factory->addArc ( ( *idList ) [13], ( *idList ) [16], 0 );
-        factory->addArc ( ( *idList ) [14], ( *idList ) [18], 1 );
-        factory->addArc ( ( *idList ) [14], ( *idList ) [16], 0 );
-=======
         varseq.insert( Cprimevar );
         varseq.insert( Cvar );
         varseq.insert( PLvar );
@@ -175,7 +109,6 @@
         factory->addArc( ( *idList ) [13], ( *idList ) [16], 0 );
         factory->addArc( ( *idList ) [14], ( *idList ) [18], 1 );
         factory->addArc( ( *idList ) [14], ( *idList ) [16], 0 );
->>>>>>> d641797a
       }
 
     public:
@@ -272,22 +205,6 @@
 
         // Test d'ajout d'un arc ayant pour départ un noeud inexistant (doit lever l'exception gum::NotFound)
         // (le noeud 15 a été détruit un peu plus haut)
-<<<<<<< HEAD
-        TS_ASSERT_THROWS ( factory->addArc ( idList[15], idList[1], 2 ), gum::NotFound );
-
-        // Test d'ajout d'un arc ayant pour départ un noeud terminal (doit lever l'exception gum::InvalidNode
-        // vu que les noeuds terminaux sont ... terminaux)
-        TS_ASSERT_THROWS ( factory->addArc ( idList[16], idList[1], 3 ), gum::InvalidNode );
-
-        // Test d'ajout d'un arc entre 2 noeuds déjà reliés par un autre arc de valeur différente(doit lever aucune exception)
-        TS_GUM_ASSERT_THROWS_NOTHING ( factory->addArc ( idList[8], idList[18], 4 ) );
-
-        // Test d'ajout d'un arc entre 2 noeuds déjà reliés par un autre arc de valeur égale(doit lever aucune exception)
-        TS_ASSERT_THROWS ( factory->addArc ( idList[8], idList[18], 1 ), gum::DuplicateElement );
-
-        // Test d'ajout d'un arc qui viole l'ordre sur les variables (doit lever l'exception gum::OperationNotAllowed)
-        TS_ASSERT_THROWS ( factory->addArc ( idList[8], idList[1], 5 ), gum::OperationNotAllowed );
-=======
         TS_ASSERT_THROWS( factory->addArc( idList[15], idList[1], 2 ), gum::NotFound );
 
         // Test d'ajout d'un arc ayant pour départ un noeud terminal (doit lever l'exception gum::InvalidNode
@@ -302,7 +219,6 @@
 
         // Test d'ajout d'un arc qui viole l'ordre sur les variables (doit lever l'exception gum::OperationNotAllowed)
         TS_ASSERT_THROWS( factory->addArc( idList[8], idList[1], 5 ), gum::OperationNotAllowed );
->>>>>>> d641797a
 
         // Test de retrait d'un arc existant (ne doit lever aucune exception)
         TS_GUM_ASSERT_THROWS_NOTHING( factory->eraseArc( idList[3], idList[4] ) );
@@ -328,31 +244,11 @@
         // *********************************************************************
 
         // Test d'ajout d'un arc par défaut sans risque
-<<<<<<< HEAD
-        TS_GUM_ASSERT_THROWS_NOTHING ( factory->addDefaultArc ( idList[5], idList[7] ) );
-=======
         TS_GUM_ASSERT_THROWS_NOTHING( factory->addDefaultArc( idList[5], idList[7] ) );
->>>>>>> d641797a
         //factory->showProperties();
 
         // Test d'ajout d'un arc par défaut ayant pour départ un noeud inexistant (doit lever l'exception gum::InvalidNode)
         // (le noeud 15 a été détruit un peu plus haut
-<<<<<<< HEAD
-        TS_ASSERT_THROWS ( factory->addDefaultArc ( idList[15], idList[1] ), gum::NotFound );
-
-        // Test d'ajout d'un arc par défaut ayant pour départ un noeud terminal (doit lever l'exception gum::OperationNotAllowed
-        // vu que les noeuds terminaux sont ... terminaux)
-        TS_ASSERT_THROWS ( factory->addDefaultArc ( idList[16], idList[1] ), gum::InvalidNode );
-
-        // Test d'ajout d'un arc par défaut entre 2 noeuds déjà reliés par un autre arc (doit rien lever)
-        TS_GUM_ASSERT_THROWS_NOTHING ( factory->addDefaultArc ( idList[0], idList[1] ) );
-
-        // Test d'ajout d'un arc par défaut entre 2 noeuds déjà reliés par un autre arc par defaut(doit lever DuplicateElement)
-        TS_ASSERT_THROWS ( factory->addDefaultArc ( idList[0], idList[3] ), gum::DuplicateElement );
-
-        // Test d'ajout d'un arc par défaut qui viole l'ordre sur les variables (doit lever l'exception InvalidArc)
-        TS_ASSERT_THROWS ( factory->addDefaultArc ( idList[8], idList[1] ), gum::OperationNotAllowed );
-=======
         TS_ASSERT_THROWS( factory->addDefaultArc( idList[15], idList[1] ), gum::NotFound );
 
         // Test d'ajout d'un arc par défaut ayant pour départ un noeud terminal (doit lever l'exception gum::OperationNotAllowed
@@ -367,7 +263,6 @@
 
         // Test d'ajout d'un arc par défaut qui viole l'ordre sur les variables (doit lever l'exception InvalidArc)
         TS_ASSERT_THROWS( factory->addDefaultArc( idList[8], idList[1] ), gum::OperationNotAllowed );
->>>>>>> d641797a
 
         TS_GUM_ASSERT_THROWS_NOTHING( delete factory );
       }
@@ -384,13 +279,8 @@
         // *********************************************************************
         gum::MultiDimDecisionDiagramFactoryBase<float>* factory = new gum::MultiDimDecisionDiagramFactory<float>();
         gum::List<gum::NodeId> idList;
-<<<<<<< HEAD
-        __fillFactory ( factory, &idList );
-        factory->addDefaultArc ( idList[2], idList[15] );
-=======
         __fillFactory( factory, &idList );
         factory->addDefaultArc( idList[2], idList[15] );
->>>>>>> d641797a
 
 
         // *********************************************************************
@@ -795,13 +685,8 @@
         gum::MultiDimDecisionDiagramBase<float>* container2 = nullptr;
         TS_GUM_ASSERT_THROWS_NOTHING( container2 = factory->getMultiDimDecisionDiagram() );
 
-<<<<<<< HEAD
-        factory->eraseArc ( 3,6 );
-        factory->addArc ( 3,16,0 );
-=======
         factory->eraseArc( 3,6 );
         factory->addArc( 3,16,0 );
->>>>>>> d641797a
 
         gum::MultiDimDecisionDiagramBase<float>* container3 = nullptr;
         TS_GUM_ASSERT_THROWS_NOTHING( container3 = factory->getMultiDimDecisionDiagram() );
