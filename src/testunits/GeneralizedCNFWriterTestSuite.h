--- conflicted
+++ resolved
@@ -56,21 +56,12 @@
         i4 = bn->add( n4 );
         i5 = bn->add( n5 );
 
-<<<<<<< HEAD
-        bn->addArc ( i1, i3 );
-        bn->addArc ( i1, i4 );
-        bn->addArc ( i3, i5 );
-        bn->addArc ( i4, i5 );
-        bn->addArc ( i2, i4 );
-        bn->addArc ( i2, i5 );
-=======
         bn->addArc( i1, i3 );
         bn->addArc( i1, i4 );
         bn->addArc( i3, i5 );
         bn->addArc( i4, i5 );
         bn->addArc( i2, i4 );
         bn->addArc( i2, i5 );
->>>>>>> d641797a
 
         fill( *bn );
       }
