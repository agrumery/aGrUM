/***************************************************************************
 *   Copyright (C) 2005 by Pierre-Henri WUILLEMIN et Christophe GONZALES   *
 *   {prenom.nom}@lip6.fr   *
 *                                                                         *
 *   This program is free software; you can redistribute it and/or modify  *
 *   it under the terms of the GNU General Public License as published by  *
 *   the Free Software Foundation; either version 2 of the License, or     *
 *   (at your option) any later version.                                   *
 *                                                                         *
 *   This program is distributed in the hope that it wil be useful,       *
 *   but WITHOUT ANY WARRANTY; without even the implied warranty of        *
 *   MERCHANTABILITY or FITNESS FOR A PARTICULAR PURPOSE.  See the         *
 *   GNU General Public License for more details.                          *
 *                                                                         *
 *   You should have received a copy of the GNU General Public License     *
 *   along with this program; if not, write to the                         *
 *   Free Software Foundation, Inc.,                                       *
 *   59 Temple Place - Suite 330, Boston, MA  02111-1307, USA.             *
 ***************************************************************************/
#include <sstream>

#include <cxxtest/AgrumTestSuite.h>
#include "testsuite_utils.h"

#include <agrum/variables/labelizedVariable.h>
#include <agrum/variables/rangeVariable.h>
#include <agrum/multidim/potential.h>
#include <agrum/BN/BayesNet.h>
#include <agrum/BN/inference/lazyPropagation.h>
#include <agrum/BN/inference/GibbsInference.h>
#include <agrum/BN/inference/ShaferShenoyInference.h>

#include <agrum/multidim/aggregators/min.h>
#include <agrum/multidim/aggregators/max.h>
#include <agrum/multidim/aggregators/count.h>
#include <agrum/multidim/aggregators/forall.h>
#include <agrum/multidim/aggregators/exists.h>
#include <agrum/multidim/aggregators/or.h>
#include <agrum/multidim/aggregators/and.h>


namespace gum_tests {

  class MultiDimAggregratorsTestSuite: public CxxTest::TestSuite {
    private:
      float __is_min( gum::Idx a, gum::Idx b, gum::Idx c, gum::Idx d ) {
        gum::Idx tmp;
        tmp = b;

        if ( tmp > c ) tmp = c;

        if ( tmp > d ) tmp = d;

        return ( tmp == a ) ? ( float )1 : ( float )0;
      }

      float __is_max( gum::Idx a, gum::Idx b, gum::Idx c, gum::Idx d ) {
        gum::Idx tmp;
        tmp = b;

        if ( tmp < c ) tmp = c;

        if ( tmp < d ) tmp = d;

        return ( tmp == a ) ? ( float )1 : ( float )0;
      }

      float __is_count_2( gum::Idx a, gum::Idx b, gum::Idx c, gum::Idx d ) {
        gum::Idx tmp;
        tmp = ( gum::Idx )0;

        if ( b == ( gum::Idx )2 ) tmp++;

        if ( c == ( gum::Idx )2 ) tmp++;

        if ( d == ( gum::Idx )2 ) tmp++;

        return ( tmp == a ) ? ( float )1 : ( float )0;
      }

      float __is_forall_2( gum::Idx a, gum::Idx b, gum::Idx c, gum::Idx d ) {
        gum::Idx tmp;

        tmp = ( ( b == ( gum::Idx )2 ) && ( c == ( gum::Idx )2 ) && ( d == ( gum::Idx )2 ) ) ? ( gum::Idx )1 : ( gum::Idx )0;

        return ( tmp == a ) ? ( float )1 : ( float )0;
      }

      float __is_exists_2( gum::Idx a, gum::Idx b, gum::Idx c, gum::Idx d ) {
        gum::Idx tmp;

        tmp = ( ( b == ( gum::Idx )2 ) || ( c == ( gum::Idx )2 ) || ( d == ( gum::Idx )2 ) ) ? ( gum::Idx )1 : ( gum::Idx )0;

        return ( tmp == a ) ? ( float )1 : ( float )0;
      }

      float __is_or( gum::Idx a, gum::Idx b, gum::Idx c, gum::Idx d ) {
        gum::Idx tmp;

        tmp = ( ( b == ( gum::Idx )1 ) || ( c == ( gum::Idx )1 ) || ( d == ( gum::Idx )1 ) ) ? ( gum::Idx )1 : ( gum::Idx )0;

        return ( tmp == a ) ? ( float )1 : ( float )0;
      }

      float __is_and( gum::Idx a, gum::Idx b, gum::Idx c, gum::Idx d ) {
        gum::Idx tmp;

        tmp = ( ( b == ( gum::Idx )1 ) && ( c == ( gum::Idx )1 ) && ( d == ( gum::Idx )1 ) ) ? ( gum::Idx )1 : ( gum::Idx )0;

        return ( tmp == a ) ? ( float )1 : ( float )0;
      }

    public:
      void testCreationMin() {
        gum::RangeVariable a( "a", "", 0, 3 ), b( "b", "", 0, 3 ), c( "c", "", 0, 3 ), d( "d", "", 0, 3 );
        gum::aggregator::Min<float> p;
        TS_GUM_ASSERT_THROWS_NOTHING( p << a << b << c << d );
        TS_ASSERT_EQUALS( p.toString(), "a[0-3]=min(b[0-3],c[0-3],d[0-3])" );

        gum::Instantiation i( p );

        for ( i.setFirst(); ! i.end(); ++i ) {
          TS_ASSERT_EQUALS( p[i], __is_min( i.val( a ), i.val( b ), i.val( c ), i.val( d ) ) );
        }
      }

      void testCreationMax() {
        gum::RangeVariable a( "a", "", 0, 3 ), b( "b", "", 0, 3 ), c( "c", "", 0, 3 ), d( "d", "", 0, 3 );
        gum::aggregator::Max<float> p;
        TS_GUM_ASSERT_THROWS_NOTHING( p << a << b << c << d );
        TS_ASSERT_EQUALS( p.toString(), "a[0-3]=max(b[0-3],c[0-3],d[0-3])" );

        gum::Instantiation i( p );

        for ( i.setFirst(); ! i.end(); ++i ) {
          TS_ASSERT_EQUALS( p[i], __is_max( i.val( a ), i.val( b ), i.val( c ), i.val( d ) ) );
        }
      }

      void testCreationCount() {
        gum::RangeVariable a( "a", "", 0, 3 ), b( "b", "", 0, 3 ), c( "c", "", 0, 3 ), d( "d", "", 0, 3 );
        gum::aggregator::Count<float> p( ( gum::Idx )2 );
        TS_GUM_ASSERT_THROWS_NOTHING( p << a << b << c << d );
        TS_ASSERT_EQUALS( p.toString(), "a[0-3]=count[2](b[0-3],c[0-3],d[0-3])" );

        gum::Instantiation i( p );

        for ( i.setFirst(); ! i.end(); ++i ) {
          TS_ASSERT_EQUALS( p[i], __is_count_2( i.val( a ), i.val( b ), i.val( c ), i.val( d ) ) );
        }
      }

      void testCreationForall() {
        gum::RangeVariable a( "a", "", 0, 3 ), b( "b", "", 0, 3 ), c( "c", "", 0, 3 ), d( "d", "", 0, 3 );
        gum::aggregator::Forall<float> p( ( gum::Idx )2 );
        TS_GUM_ASSERT_THROWS_NOTHING( p << a << b << c << d );
        TS_ASSERT_EQUALS( p.toString(), "a[0-3]=forall[2](b[0-3],c[0-3],d[0-3])" );

        gum::Instantiation i( p );

        for ( i.setFirst(); ! i.end(); ++i ) {
          TS_ASSERT_EQUALS( p[i], __is_forall_2( i.val( a ), i.val( b ), i.val( c ), i.val( d ) ) );
        }
      }

      void testCreationExists() {
        gum::RangeVariable a( "a", "", 0, 3 ), b( "b", "", 0, 3 ), c( "c", "", 0, 3 ), d( "d", "", 0, 3 );
        gum::aggregator::Exists<float> p( ( gum::Idx )2 );
        TS_GUM_ASSERT_THROWS_NOTHING( p << a << b << c << d );
        TS_ASSERT_EQUALS( p.toString(), "a[0-3]=exists[2](b[0-3],c[0-3],d[0-3])" );

        gum::Instantiation i( p );

        for ( i.setFirst(); ! i.end(); ++i ) {
          TS_ASSERT_EQUALS( p[i], __is_exists_2( i.val( a ), i.val( b ), i.val( c ), i.val( d ) ) );
        }
      }

      void testCreationOR() {
        gum::LabelizedVariable a( "a", "", 2 ), b( "b", "", 4 ), c( "c", "", 2 ), d( "d", "", 2 );
        gum::aggregator::Or<float> p;
        TS_GUM_ASSERT_THROWS_NOTHING( p << a << b << c << d );
        TS_ASSERT_EQUALS( p.toString(), "a<0,1>=or(b<0,1,2,3>,c<0,1>,d<0,1>)" );

        gum::Instantiation i( p );

        for ( i.setFirst(); ! i.end(); ++i ) {
          TS_ASSERT_EQUALS( p[i], __is_or( i.val( a ), i.val( b ), i.val( c ), i.val( d ) ) );
        }
      }

      void testCreationAND() {
        gum::LabelizedVariable a( "a", "", 2 ), b( "b", "", 4 ), c( "c", "", 2 ), d( "d", "", 2 );
        gum::aggregator::And<float> p;
        TS_GUM_ASSERT_THROWS_NOTHING( p << a << b << c << d );
        TS_ASSERT_EQUALS( p.toString(), "a<0,1>=and(b<0,1,2,3>,c<0,1>,d<0,1>)" );

        gum::Instantiation i( p );

        for ( i.setFirst(); ! i.end(); ++i ) {
          TS_ASSERT_EQUALS( p[i], __is_and( i.val( a ), i.val( b ), i.val( c ), i.val( d ) ) );
        }
      }

      void testPotentialMin() {
        gum::RangeVariable a( "a", "", 0, 3 ), b( "b", "", 0, 3 ), c( "c", "", 0, 3 ), d( "d", "", 0, 3 );

        gum::Potential<int> p( new gum::aggregator::Min<int>() );
        TS_GUM_ASSERT_THROWS_NOTHING( p << a << b << c << d );

        gum::Instantiation i( p );

        for ( i.setFirst(); ! i.end(); ++i ) {
          TS_ASSERT_EQUALS( p[i], __is_min( i.val( a ), i.val( b ), i.val( c ), i.val( d ) ) );
        }

        //it is not allowed to change a value but can only be detected at the next access
        i.setFirst();

        TS_ASSERT_THROWS( p.set( i, 3 ), gum::OperationNotAllowed );

        TS_ASSERT_THROWS( p.fill( 0 ), gum::OperationNotAllowed );
      }

      void testBNwithMin() {
        gum::List<gum::NodeId> idList;
        gum::BayesNet<double> bn;

        int nbr = 6; // nbr=nbr of parents

        std::string str;
        const double t[4] = {0.1, 0.1, 0.1, 0.7};
        int n = 4; const std::vector<double> v( t, t + n );

        for ( int i = 0; i <= nbr; i++ ) {
          str = "";
          std::stringstream ss;
          ss << "var" << ( i + 1 );
          ss >> str;

          gum::LabelizedVariable var( str, str, 4 ) ;

          if ( i == 0 ) {
            idList.insert( bn.add( var, new gum::aggregator::Min<double>() ) );
          } else {
<<<<<<< HEAD
            idList.insert( bn.addVariable( var ) );
=======
            idList.insert( bn.add( var ) );
>>>>>>> d641797a
            bn.addArc( idList[i], idList[0] );
            bn.cpt( idList[i] ).fillWith( v );

            gum::Instantiation i( bn.cpt( idList[0] ) );

            gum::Idx res;

            for ( i.setFirst( ) ; ! i.end() ; ++i ) {
              res = ( gum::Idx )10000; //clearly arbitraty choosen

              for ( gum::Idx j = 1; j < i.nbrDim(); j++ ) {
                if ( res > i.val( j ) ) res = i.val( j );
              }

              TS_ASSERT_EQUALS( bn.cpt( idList[0] )[i], ( res == i.val( ( gum::Idx )0 ) ) ? ( float )1 : ( float )0 );

            }
          }
        }


        {
          gum::ShaferShenoyInference<double> inf( bn );

          try {
            // Testing the inference
            inf.makeInference();
          } catch ( gum::Exception e ) {
            TS_ASSERT( false );
          }

          try {
            TS_ASSERT_EQUALS( inf.marginal( idList[0] ).toString() , "<var1:0> :: 0.468559 /<var1:1> :: 0.269297 /<var1:2> :: 0.144495 /<var1:3> :: 0.117649" );
            TS_ASSERT_EQUALS( inf.marginal( idList[1] ).toString() , "<var2:0> :: 0.1 /<var2:1> :: 0.1 /<var2:2> :: 0.1 /<var2:3> :: 0.7" );
          } catch ( gum::Exception e ) {
            TS_ASSERT( false );
          }
        }

        {
          gum::LazyPropagation<double> inf( bn );

          try {
            // Testing the inference
            inf.makeInference();
          } catch ( gum::Exception e ) {
            TS_ASSERT( false );
          }

          try {
            TS_ASSERT_EQUALS( inf.marginal( idList[0] ).toString() , "<var1:0> :: 0.468559 /<var1:1> :: 0.269297 /<var1:2> :: 0.144495 /<var1:3> :: 0.117649" );
            TS_ASSERT_EQUALS( inf.marginal( idList[1] ).toString() , "<var2:0> :: 0.1 /<var2:1> :: 0.1 /<var2:2> :: 0.1 /<var2:3> :: 0.7" );
          } catch ( gum::Exception e ) {
            TS_ASSERT( false );
          }
        }
      }
  };
}<|MERGE_RESOLUTION|>--- conflicted
+++ resolved
@@ -243,11 +243,7 @@
           if ( i == 0 ) {
             idList.insert( bn.add( var, new gum::aggregator::Min<double>() ) );
           } else {
-<<<<<<< HEAD
-            idList.insert( bn.addVariable( var ) );
-=======
             idList.insert( bn.add( var ) );
->>>>>>> d641797a
             bn.addArc( idList[i], idList[0] );
             bn.cpt( idList[i] ).fillWith( v );
 
