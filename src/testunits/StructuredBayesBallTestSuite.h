--- conflicted
+++ resolved
@@ -43,22 +43,14 @@
       void setUp() {
         {
           gum::prm::o3prm::O3prmReader reader;
-<<<<<<< HEAD
-          reader.readFile ( "../../../src/testunits/ressources/o3prm/inference.o3prm" );
-=======
           reader.readFile( "../../../src/testunits/ressources/o3prm/inference.o3prm" );
->>>>>>> d641797a
           prm = reader.prm();
           sys = & ( prm->system( "aSys" ) );
           prm_inf = new gum::prm::SVE( *prm, *sys );
         }
         {
           gum::prm::o3prm::O3prmReader reader;
-<<<<<<< HEAD
-          reader.readFile ( "../../../src/testunits/ressources/o3prm/printers_systems.o3prm" );
-=======
           reader.readFile( "../../../src/testunits/ressources/o3prm/printers_systems.o3prm" );
->>>>>>> d641797a
           small = reader.prm();
           small_sys = & ( small->system( "smallSys" ) );
           small_inf = new gum::prm::SVE( *small, *small_sys );
