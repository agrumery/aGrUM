--- conflicted
+++ resolved
@@ -56,23 +56,6 @@
 
         gum::Id tempId;
 
-<<<<<<< HEAD
-        tempId = bn->addVariable ( *node1 );
-        idMap.insert ( node1, tempId );
-        tempId = bn->addVariable ( *node2 );
-        idMap.insert ( node2, tempId );
-        tempId = bn->addVariable ( *node3 );
-        idMap.insert ( node3, tempId );
-        tempId = bn->addVariable ( *node4 );
-        idMap.insert ( node4, tempId );
-        tempId = bn->addVariable ( *node5 );
-        idMap.insert ( node5, tempId );
-
-        bn->addArc ( idMap[node1], idMap[node3] );
-        bn->addArc ( idMap[node2], idMap[node3] );
-        bn->addArc ( idMap[node3], idMap[node5] );
-        bn->addArc ( idMap[node4], idMap[node5] );
-=======
         idMap.insert( node1,  bn->add( *node1 ) );
         idMap.insert( node2,  bn->add( *node2 ) );
         idMap.insert( node3,  bn->add( *node3 ) );
@@ -83,7 +66,6 @@
         bn->addArc( idMap[node2], idMap[node3] );
         bn->addArc( idMap[node3], idMap[node5] );
         bn->addArc( idMap[node4], idMap[node5] );
->>>>>>> d641797a
 
         evidence = new gum::List< gum::Potential<float>* >();
 
