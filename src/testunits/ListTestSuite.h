/***************************************************************************
 *   Copyright (C) 2005 by Pierre-Henri WUILLEMIN et Christophe GONZALES   *
 *   {prenom.nom}@lip6.fr   *
 *                                                                         *
 *   This program is free software; you can redistribute it and/or modify  *
 *   it under the terms of the GNU General Public License as published by  *
 *   the Free Software Foundation; either version 2 of the License, or     *
 *   (at your option) any later version.                                   *
 *                                                                         *
 *   This program is distributed in the hope that it wil be useful,       *
 *   but WITHOUT ANY WARRANTY; without even the implied warranty of        *
 *   MERCHANTABILITY or FITNESS FOR A PARTICULAR PURPOSE.  See the         *
 *   GNU General Public License for more details.                          *
 *                                                                         *
 *   You should have received a copy of the GNU General Public License     *
 *   along with this program; if not, write to the                         *
 *   Free Software Foundation, Inc.,                                       *
 *   59 Temple Place - Suite 330, Boston, MA  02111-1307, USA.             *
 ***************************************************************************/
#include <cxxtest/AgrumTestSuite.h>
#include "testsuite_utils.h"
#include <list>

#include <algorithm>
#include <vector>
#include <agrum/core/list.h>


namespace gum_tests {

  class ListTestSuite: public CxxTest::TestSuite {
  public:

    void testPrivateMethods() {
      TS_GUM_ASSERT_THROWS_NOTHING( initializeList( 7 ) );
      TS_GUM_ASSERT_THROWS_NOTHING( initializeList( -7 ) );
    }

    void testConstructor () {
      gum::List<int> liste1 {1, 2, 3, 4 };
      TS_ASSERT_EQUALS( liste1.size(), ( gum::Size )4 );
      TS_ASSERT_EQUALS( liste1.front(), 1 );
      TS_ASSERT_EQUALS( liste1.back(), 4 );
    }

    void testPush() {
      gum::List<int> liste1;
      liste1.pushFront( 3 );
      TS_ASSERT_EQUALS( liste1.size(), ( gum::Size )1 );

      liste1.pushBack( 4 );
      liste1.pushBack( 5 );
      TS_ASSERT_EQUALS( liste1.size(), ( gum::Size )3 );

      int x = 4;
      liste1.pushFront ( x );
      liste1.push_front ( x );
      liste1.push_front ( 5 );
      TS_ASSERT_EQUALS( liste1.size(), ( gum::Size )6 );
      TS_ASSERT_EQUALS( liste1.front(), 5 );

      liste1.pushBack ( x );
      liste1.push_back ( x );
      liste1.push_back ( 5 );
      TS_ASSERT_EQUALS( liste1.size(), ( gum::Size )9 );
      TS_ASSERT_EQUALS( liste1.back(), 5 );

      liste1.emplaceFront ( 4 );
      liste1.emplaceBack ( 4 );
      liste1.emplaceFront ( x );
      liste1.emplaceBack ( x );
      TS_ASSERT_EQUALS( liste1.size(), ( gum::Size )13 );       
    }

    void testCopy() {
      gum::List<int> liste1;
      liste1.pushFront( 3 );
      liste1.pushFront( 4 );
      liste1.pushFront( 5 );

      gum::List<int> liste2( liste1 );
      gum::List<int> liste3 = liste1;

      TS_ASSERT_EQUALS( liste2.size(), liste1.size() );
      TS_ASSERT_EQUALS( liste2.size(), liste1.size() );

      liste1.pushBack( 5 );
      liste1.pushBack( 5 );
      liste1.pushBack( 6 );
      liste2 = liste1;
      gum::List<int> liste4;
      liste3 = liste4;

      TS_ASSERT_EQUALS( liste2.size(), liste1.size() );
      TS_ASSERT_EQUALS( liste3.size(), ( gum::Size )0 );
    }

    void testMove() {
      gum::List<int> liste1;
      liste1.pushFront( 3 );
      liste1.pushFront( 4 );
      liste1.pushFront( 5 );

      gum::List<int> liste2( std::move ( liste1 ) );
      gum::List<int> liste3;
      TS_ASSERT_EQUALS( liste2.size(), gum::Size (3) );
      TS_ASSERT_EQUALS( liste1.size(), gum::Size (0) );
      liste3 = std::move ( liste2 );
      TS_ASSERT_EQUALS( liste3.size(), gum::Size (3) );
      TS_ASSERT_EQUALS( liste2.size(), gum::Size (0) );
      TS_ASSERT_EQUALS( liste3.front(), 5 );
    }

    void testInsert() {
      gum::List<int> list = initializeList( 6 );
      list.insert( 7 );

      TS_ASSERT_EQUALS( list.size(), ( gum::Size )7 );
    }

    void testFront() {
      gum::List<int> list = initializeList( 7 );
      TS_ASSERT_EQUALS( list.front(), 1 );
      list.front() = 34;
      TS_ASSERT_EQUALS( list.front(), 34 );
    }

    void testBack() {
      gum::List<int> list = initializeList( 7 );
      TS_ASSERT_EQUALS( list.back(), 7 );
      list.back() = 42;
      TS_ASSERT_EQUALS( list.back(), 42 );
    }

    void testsize() {
      gum::List<int> list = initializeList( 7 );
      TS_ASSERT_EQUALS( list.size(), ( gum::Size )7 );
    }

    void testExists() {
      gum::List<int> list = initializeList( 7 );
      TS_ASSERT( list.exists( 3 ) );
      TS_ASSERT( !list.exists( 42 ) );
    }

    void testInsert2 () {
      gum::List<int> list1 { 1, 2, 3, 4 };
      gum::List<int> list2 { 2, 4 };
      list2.insert ( 0, 1 );
      list2.insert ( 2, 3 );
      TS_ASSERT_EQUALS( list1, list2 );

      gum::List<int> list3 { 2, 4 };
      int x = 1, y = 3;
      list3.insert ( 0, x );
      list3.insert ( 2, y );
      TS_ASSERT_EQUALS( list3, list1 );

      list1.pushBack ( 5 );
      gum::List<int>::iterator iter1 = list2.rbegin ();
      list2.insert ( iter1, 5, gum::List<int>::location::AFTER );
      TS_ASSERT_EQUALS( list2, list1 );

      gum::List<int> list4 { 1, 2, 3, 5 };     
      gum::List<int>::iterator iter2 = list4.rbegin ();
      list4.insert ( iter2, 4 );
      TS_ASSERT_EQUALS( list4, list1 );

      list1.pushBack ( 6 );
      gum::List<int>::iterator_unsafe iter3 = list2.rbeginUnsafe ();
      list2.insert ( iter3, 6, gum::List<int>::location::AFTER );
      TS_ASSERT_EQUALS( list2, list1 );

      gum::List<int> list5 { 1, 2, 3, 4, 6 };     
      gum::List<int>::iterator_unsafe iter4 = list5.rbeginUnsafe ();
      list5.insert ( iter4, 5 );
      TS_ASSERT_EQUALS( list5, list1 );

      list1.pushBack ( 7 );
      list5.emplaceBack ( 7 );
      TS_ASSERT_EQUALS( list5, list1 );
      list1.pushBack ( 8 );
      gum::List<int> list6 { 1, 2, 3, 4, 5, 6, 8 };     
      iter4 = list6.rbeginUnsafe ();
      list6.emplace ( iter4, 7 );
      TS_ASSERT_EQUALS( list6, list1 );
   }

    void testEraseByVal() {
      gum::List<int> list = initializeList( 7 );
      TS_GUM_ASSERT_THROWS_NOTHING( list.eraseByVal( 20 ) );
      list.pushBack( 3 );
      list.eraseByVal( 3 );
      TS_ASSERT_EQUALS( list.size(), ( gum::Size )7 );
    }

    void testEraseAllVal() {
      gum::List<int> list;

      for( int i = 0; i < 7; i++ )
        list.insert( 42 );

      list.pushFront( 1 );

      list.pushBack( 2 );

      list.eraseAllVal( 42 );

      TS_ASSERT_EQUALS( list.size(), ( gum::Size )2 );
    }

    void testErase() {
      gum::List<int> list;

      for( int i = 0; i < 7; i++ )
        list.insert( i );

      list.erase( 2 );

      TS_ASSERT_EQUALS( list.size(), ( gum::Size ) 6 );

<<<<<<< HEAD
        for ( int i = 0; i < 7; i++ )
          list.insert( 42 );
=======
      list.erase( 2 );
>>>>>>> b7f4d281

      TS_ASSERT_EQUALS( list.size(), ( gum::Size ) 5 );

      list.erase( 20 );

      TS_ASSERT_EQUALS( list.size(), ( gum::Size ) 5 );
    }

    void testEraseIterator() {
      gum::List<int> list;

      for( int i = 0; i < 6; i++ )
        list.insert( i );

<<<<<<< HEAD
        for ( int i = 0; i < 7; i++ )
          list.insert( i );
=======
      gum::List<int>::iterator iter = list.begin();
>>>>>>> b7f4d281

      list.erase( iter );

      TS_ASSERT_EQUALS( list.size(), ( gum::Size ) 5 );

      list.erase( iter );

      TS_ASSERT_EQUALS( list.size(), ( gum::Size ) 5 );

      ++iter;

      list.erase( iter );

      TS_ASSERT_EQUALS( list.size(), ( gum::Size ) 4 );

<<<<<<< HEAD
        for ( int i = 0; i < 6; i++ )
          list.insert( i );
=======
      iter = list.end();
>>>>>>> b7f4d281

      list.erase( iter );

      TS_ASSERT_EQUALS( list.size(), ( gum::Size ) 4 );

      iter = list.rend();

      list.erase( iter );

      TS_ASSERT_EQUALS( list.size(), ( gum::Size ) 4 );

      iter = list.rbegin();

      list.erase( iter );

      TS_ASSERT_EQUALS( list.size(), ( gum::Size ) 3 );

      iter = list.begin();

      list.erase( ++iter );

      TS_ASSERT_EQUALS( list.size(), ( gum::Size ) 2 );

      iter = list.rbegin();

      list.erase( --iter );

      TS_ASSERT_EQUALS( list.size(), ( gum::Size ) 1 );

    }



    void testEraseIteratorunsafe() {
      gum::List<int> list;

      for( int i = 0; i < 6; i++ )
        list.insert( i );

      gum::List<int>::iterator_unsafe iter = list.beginUnsafe ();
      list.erase( iter );
      TS_ASSERT_EQUALS( list.size(), ( gum::Size ) 5 );

      iter = list.rbeginUnsafe ();
      list.erase( iter );
      TS_ASSERT_EQUALS( list.size(), ( gum::Size ) 4 );

      gum::List<int>::const_iterator_unsafe iter2 = list.cbeginUnsafe ();
      list.erase( iter2 );
      TS_ASSERT_EQUALS( list.size(), ( gum::Size ) 3 );

      iter2 = list.crbeginUnsafe ();
      list.erase( iter2 );
      TS_ASSERT_EQUALS( list.size(), ( gum::Size ) 2 );

      iter2 = list.begin ();
      list.erase( iter2 );
      TS_ASSERT_EQUALS( list.size(), ( gum::Size ) 1 );

      iter2 = list.crbegin ();
      list.erase( iter2 );
      TS_ASSERT_EQUALS( list.size(), ( gum::Size ) 0 );
    }


    void testIteratorStep () {
      gum::List<int> list { 1, 2, 3, 4, 5, 6 };
      gum::List<int>::iterator_unsafe iter = list.beginUnsafe ();
      list.erase( iter );
      TS_ASSERT_EQUALS( list.size(), ( gum::Size ) 5 );

      iter = list.rbeginUnsafe ();
      list.erase( iter );
      TS_ASSERT_EQUALS( list.size(), ( gum::Size ) 4 );

      gum::List<int>::const_iterator_unsafe iter2 = list.cbeginUnsafe ();
      list.erase( iter2 );
      TS_ASSERT_EQUALS( list.size(), ( gum::Size ) 3 );

      iter2 = list.crbeginUnsafe ();
      list.erase( iter2 );
      TS_ASSERT_EQUALS( list.size(), ( gum::Size ) 2 );

      iter2 = list.begin ();
      list.erase( iter2 );
      TS_ASSERT_EQUALS( list.size(), ( gum::Size ) 1 );

      iter2 = list.crbegin ();
      list.erase( iter2 );
      TS_ASSERT_EQUALS( list.size(), ( gum::Size ) 0 );
    }


    void testIteratorStep2 () {
      gum::List<int> xlist { 1, 2, 3, 4, 5, 6, 7, 8 };
      gum::List<int>::iterator iter = xlist.begin ();
      iter += 4;
      TS_ASSERT_EQUALS( *iter, 5 );
      iter += 1;
      TS_ASSERT_EQUALS( *iter, 6 );
      iter -= 1;
      TS_ASSERT_EQUALS( *iter, 5 );
      iter -= 10;
      TS_ASSERT_EQUALS ( iter, xlist.end () );

      gum::List<int>::iterator_unsafe iter2 = xlist.beginUnsafe ();
      iter2 += 4;
      TS_ASSERT_EQUALS( *iter2, 5 );
      iter2 += 1;
      TS_ASSERT_EQUALS( *iter2, 6 );
      iter2 -= 1;
      TS_ASSERT_EQUALS( *iter2, 5 );
      iter2 -= 10;
      TS_ASSERT_EQUALS ( iter2, xlist.endUnsafe () );

      {
        gum::List<int>::const_iterator_unsafe iter3 = xlist.cbeginUnsafe () + 4;
        TS_ASSERT_EQUALS( *iter3, 5 );
        gum::List<int>::const_iterator_unsafe iter4 = xlist.beginUnsafe () + 4;
        TS_ASSERT_EQUALS( *iter4, 5 );
        gum::List<int>::iterator_unsafe iter5 = xlist.beginUnsafe () + 4;
        TS_ASSERT_EQUALS( *iter5, 5 );
        
        gum::List<int>::const_iterator iter13 = xlist.cbegin () + 4;
        TS_ASSERT_EQUALS( *iter13, 5 );
        gum::List<int>::const_iterator iter14 = xlist.begin () + 4;
        TS_ASSERT_EQUALS( *iter14, 5 );
        gum::List<int>::iterator iter15 = xlist.begin () + 4;
        TS_ASSERT_EQUALS( *iter15, 5 );
      }

<<<<<<< HEAD
    private:
      /**
       * Initialize a list with integers from 1 to count.
       * If count < 1, then initialize from count to 1.
       */
      gum::List<int> initializeList( int count ) {
        gum::List<int> list;

        if ( count >= 1 ) {
          for ( int i = 1; i <= count; i++ )
            list.pushBack( i );

          return list;
        } else {
          for ( int i = count; i <= 1; i++ )
            list.pushBack( i );

          return list;
        }
=======
      {
        gum::List<int>::const_iterator_unsafe iter3 = xlist.crbeginUnsafe () - 3;
        TS_ASSERT_EQUALS( *iter3, 5 );
        gum::List<int>::const_iterator_unsafe iter4 = xlist.rbeginUnsafe () - 3;
        TS_ASSERT_EQUALS( *iter4, 5 );
        gum::List<int>::iterator_unsafe iter5 = xlist.rbeginUnsafe () - 3;
        TS_ASSERT_EQUALS( *iter5, 5 );
        
        gum::List<int>::const_iterator iter13 = xlist.crbegin () - 3;
        TS_ASSERT_EQUALS( *iter13, 5 );
        gum::List<int>::const_iterator iter14 = xlist.rbegin () - 3;
        TS_ASSERT_EQUALS( *iter14, 5 );
        gum::List<int>::iterator iter15 = xlist.rbegin () - 3;
        TS_ASSERT_EQUALS( *iter15, 5 );
      }
      
    }
    

    void testPopBack() {
      gum::List<int> list = initializeList( 7 );
      int last = list.back();
      list.popBack();

      TS_ASSERT_DIFFERS( list.back(), last );
    }

    void testPopFront() {
      gum::List<int> list = initializeList( 7 );
      int first = list.front();
      list.popFront();

      TS_ASSERT_DIFFERS( list.front(), first );
    }


    void testSTL () {
      gum::List<int> xlist { 1, 2, 3, 4, 5, 6, 7, 8 };
      int xx = 0;
      std::for_each ( xlist.begin (), xlist.end (), [&xx] (int x) { xx += x; } );
      TS_ASSERT_EQUALS ( xx, 36 );

      std::vector<int> v;
      std::copy ( xlist.begin (), xlist.end (), back_inserter ( v ) );
      TS_ASSERT_EQUALS ( v.size(), size_t ( 8 ) );

      gum::List<int> list2;
      std::copy ( v.begin (), v.end (), back_inserter ( list2 ) );
      TS_ASSERT_EQUALS ( list2, xlist );

      gum::List<int> list3 { 2, 1, 8, 5, 3, 6, 4, 7 };
      gum::List<int>::const_iterator_unsafe iter1 = list3.cbeginUnsafe ();
      gum::List<int>::const_iterator_unsafe iter2 = list3.cbeginUnsafe () + 4;
      int d1 = iter2 - iter1;
      TS_ASSERT_EQUALS ( d1, 4 );

      gum::List<int>::iterator_unsafe iter3 = list3.beginUnsafe ();
      gum::List<int>::iterator_unsafe iter4 = list3.beginUnsafe () + 4;
      int d2 = iter4 - iter3;
      TS_ASSERT_EQUALS ( d2, 4 );

      gum::List<int>::const_iterator iter11 = list3.cbegin ();
      gum::List<int>::const_iterator iter12 = list3.cbegin () + 4;
      int d11 = iter12 - iter11;
      TS_ASSERT_EQUALS ( d11, 4 );

      gum::List<int>::iterator iter13 = list3.begin ();
      gum::List<int>::iterator iter14 = list3.begin () + 4;
      int d12 = iter14 - iter13;
      TS_ASSERT_EQUALS ( d12, 4 );

    }

  private:
    /**
     * Initialize a list with integers from 1 to count.
     * If count < 1, then initialize from count to 1.
     */
    gum::List<int> initializeList( int count ) {
      gum::List<int> list;

      if( count >= 1 ) {
        for( int i = 1; i <= count; i++ )
          list.pushBack( i );

        return list;
      } else {
        for( int i = count; i <= 1; i++ )
          list.pushBack( i );

        return list;
>>>>>>> b7f4d281
      }
    }

  };

}<|MERGE_RESOLUTION|>--- conflicted
+++ resolved
@@ -219,12 +219,7 @@
 
       TS_ASSERT_EQUALS( list.size(), ( gum::Size ) 6 );
 
-<<<<<<< HEAD
-        for ( int i = 0; i < 7; i++ )
-          list.insert( 42 );
-=======
       list.erase( 2 );
->>>>>>> b7f4d281
 
       TS_ASSERT_EQUALS( list.size(), ( gum::Size ) 5 );
 
@@ -239,12 +234,7 @@
       for( int i = 0; i < 6; i++ )
         list.insert( i );
 
-<<<<<<< HEAD
-        for ( int i = 0; i < 7; i++ )
-          list.insert( i );
-=======
       gum::List<int>::iterator iter = list.begin();
->>>>>>> b7f4d281
 
       list.erase( iter );
 
@@ -260,12 +250,7 @@
 
       TS_ASSERT_EQUALS( list.size(), ( gum::Size ) 4 );
 
-<<<<<<< HEAD
-        for ( int i = 0; i < 6; i++ )
-          list.insert( i );
-=======
       iter = list.end();
->>>>>>> b7f4d281
 
       list.erase( iter );
 
@@ -397,27 +382,6 @@
         TS_ASSERT_EQUALS( *iter15, 5 );
       }
 
-<<<<<<< HEAD
-    private:
-      /**
-       * Initialize a list with integers from 1 to count.
-       * If count < 1, then initialize from count to 1.
-       */
-      gum::List<int> initializeList( int count ) {
-        gum::List<int> list;
-
-        if ( count >= 1 ) {
-          for ( int i = 1; i <= count; i++ )
-            list.pushBack( i );
-
-          return list;
-        } else {
-          for ( int i = count; i <= 1; i++ )
-            list.pushBack( i );
-
-          return list;
-        }
-=======
       {
         gum::List<int>::const_iterator_unsafe iter3 = xlist.crbeginUnsafe () - 3;
         TS_ASSERT_EQUALS( *iter3, 5 );
@@ -509,7 +473,6 @@
           list.pushBack( i );
 
         return list;
->>>>>>> b7f4d281
       }
     }
 
