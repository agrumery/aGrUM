--- conflicted
+++ resolved
@@ -38,13 +38,8 @@
     public:
       void setUp() {
         __driver  = new gum::prm::o3prm::O3prmReader();
-<<<<<<< HEAD
-        __driver->readFile ( GET_PATH_STR ( o3prm/specialprinters.o3prm ) );
-        ig = new gum::prm::gspan::InterfaceGraph ( __driver->prm()->system ( "m" ) );
-=======
         __driver->readFile( GET_PATH_STR( o3prm/specialprinters.o3prm ) );
         ig = new gum::prm::gspan::InterfaceGraph( __driver->prm()->system( "m" ) );
->>>>>>> d641797a
       }
 
       void tearDown() {
