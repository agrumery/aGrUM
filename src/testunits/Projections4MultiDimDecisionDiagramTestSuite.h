--- conflicted
+++ resolved
@@ -97,16 +97,6 @@
         gum::NodeId e  = facto.addTerminalNode( 2 );
         gum::NodeId g  = facto.addTerminalNode( 3 );
 
-<<<<<<< HEAD
-        facto.addArc ( a, b, 0 );
-        facto.addArc ( a, c, 1 );
-
-        facto.addArc ( b, d, 0 );
-        facto.addArc ( b, c, 1 );
-
-        facto.addArc ( c, e, 0 );
-        facto.addArc ( c, g, 1 );
-=======
         facto.addArc( a, b, 0 );
         facto.addArc( a, c, 1 );
 
@@ -115,7 +105,6 @@
 
         facto.addArc( c, e, 0 );
         facto.addArc( c, g, 1 );
->>>>>>> d641797a
 
         return facto.getMultiDimDecisionDiagram( false );
 
@@ -219,25 +208,14 @@
                       desiredNode  = var2NodeIdMap[ toVar ]->size() - 1;
                     }
 
-<<<<<<< HEAD
-                                // then we add an arc between our current var associated node id and the considered var random node id
-                                f->unsafeAddArc ( *numNode, ( *var2NodeIdMap[ toVar ] ) [desiredNode], label );
-=======
                     // then we add an arc between our current var associated node id and the considered var random node id
                     f->unsafeAddArc( *numNode, ( *var2NodeIdMap[ toVar ] ) [desiredNode], label );
->>>>>>> d641797a
 
                   } else {
 
-<<<<<<< HEAD
-                                // if we add
-                                gum::NodeId toVal  = f->addTerminalNode ( tnList[ rand() %tnList.size()] );
-                                f->unsafeAddArc ( *numNode, toVal, label );
-=======
                     // if we add
                     gum::NodeId toVal  = f->addTerminalNode( tnList[ rand() %tnList.size()] );
                     f->unsafeAddArc( *numNode, toVal, label );
->>>>>>> d641797a
 
                   }
                 }
