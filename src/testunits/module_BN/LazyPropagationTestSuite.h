--- conflicted
+++ resolved
@@ -391,20 +391,12 @@
             equalPotentials( inf1.posterior( node ), inf4.posterior( node ) ) );
       }
 
-<<<<<<< HEAD
       gum::LazyPropagation<float> inf5( &bn );
       inf5.setFindRelevantPotentialsType
         ( gum::FindRelevantPotentialsType::FIND_RELEVANT_D_SEPARATION );
       for ( auto pot : evidences) {
         TS_ASSERT_THROWS_NOTHING( inf5.addEvidence( *pot ) );
       }
-=======
-      gum::LazyPropagation<float> inf5( bn );
-      inf5.setFindRelevantPotentialsType(
-          gum::LazyPropagation<
-              float>::FindRelevantPotentialsType::FIND_RELEVANT_D_SEPARATION );
-      TS_ASSERT_THROWS_NOTHING( inf5.insertEvidence( evidences ) );
->>>>>>> 1627eb38
       TS_ASSERT_THROWS_NOTHING( inf5.makeInference() );
       for ( auto node : bn.dag() ) {
         TS_ASSERT_THROWS_NOTHING( inf5.posterior( node ) );
