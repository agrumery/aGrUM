/***************************************************************************
 *   (C) 2007-2013 by Christophe GONZALES and Pierre-Henri WUILLEMIN       *
 *   {prenom.nom}@lip6.fr                                                  *
 *                                                                         *
 *   This program is free software; you can redistribute it and/or modify  *
 *   it under the terms of the GNU General Public License as published by  *
 *   the Free Software Foundation; either version 2 of the License, or     *
 *   (at your option) any later version.                                   *
 *                                                                         *
 *   This program is distributed in the hope that it wil be useful,        *
 *   but WITHOUT ANY WARRANTY; without even the implied warranty of        *
 *   MERCHANTABILITY or FITNESS FOR A PARTICULAR PURPOSE.  See the         *
 *   GNU General Public License for more details.                          *
 *                                                                         *
 *   You should have received a copy of the GNU General Public License     *
 *   along with this program; if not, write to the                         *
 *   Free Software Foundation, Inc.,                                       *
 *   59 Temple Place - Suite 330, Boston, MA  02111-1307, USA.             *
 ***************************************************************************/

#include <iostream>
#include <string>

#include <cxxtest/AgrumTestSuite.h>
#include <cxxtest/testsuite_utils.h>

#include <agrum/variables/labelizedVariable.h>
#include <agrum/multidim/multiDimArray.h>
#include <agrum/BN/BayesNet.h>
#include <agrum/BN/inference/GibbsInference.h>
#include <agrum/BN/inference/ShaferShenoyInference.h>
#include <agrum/BN/inference/lazyPropagation.h>
#include <agrum/BN/inference/variableElimination.h>
#include <agrum/BN/inference/VEWithBB.h>
#include <agrum/BN/io/BIF/BIFReader.h>

// The graph used for the tests:
//          1   2_          1 -> 3
//         / \ / /          1 -> 4
//        3   4 /           3 -> 5
//         \ / /            4 -> 5
//          5_/             2 -> 4
//                          2 -> 5

namespace gum_tests {

  class CompareInferencesTestSuite : public CxxTest::TestSuite {
    private:
    // Builds a BN to test the inference
    void fill_bn1( gum::BayesNet<double>& bn ) {
      gum::LabelizedVariable n1( "1", "", 2 ), n2( "2", "", 2 ),
          n3( "3", "", 2 );
      gum::LabelizedVariable n4( "4", "", 2 ), n5( "5", "", 3 );

      i1 = bn.add( n1 );
      i2 = bn.add( n2 );
      i3 = bn.add( n3 );
      i4 = bn.add( n4 );
      i5 = bn.add( n5 );

      bn.addArc( i1, i3 );
      bn.addArc( i1, i4 );
      bn.addArc( i3, i5 );
      bn.addArc( i4, i5 );
      bn.addArc( i2, i4 );
      bn.addArc( i2, i5 );

      bn.cpt( i1 ).fillWith( {0.2, 0.8} );
      bn.cpt( i2 ).fillWith( {0.3, 0.7} );
      bn.cpt( i3 ).fillWith( {0.1, 0.9, 0.9, 0.1} );
      bn.cpt( i4 ).fillWith(  // clang-format off
              {0.4, 0.6,
               0.5, 0.5,
               0.5, 0.5,
               1.0, 0.0} );  // clang-format on
      bn.cpt( i5 ).fillWith(  // clang-format off
              {0.3 , 0.6 , 0.1,
               0.5 , 0.4 , 0.1,
               0.4 , 0.5 , 0.1,
               0.9 , 0.05, 0.05,
               0.4 , 0.5 , 0.1,
               0.5 , 0.45, 0.05,
               0.45, 0.5 , 0.05,
               0.1 , 0.1 , 0.8} ); // clang-format on
    }

    public:
    gum::BayesNet<double>* bn;
    gum::NodeId i1, i2, i3, i4, i5;

    void setUp() {
      bn = new gum::BayesNet<double>();

      fill_bn1( *bn );
    }

    void tearDown() { delete ( bn ); }

    void testInferencesWithNoEvidence() {
      try {
        begin_test_waiting();

        gum::ShaferShenoyInference<double> inf_ShaShe( *bn );
        test_waiting();
        inf_ShaShe.makeInference();

        std::cout << "toto1" << std::endl;

        gum::LazyPropagation<double> inf_LazyProp( bn );
        test_waiting();
        inf_LazyProp.makeInference();

        std::cout << "toto2" << std::endl;

        gum::VariableElimination<double> inf_ValElim( *bn );
        test_waiting();
        inf_ValElim.makeInference();

        std::cout << "toto3" << std::endl;

        gum::GibbsInference<double> inf_gibbs( *bn );
        inf_gibbs.setVerbosity( false );
        inf_gibbs.setEpsilon( 1e-3 );
        inf_gibbs.setMinEpsilonRate( 1e-3 );
        test_waiting();
        TS_GUM_ASSERT_THROWS_NOTHING( inf_gibbs.makeInference() );

        std::cout << "toto4" << std::endl;
        
        for ( const auto i : bn->nodes() ) {
          const gum::Potential<double>& marginal_gibbs =
            inf_gibbs.posterior( i );
          const gum::Potential<double>& marginal_ShaShe =
            inf_ShaShe.posterior( i );
          const gum::Potential<double>& marginal_LazyProp =
            inf_LazyProp.posterior( i );
          // const gum::Potential<double>& marginal_ValElim =
          //     inf_ValElim.posterior( i );

          gum::Instantiation I;
          I << bn->variable( i );

          std::cout << "titi" << std::endl;

          for ( I.setFirst(); !I.end(); ++I ) {
            /*
            TS_ASSERT_DELTA( marginal_gibbs[I],
                             marginal_ShaShe[I],
                             5e-2 );  // APPROX INFERENCE
            TS_ASSERT_DELTA( marginal_LazyProp[I],
                             marginal_ShaShe[I],
                             1e-10 );  // EXACT INFERENCE
            TS_ASSERT_DELTA( marginal_LazyProp[I],
                             marginal_ValElim[I],
                             1e-10 );  // EXACT INFERENCE
            TS_ASSERT_DELTA( marginal_ShaShe[I],
                             marginal_ValElim[I],
                             1e-10 );  // EXACT INFERENCE
            */
          }
        }

        std::cout << "toto5" << std::endl;
        

        end_test_waiting();
      } catch ( gum::Exception& e ) {
        GUM_SHOWERROR( e );
      }
    }

    void testInferencesWithHardEvidence() {
      begin_test_waiting();
      gum::Potential<double> e_i1;
      e_i1 << bn->variable( i1 );
      e_i1.fillWith( {1, 0} );

      gum::Potential<double> e_i4;
      e_i4 << bn->variable( i4 );
      e_i4.fillWith( {0, 1} );

      gum::List<gum::Potential<double> const*> list_pot;
      list_pot.insert( &e_i1 );
      list_pot.insert( &e_i4 );

      gum::ShaferShenoyInference<double> inf_ShaShe( *bn );
      inf_ShaShe.insertEvidence( list_pot );
      test_waiting();
      inf_ShaShe.makeInference();

      gum::LazyPropagation<double> inf_LazyProp( bn );
      for ( const auto pot : list_pot )
        inf_LazyProp.addEvidence( *pot );
      test_waiting();
      inf_LazyProp.makeInference();

      gum::VariableElimination<double> inf_VarElim( *bn );
      inf_VarElim.insertEvidence( list_pot );
      test_waiting();
      inf_VarElim.makeInference();

      gum::GibbsInference<double> inf_gibbs( *bn );
      inf_gibbs.insertEvidence( list_pot );
      inf_gibbs.setVerbosity( false );
      inf_gibbs.setEpsilon( 1e-3 );
      inf_gibbs.setMinEpsilonRate( 1e-3 );
      test_waiting();
      TS_GUM_ASSERT_THROWS_NOTHING( inf_gibbs.makeInference() );

      for ( const auto i : bn->nodes() ) {
        const gum::Potential<double>& marginal_gibbs = inf_gibbs.posterior( i );
        const gum::Potential<double>& marginal_ShaShe =
            inf_ShaShe.posterior( i );
        const gum::Potential<double>& marginal_LazyProp =
            inf_LazyProp.posterior( i );
        const gum::Potential<double>& marginal_VarElim =
            inf_VarElim.posterior( i );

        gum::Instantiation I;
        I << bn->variable( i );

        for ( I.setFirst(); !I.end(); ++I ) {
          TS_ASSERT_DELTA( marginal_gibbs[I],
                           marginal_ShaShe[I],
                           5e-2 );  // APPROX INFERENCE
          TS_ASSERT_DELTA( marginal_LazyProp[I],
                           marginal_ShaShe[I],
                           1e-10 );  // EXACT INFERENCE
          TS_ASSERT_DELTA( marginal_LazyProp[I],
                           marginal_VarElim[I],
                           1e-10 );  // EXACT INFERENCE
          TS_ASSERT_DELTA( marginal_ShaShe[I],
                           marginal_VarElim[I],
                           1e-10 );  // EXACT INFERENCE
        }
      }
      end_test_waiting();
    }

    void testInferencesWithSoftEvidence() {
      begin_test_waiting();
      gum::Potential<double> e_i1;
      e_i1 << bn->variable( i1 );
      e_i1.fillWith( {0.6, 1.5} );

      gum::Potential<double> e_i4;
      e_i4 << bn->variable( i4 );
      e_i4.fillWith( {2, 3} );

      gum::List<gum::Potential<double> const*> list_pot;
      list_pot.insert( &e_i1 );
      list_pot.insert( &e_i4 );

      gum::ShaferShenoyInference<double> inf_ShaShe( *bn );
      inf_ShaShe.insertEvidence( list_pot );
      test_waiting();
      inf_ShaShe.makeInference();

      gum::LazyPropagation<double> inf_LazyProp( bn );
      for ( const auto pot : list_pot )
        inf_LazyProp.addEvidence( *pot );
      test_waiting();
      inf_LazyProp.makeInference();

      gum::VariableElimination<double> inf_VarElim( *bn );
      inf_VarElim.insertEvidence( list_pot );
      test_waiting();
      inf_VarElim.makeInference();

      gum::GibbsInference<double> inf_gibbs( *bn );
      inf_gibbs.insertEvidence( list_pot );
      inf_gibbs.setVerbosity( false );
      inf_gibbs.setEpsilon( 1e-3 );
      inf_gibbs.setMinEpsilonRate( 1e-3 );
      test_waiting();
      TS_GUM_ASSERT_THROWS_NOTHING( inf_gibbs.makeInference() );

      for ( const auto i : bn->nodes() ) {
        const gum::Potential<double>& marginal_gibbs = inf_gibbs.posterior( i );
        const gum::Potential<double>& marginal_ShaShe =
            inf_ShaShe.posterior( i );
        const gum::Potential<double>& marginal_LazyProp =
            inf_LazyProp.posterior( i );
        const gum::Potential<double>& marginal_VarElim =
            inf_VarElim.posterior( i );

        gum::Instantiation I;
        I << bn->variable( i );

        for ( I.setFirst(); !I.end(); ++I ) {
          TS_ASSERT_DELTA( marginal_gibbs[I],
                           marginal_ShaShe[I],
                           5e-2 );  // APPROX INFERENCE
          TS_ASSERT_DELTA( marginal_LazyProp[I],
                           marginal_ShaShe[I],
                           1e-10 );  // EXACT INFERENCE
          TS_ASSERT_DELTA( marginal_LazyProp[I],
                           marginal_VarElim[I],
                           1e-10 );  // EXACT INFERENCE
          TS_ASSERT_DELTA( marginal_ShaShe[I],
                           marginal_VarElim[I],
                           1e-10 );  // EXACT INFERENCE
        }
      }
      end_test_waiting();
    }

    void testMultipleInference() {
      gum::BayesNet<float> bn;
      gum::Id c, s, r, w;

      gum::LabelizedVariable vc( "c", "cloudy", 2 ), vs( "s", "sprinklet", 2 );
      gum::LabelizedVariable vr( "r", "rain", 2 ), vw( "w", "wet grass", 2 );

      c = bn.add( vc );
      s = bn.add( vs );
      r = bn.add( vr );
      w = bn.add( vw );

      bn.addArc( c, s );
      bn.addArc( c, r );
      bn.addArc( s, w );
      bn.addArc( r, w );

      bn.cpt( c ).fillWith( {0.5, 0.5} );
      bn.cpt( s ).fillWith( {0.5, 0.5, 0.9, 0.1} );
      bn.cpt( r ).fillWith( {0.8, 0.2, 0.2, 0.8} );
      bn.cpt( w ).fillWith( {1., 0., 0.1, 0.9, 0.1, 0.9, 0.01, 0.99} );

      gum::Potential<float> e_i1;
      e_i1 << bn.variable( c );
      e_i1.fillWith( {1, 0} );

      gum::Potential<float> e_i4;
      e_i4 << bn.variable( s );
      e_i4.fillWith( {0, 1} );

      gum::List<gum::Potential<float> const*> list_pot;
      list_pot.insert( &e_i1 );
      list_pot.insert( &e_i4 );

      {
        gum::GibbsInference<float> inf( bn );
        inf.setVerbosity( false );
        inf.makeInference();
        {
          const gum::Potential<float>& p = inf.posterior( w );
          gum::Instantiation I( p );
          TS_ASSERT_DELTA( p[I], 0.3529, 3e-2 );
          ++I;
          TS_ASSERT_DELTA( p[I], 0.6471, 3e-2 );
        }

        inf.eraseAllEvidence();
        inf.insertEvidence( list_pot );
        inf.makeInference();
        {
          const gum::Potential<float>& p = inf.posterior( w );
          gum::Instantiation I( p );
          TS_ASSERT_DELTA( p[I], 0.082, 1e-2 );
          ++I;
          TS_ASSERT_DELTA( p[I], 0.918, 1e-2 );
        }
      }

      {
        gum::LazyPropagation<float> inf( &bn );
        inf.makeInference();
        {
          const gum::Potential<float>& p = inf.posterior( w );
          gum::Instantiation I( p );
          TS_ASSERT_DELTA( p[I], 0.3529, 1e-7 );
          ++I;
          TS_ASSERT_DELTA( p[I], 0.6471, 1e-7 );
        }

        inf.clearEvidence();
        for ( const auto pot : list_pot )
          inf.addEvidence( *pot );
        inf.makeInference();
        {
          const gum::Potential<float>& p = inf.posterior( w );
          gum::Instantiation I( p );
          TS_ASSERT_DELTA( p[I], 0.082, 1e-7 );
          ++I;
          TS_ASSERT_DELTA( p[I], 0.918, 1e-7 );
        }
      }

      {
        gum::ShaferShenoyInference<float> inf( bn );
        inf.makeInference();
        {
          const gum::Potential<float>& p = inf.posterior( w );
          gum::Instantiation I( p );
          TS_ASSERT_DELTA( p[I], 0.3529, 1e-5 );
          ++I;
          TS_ASSERT_DELTA( p[I], 0.6471, 1e-5 );
        }

        inf.eraseAllEvidence();
        inf.insertEvidence( list_pot );
        inf.makeInference();
        {
          const gum::Potential<float>& p = inf.posterior( w );
          gum::Instantiation I( p );
          TS_ASSERT_DELTA( p[I], 0.082, 1e-7 );
          ++I;
          TS_ASSERT_DELTA( p[I], 0.918, 1e-7 );
        }
      }

      {
        gum::VariableElimination<float> inf( bn );
        inf.makeInference();
        {
          const gum::Potential<float>& p = inf.posterior( w );
          gum::Instantiation I( p );
          TS_ASSERT_DELTA( p[I], 0.3529, 1e-5 );
          ++I;
          TS_ASSERT_DELTA( p[I], 0.6471, 1e-5 );
        }

        inf.eraseAllEvidence();
        inf.insertEvidence( list_pot );
        inf.makeInference();
        {
          const gum::Potential<float>& p = inf.posterior( w );
          gum::Instantiation I( p );
          TS_ASSERT_DELTA( p[I], 0.082, 1e-7 );
          ++I;
          TS_ASSERT_DELTA( p[I], 0.918, 1e-7 );
        }
      }
    }

    // compare only Lazy and ShaferShenoy on alarm BN
    void testAlarm() {
      // Arrange
      std::string file = GET_RESSOURCES_PATH( "alarm.bif" );
      gum::BayesNet<double> bn;
      gum::BIFReader<double> reader( &bn, file );
      TS_GUM_ASSERT_THROWS_NOTHING( reader.proceed() );
      gum::VariableElimination<double> ve( bn );
      gum::ShaferShenoyInference<double> ss( bn );
      gum::VEWithBB<double> vebb( bn );
      gum::LazyPropagation<double> lazy( bn );
      gum::Potential<double> p_ve, p_ss, p_vebb, p_lazy;
      for ( auto var_id : bn.nodes() ) {
        // Act
        TS_GUM_ASSERT_THROWS_NOTHING( p_ve = ve.posterior( var_id ) );
        TS_GUM_ASSERT_THROWS_NOTHING( p_ss = ss.posterior( var_id ) );
        TS_GUM_ASSERT_THROWS_NOTHING( p_vebb = vebb.posterior( var_id ) );
        TS_GUM_ASSERT_THROWS_NOTHING( p_lazy = lazy.posterior( var_id ) );
        // Assert
        TS_ASSERT_EQUALS( p_ve.domainSize(), p_ss.domainSize() );
        TS_ASSERT_EQUALS( p_ve.domainSize(), p_vebb.domainSize() );
        TS_ASSERT_EQUALS( p_ve.domainSize(), p_lazy.domainSize() );
        for ( gum::Instantiation i( p_ve ); not i.end(); i.inc() ) {
          TS_ASSERT_DELTA( p_ve[i], p_ss[i], 1e-6 );
          TS_ASSERT_DELTA( p_ve[i], p_vebb[i], 1e-6 );
          //TS_ASSERT_DELTA( p_ve[i], p_lazy[i], 1e-6 );
        }
      }
    }

    void testAlarmWithHardEvidence() {
      // Arrange
      std::string file = GET_RESSOURCES_PATH( "alarm.bif" );
      gum::BayesNet<double> bn;
      gum::BIFReader<double> reader( &bn, file );
      TS_GUM_ASSERT_THROWS_NOTHING( reader.proceed() );
      gum::VariableElimination<double> ve( bn );
      gum::ShaferShenoyInference<double> ss( bn );
      gum::VEWithBB<double> vebb( bn );
      gum::LazyPropagation<double> lazy( bn );
      gum::Potential<double> p_ve, p_ss, p_vebb, p_lazy;
      auto e_id = bn.idFromName( "CATECHOL" );
      auto inf_list =
          std::vector<gum::BayesNetInference<double>*>{&ve, &ss, &vebb, &lazy};
      for ( auto inf: inf_list ) {
        inf->addHardEvidence( e_id, 0 );
      }
      for ( auto var_id : bn.nodes() ) {
        // Act
        TS_GUM_ASSERT_THROWS_NOTHING( p_ve = ve.posterior( var_id ) );
        TS_GUM_ASSERT_THROWS_NOTHING( p_ss = ss.posterior( var_id ) );
        TS_GUM_ASSERT_THROWS_NOTHING( p_vebb = vebb.posterior( var_id ) );
        TS_GUM_ASSERT_THROWS_NOTHING( p_lazy = lazy.posterior( var_id ) );
        // Assert
        TS_ASSERT_EQUALS( p_ve.domainSize(), p_ss.domainSize() );
        TS_ASSERT_EQUALS( p_ve.domainSize(), p_vebb.domainSize() );
        TS_ASSERT_EQUALS( p_ve.domainSize(), p_lazy.domainSize() );
        for ( gum::Instantiation i( p_ve ); not i.end(); i.inc() ) {
          TS_ASSERT_DELTA( p_ve[i], p_ss[i], 1e-6 );
          TS_ASSERT_DELTA( p_ve[i], p_vebb[i], 1e-6 );
          //TS_ASSERT_DELTA( p_ve[i], p_lazy[i], 1e-6 );
        }
      }
    }

<<<<<<< HEAD
      {
        gum::LazyPropagation<float> infLazy( net );
        infLazy.makeInference();
=======
    void testAlarmWithSoftEvidence() {
      // Arrange
      std::string file = GET_RESSOURCES_PATH( "alarm.bif" );
      gum::BayesNet<double> bn;
      gum::BIFReader<double> reader( &bn, file );
      TS_GUM_ASSERT_THROWS_NOTHING( reader.proceed() );
      gum::VariableElimination<double> ve( bn );
      gum::ShaferShenoyInference<double> ss( bn );
      gum::VEWithBB<double> vebb( bn );
      gum::LazyPropagation<double> lazy( bn );
      gum::Potential<double> p_ve, p_ss, p_vebb, p_lazy;
      auto e_id = bn.idFromName( "CATECHOL" );
      auto e_p = gum::Potential<double>();
      e_p.add( bn.variable( e_id ) );
      e_p.fillWith( std::vector<double>{0.1, 0.9} );
      gum::List<const gum::Potential<double>*> list;
      list.insert( &e_p );
      auto inf_list =
          std::vector<gum::BayesNetInference<double>*>{&ve, &ss, &vebb, &lazy};
      for ( auto inf: inf_list ) {
        inf->insertEvidence( list );
      }
      for ( auto var_id : bn.nodes() ) {
        // Act
        TS_GUM_ASSERT_THROWS_NOTHING( p_ve = ve.posterior( var_id ) );
        TS_GUM_ASSERT_THROWS_NOTHING( p_ss = ss.posterior( var_id ) );
        TS_GUM_ASSERT_THROWS_NOTHING( p_vebb = vebb.posterior( var_id ) );
        TS_GUM_ASSERT_THROWS_NOTHING( p_lazy = lazy.posterior( var_id ) );
        // Assert
        TS_ASSERT_EQUALS( p_ve.domainSize(), p_ss.domainSize() );
        TS_ASSERT_EQUALS( p_ve.domainSize(), p_vebb.domainSize() );
        TS_ASSERT_EQUALS( p_ve.domainSize(), p_lazy.domainSize() );

        gum::Instantiation i_ve( p_ve );
        for ( gum::Instantiation i( p_ve ); not i.end(); i.inc() ) {
          TS_ASSERT_DELTA( p_ve[i], p_ss[i], 1e-6 );
          TS_ASSERT_DELTA( p_ve[i], p_vebb[i], 1e-6 );
          // TS_ASSERT_DELTA( p_ve[i], p_lazy[i], 1e-6 );
        }
      }
    }
>>>>>>> 9178e605

    void testAsia() {
      // Arrange
      std::string file = GET_RESSOURCES_PATH( "asia.bif" );
      gum::BayesNet<double> bn;
      gum::BIFReader<double> reader( &bn, file );
      TS_GUM_ASSERT_THROWS_NOTHING( reader.proceed() );
      gum::VariableElimination<double> ve( bn );
      gum::ShaferShenoyInference<double> ss( bn );
      gum::VEWithBB<double> vebb( bn );
      gum::LazyPropagation<double> lazy( bn );
      gum::Potential<double> p_ve, p_ss, p_vebb, p_lazy;
      for ( auto var_id : bn.nodes() ) {
        // Act
        TS_GUM_ASSERT_THROWS_NOTHING( p_ve = ve.posterior( var_id ) );
        TS_GUM_ASSERT_THROWS_NOTHING( p_ss = ss.posterior( var_id ) );
        TS_GUM_ASSERT_THROWS_NOTHING( p_vebb = vebb.posterior( var_id ) );
        TS_GUM_ASSERT_THROWS_NOTHING( p_lazy = lazy.posterior( var_id ) );
        // Assert
        TS_ASSERT_EQUALS( p_ve.domainSize(), p_ss.domainSize() );
        TS_ASSERT_EQUALS( p_ve.domainSize(), p_vebb.domainSize() );
        TS_ASSERT_EQUALS( p_ve.domainSize(), p_lazy.domainSize() );

        gum::Instantiation i_ve( p_ve );
        for ( gum::Instantiation i( p_ve ); not i.end(); i.inc() ) {
          TS_ASSERT_DELTA( p_ve[i], p_ss[i], 1e-6 );
          TS_ASSERT_DELTA( p_ve[i], p_vebb[i], 1e-6 );
          //TS_ASSERT_DELTA( p_ve[i], p_lazy[i], 1e-6 );
        }
      }
    }

    void testAsiaWithHardEvidence() {
      // Arrange
      std::string file = GET_RESSOURCES_PATH( "asia.bif" );
      gum::BayesNet<double> bn;
      gum::BIFReader<double> reader( &bn, file );
      TS_GUM_ASSERT_THROWS_NOTHING( reader.proceed() );
      gum::VariableElimination<double> ve( bn );
      gum::ShaferShenoyInference<double> ss( bn );
      gum::VEWithBB<double> vebb( bn );
      gum::LazyPropagation<double> lazy( bn );
      gum::Potential<double> p_ve, p_ss, p_vebb, p_lazy;
      auto e_id = bn.idFromName( "bronchitis?" );
      auto inf_list =
          std::vector<gum::BayesNetInference<double>*>{&ve, &ss, &vebb, &lazy};
      for ( auto inf: inf_list ) {
        inf->addHardEvidence( e_id, 0 );
      }
      for ( auto var_id : bn.nodes() ) {
        // Act
        TS_GUM_ASSERT_THROWS_NOTHING( p_ve = ve.posterior( var_id ) );
        TS_GUM_ASSERT_THROWS_NOTHING( p_ss = ss.posterior( var_id ) );
        TS_GUM_ASSERT_THROWS_NOTHING( p_vebb = vebb.posterior( var_id ) );
        TS_GUM_ASSERT_THROWS_NOTHING( p_lazy = lazy.posterior( var_id ) );
        // Assert
        TS_ASSERT_EQUALS( p_ve.domainSize(), p_ss.domainSize() );
        TS_ASSERT_EQUALS( p_ve.domainSize(), p_vebb.domainSize() );
        TS_ASSERT_EQUALS( p_ve.domainSize(), p_lazy.domainSize() );

        gum::Instantiation i_ve( p_ve );
        for ( gum::Instantiation i( p_ve ); not i.end(); i.inc() ) {
          TS_ASSERT_DELTA( p_ve[i], p_ss[i], 1e-6 );
          TS_ASSERT_DELTA( p_ve[i], p_vebb[i], 1e-6 );
          //TS_ASSERT_DELTA( p_ve[i], p_lazy[i], 1e-6 );
        }
      }
    }

    void testAsiaWithSoftEvidence() {
      // Arrange
      std::string file = GET_RESSOURCES_PATH( "asia.bif" );
      gum::BayesNet<double> bn;
      gum::BIFReader<double> reader( &bn, file );
      TS_GUM_ASSERT_THROWS_NOTHING( reader.proceed() );
      gum::VariableElimination<double> ve( bn );
      gum::ShaferShenoyInference<double> ss( bn );
      gum::VEWithBB<double> vebb( bn );
      gum::LazyPropagation<double> lazy( bn );
      gum::Potential<double> p_ve, p_ss, p_vebb, p_lazy;
      auto e_id = bn.idFromName( "bronchitis?" );
      auto e_p = gum::Potential<double>();
      e_p.add( bn.variable( e_id ) );
      e_p.fillWith( std::vector<double>{0.1, 0.9} );
      gum::List<const gum::Potential<double>*> list;
      list.insert( &e_p );
      auto inf_list =
          std::vector<gum::BayesNetInference<double>*>{&ve, &ss, &vebb, &lazy};
      for ( auto inf: inf_list ) {
        inf->insertEvidence( list );
      }
      for ( auto var_id : bn.nodes() ) {
        // Act
        TS_GUM_ASSERT_THROWS_NOTHING( p_ve = ve.posterior( var_id ) );
        TS_GUM_ASSERT_THROWS_NOTHING( p_ss = ss.posterior( var_id ) );
        TS_GUM_ASSERT_THROWS_NOTHING( p_vebb = vebb.posterior( var_id ) );
        TS_GUM_ASSERT_THROWS_NOTHING( p_lazy = lazy.posterior( var_id ) );
        // Assert
        TS_ASSERT_EQUALS( p_ve.domainSize(), p_ss.domainSize() );
        TS_ASSERT_EQUALS( p_ve.domainSize(), p_vebb.domainSize() );
        TS_ASSERT_EQUALS( p_ve.domainSize(), p_lazy.domainSize() );

        gum::Instantiation i_ve( p_ve );
        for ( gum::Instantiation i( p_ve ); not i.end(); i.inc() ) {
          TS_ASSERT_DELTA( p_ve[i], p_ss[i], 1e-6 );
          TS_ASSERT_DELTA( p_ve[i], p_vebb[i], 1e-6 );
          //TS_ASSERT_DELTA( p_ve[i], p_lazy[i], 1e-6 );
        }
      }
    }

  };
}<|MERGE_RESOLUTION|>--- conflicted
+++ resolved
@@ -104,19 +104,13 @@
         test_waiting();
         inf_ShaShe.makeInference();
 
-        std::cout << "toto1" << std::endl;
-
         gum::LazyPropagation<double> inf_LazyProp( bn );
         test_waiting();
         inf_LazyProp.makeInference();
 
-        std::cout << "toto2" << std::endl;
-
         gum::VariableElimination<double> inf_ValElim( *bn );
         test_waiting();
         inf_ValElim.makeInference();
-
-        std::cout << "toto3" << std::endl;
 
         gum::GibbsInference<double> inf_gibbs( *bn );
         inf_gibbs.setVerbosity( false );
@@ -125,25 +119,20 @@
         test_waiting();
         TS_GUM_ASSERT_THROWS_NOTHING( inf_gibbs.makeInference() );
 
-        std::cout << "toto4" << std::endl;
-        
         for ( const auto i : bn->nodes() ) {
           const gum::Potential<double>& marginal_gibbs =
-            inf_gibbs.posterior( i );
+              inf_gibbs.posterior( i );
           const gum::Potential<double>& marginal_ShaShe =
-            inf_ShaShe.posterior( i );
+              inf_ShaShe.posterior( i );
           const gum::Potential<double>& marginal_LazyProp =
-            inf_LazyProp.posterior( i );
-          // const gum::Potential<double>& marginal_ValElim =
-          //     inf_ValElim.posterior( i );
+              inf_LazyProp.posterior( i );
+          const gum::Potential<double>& marginal_ValElim =
+              inf_ValElim.posterior( i );
 
           gum::Instantiation I;
           I << bn->variable( i );
 
-          std::cout << "titi" << std::endl;
-
           for ( I.setFirst(); !I.end(); ++I ) {
-            /*
             TS_ASSERT_DELTA( marginal_gibbs[I],
                              marginal_ShaShe[I],
                              5e-2 );  // APPROX INFERENCE
@@ -156,13 +145,8 @@
             TS_ASSERT_DELTA( marginal_ShaShe[I],
                              marginal_ValElim[I],
                              1e-10 );  // EXACT INFERENCE
-            */
           }
         }
-
-        std::cout << "toto5" << std::endl;
-        
-
         end_test_waiting();
       } catch ( gum::Exception& e ) {
         GUM_SHOWERROR( e );
@@ -189,7 +173,7 @@
       inf_ShaShe.makeInference();
 
       gum::LazyPropagation<double> inf_LazyProp( bn );
-      for ( const auto pot : list_pot )
+      for ( auto pot : list_pot )
         inf_LazyProp.addEvidence( *pot );
       test_waiting();
       inf_LazyProp.makeInference();
@@ -257,7 +241,7 @@
       inf_ShaShe.makeInference();
 
       gum::LazyPropagation<double> inf_LazyProp( bn );
-      for ( const auto pot : list_pot )
+      for ( auto pot : list_pot )
         inf_LazyProp.addEvidence( *pot );
       test_waiting();
       inf_LazyProp.makeInference();
@@ -375,7 +359,7 @@
         }
 
         inf.clearEvidence();
-        for ( const auto pot : list_pot )
+        for ( auto pot : list_pot )
           inf.addEvidence( *pot );
         inf.makeInference();
         {
@@ -444,7 +428,7 @@
       gum::VariableElimination<double> ve( bn );
       gum::ShaferShenoyInference<double> ss( bn );
       gum::VEWithBB<double> vebb( bn );
-      gum::LazyPropagation<double> lazy( bn );
+      gum::LazyPropagation<double> lazy( &bn );
       gum::Potential<double> p_ve, p_ss, p_vebb, p_lazy;
       for ( auto var_id : bn.nodes() ) {
         // Act
@@ -473,14 +457,14 @@
       gum::VariableElimination<double> ve( bn );
       gum::ShaferShenoyInference<double> ss( bn );
       gum::VEWithBB<double> vebb( bn );
-      gum::LazyPropagation<double> lazy( bn );
+      gum::LazyPropagation<double> lazy( &bn );
       gum::Potential<double> p_ve, p_ss, p_vebb, p_lazy;
       auto e_id = bn.idFromName( "CATECHOL" );
-      auto inf_list =
-          std::vector<gum::BayesNetInference<double>*>{&ve, &ss, &vebb, &lazy};
+      std::vector<gum::BayesNetInference<double>*> inf_list {&ve, &ss, &vebb };
       for ( auto inf: inf_list ) {
         inf->addHardEvidence( e_id, 0 );
       }
+      lazy.addEvidence( e_id, 0 );
       for ( auto var_id : bn.nodes() ) {
         // Act
         TS_GUM_ASSERT_THROWS_NOTHING( p_ve = ve.posterior( var_id ) );
@@ -499,11 +483,6 @@
       }
     }
 
-<<<<<<< HEAD
-      {
-        gum::LazyPropagation<float> infLazy( net );
-        infLazy.makeInference();
-=======
     void testAlarmWithSoftEvidence() {
       // Arrange
       std::string file = GET_RESSOURCES_PATH( "alarm.bif" );
@@ -513,7 +492,7 @@
       gum::VariableElimination<double> ve( bn );
       gum::ShaferShenoyInference<double> ss( bn );
       gum::VEWithBB<double> vebb( bn );
-      gum::LazyPropagation<double> lazy( bn );
+      gum::LazyPropagation<double> lazy( &bn );
       gum::Potential<double> p_ve, p_ss, p_vebb, p_lazy;
       auto e_id = bn.idFromName( "CATECHOL" );
       auto e_p = gum::Potential<double>();
@@ -522,10 +501,13 @@
       gum::List<const gum::Potential<double>*> list;
       list.insert( &e_p );
       auto inf_list =
-          std::vector<gum::BayesNetInference<double>*>{&ve, &ss, &vebb, &lazy};
+        std::vector<gum::BayesNetInference<double>*>{&ve, &ss, &vebb };
       for ( auto inf: inf_list ) {
         inf->insertEvidence( list );
       }
+      for ( auto ev : list )
+        lazy.addEvidence ( *ev );
+      
       for ( auto var_id : bn.nodes() ) {
         // Act
         TS_GUM_ASSERT_THROWS_NOTHING( p_ve = ve.posterior( var_id ) );
@@ -545,7 +527,6 @@
         }
       }
     }
->>>>>>> 9178e605
 
     void testAsia() {
       // Arrange
@@ -556,7 +537,7 @@
       gum::VariableElimination<double> ve( bn );
       gum::ShaferShenoyInference<double> ss( bn );
       gum::VEWithBB<double> vebb( bn );
-      gum::LazyPropagation<double> lazy( bn );
+      gum::LazyPropagation<double> lazy( &bn );
       gum::Potential<double> p_ve, p_ss, p_vebb, p_lazy;
       for ( auto var_id : bn.nodes() ) {
         // Act
@@ -587,14 +568,15 @@
       gum::VariableElimination<double> ve( bn );
       gum::ShaferShenoyInference<double> ss( bn );
       gum::VEWithBB<double> vebb( bn );
-      gum::LazyPropagation<double> lazy( bn );
+      gum::LazyPropagation<double> lazy( &bn );
       gum::Potential<double> p_ve, p_ss, p_vebb, p_lazy;
       auto e_id = bn.idFromName( "bronchitis?" );
       auto inf_list =
-          std::vector<gum::BayesNetInference<double>*>{&ve, &ss, &vebb, &lazy};
+          std::vector<gum::BayesNetInference<double>*>{&ve, &ss, &vebb };
       for ( auto inf: inf_list ) {
         inf->addHardEvidence( e_id, 0 );
       }
+      lazy.addEvidence( e_id, 0 );
       for ( auto var_id : bn.nodes() ) {
         // Act
         TS_GUM_ASSERT_THROWS_NOTHING( p_ve = ve.posterior( var_id ) );
@@ -624,7 +606,7 @@
       gum::VariableElimination<double> ve( bn );
       gum::ShaferShenoyInference<double> ss( bn );
       gum::VEWithBB<double> vebb( bn );
-      gum::LazyPropagation<double> lazy( bn );
+      gum::LazyPropagation<double> lazy( &bn );
       gum::Potential<double> p_ve, p_ss, p_vebb, p_lazy;
       auto e_id = bn.idFromName( "bronchitis?" );
       auto e_p = gum::Potential<double>();
@@ -633,10 +615,13 @@
       gum::List<const gum::Potential<double>*> list;
       list.insert( &e_p );
       auto inf_list =
-          std::vector<gum::BayesNetInference<double>*>{&ve, &ss, &vebb, &lazy};
+          std::vector<gum::BayesNetInference<double>*>{&ve, &ss, &vebb};
       for ( auto inf: inf_list ) {
         inf->insertEvidence( list );
       }
+      for ( auto ev : list )
+        lazy.addEvidence ( *ev );
+      
       for ( auto var_id : bn.nodes() ) {
         // Act
         TS_GUM_ASSERT_THROWS_NOTHING( p_ve = ve.posterior( var_id ) );
