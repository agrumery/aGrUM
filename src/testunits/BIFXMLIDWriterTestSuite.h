/***************************************************************************
 *   Copyright (C) 2005 by Pierre-Henri WUILLEMIN et Christophe GONZALES   *
 *   {prenom.nom}_at_lip6.fr                                               *
 *                                                                         *
 *   This program is free software; you can redistribute it and/or modify  *
 *   it under the terms of the GNU General Public License as published by  *
 *   the Free Software Foundation; either version 2 of the License, or     *
 *   (at your option) any later version.                                   *
 *                                                                         *
 *   This program is distributed in the hope that it will be useful,       *
 *   but WITHOUT ANY WARRANTY; without even the implied warranty of        *
 *   MERCHANTABILITY or FITNESS FOR A PARTICULAR PURPOSE.  See the         *
 *   GNU General Public License for more details.                          *
 *                                                                         *
 *   You should have received a copy of the GNU General Public License     *
 *   along with this program; if not, write to the                         *
 *   Free Software Foundation, Inc.,                                       *
 *   59 Temple Place - Suite 330, Boston, MA  02111-1307, USA.             *
 ***************************************************************************/
#include <iostream>
#include <string>

#include <cxxtest/AgrumTestSuite.h>
#include "testsuite_utils.h"

#include <agrum/variables/labelizedVariable.h>
#include <agrum/influenceDiagram/influenceDiagram.h>
#include <agrum/influenceDiagram/io/BIFXML/BIFXMLIDWriter.h>


// The graph used for the tests:
//           D1
//           |   D1 -> C1
//           C1
//          /  \  C1 -> C2 & C1 -> U1
//        C2   U1
//       /  \ /  C2 -> D3 & C2 -> D2 & D2 -> U1
//      D3  D2
//      |    |  D3 -> C3 & D2 -> C4
//     C3    C4
//       \  /  C3 -> C5 & C4 -> C5
//        C5   D4
//         \  /  C5 -> U2 & D4 -> U2
//          U2

namespace gum_tests {

  class BIFXMLIDWriterTestSuite: public CxxTest::TestSuite {
    private:
      void fillTopo( gum::InfluenceDiagram<double>& infDiag, gum::List<gum::NodeId>& idList ) {
        try {
          idList.insert( infDiag.addDecisionNode( *decisionVar1 ) ); //0
          idList.insert( infDiag.addDecisionNode( *decisionVar2 ) ); //1
          idList.insert( infDiag.addDecisionNode( *decisionVar3 ) ); //2
          idList.insert( infDiag.addDecisionNode( *decisionVar4 ) ); //3
          idList.insert( infDiag.addChanceNode( *chanceVar1 ) ); //4
          idList.insert( infDiag.addChanceNode( *chanceVar2 ) ); //5
          idList.insert( infDiag.addChanceNode( *chanceVar3 ) ); //6
          idList.insert( infDiag.addChanceNode( *chanceVar4 ) ); //7
          idList.insert( infDiag.addChanceNode( *chanceVar5 ) ); //8
          idList.insert( infDiag.addUtilityNode( *utilityVar1 ) ); //9
          idList.insert( infDiag.addUtilityNode( *utilityVar2 ) ); //10

          infDiag.addArc( idList[0], idList[4] );
          infDiag.addArc( idList[4], idList[9] );
          infDiag.addArc( idList[4], idList[5] );
          infDiag.addArc( idList[5], idList[1] );
          infDiag.addArc( idList[5], idList[2] );
          infDiag.addArc( idList[1], idList[9] );
          infDiag.addArc( idList[1], idList[7] );
          infDiag.addArc( idList[2], idList[6] );
          infDiag.addArc( idList[6], idList[8] );
          infDiag.addArc( idList[7], idList[8] );
          infDiag.addArc( idList[8], idList[10] );
          infDiag.addArc( idList[3], idList[10] );

<<<<<<< HEAD
        } catch( gum::Exception &e ) {
=======
        } catch ( gum::Exception& e ) {
>>>>>>> d641797a
          std::cerr << std::endl << e.content() << std::endl;
          throw ;
        }
      }

      void fill( gum::InfluenceDiagram<double>& infDiag, gum::List<gum::NodeId>& idList ) {
        fillTopo( infDiag, idList );

        try {
          const gum::Potential<double>& p1 = infDiag.cpt( idList[4] );
          {
            // FILLING PARAMS
            const double t[4] = {0.2, 0.8, 0.5, 0.5};
            int n = 4; const std::vector<double> v( t, t + n );
            p1.fillWith( v );
          }

          const gum::Potential<double>& p2 = infDiag.cpt( idList[5] );
          {
            // FILLING PARAMS
            const double t[4] = {0.1, 0.9, 0.9, 0.1};
            int n = 4; const std::vector<double> v( t, t + n );
            p2.fillWith( v );
          }

          const gum::Potential<double>& p3 = infDiag.cpt( idList[6] );
          {
            // FILLING PARAMS
            const double t[4] = {0.35, 0.65, 0.19, 0.81};
            int n = 4; const std::vector<double> v( t, t + n );
            p3.fillWith( v );
          }

          const gum::Potential<double>& p4 = infDiag.cpt( idList[7] );
          {
            // FILLING PARAMS
            const double t[4] = {0.4, 0.6, 0.5, 0.5};
            int n = 4; const std::vector<double> v( t, t + n );
            p4.fillWith( v );
          }

          const gum::Potential<double>& p5 = infDiag.cpt( idList[8] );
          {
            // FILLING PARAMS
            const double t[8] = {0.4, 0.6, 0.8, 0.2, 0.4, 0.6, 0.3, 0.7};
            int n = 8; const std::vector<double> v( t, t + n );
            p5.fillWith( v );
          }

          const gum::UtilityTable<double>& u1 = infDiag.utility( idList[9] );
          {
            // FILLING PARAMS
            const double t[4] = { 42, 69, 666, 84};
            int n = 4; const std::vector<double> v( t, t + n );
            u1.fillWith( v );
          }

          const gum::UtilityTable<double>& u2 = infDiag.utility( idList[10] );
          {
            // FILLING PARAMS
            const double t[4] = {42, -69, 666, 84};
            int n = 4; const std::vector<double> v( t, t + n );
            u2.fillWith( v );
          }
        } catch ( gum::Exception& e ) {
          std::cerr << std::endl << e.content() << std::endl;
          throw ;
        }
      }

    public:
      gum::InfluenceDiagram<double>* id;
      gum::List<gum::NodeId>* idListPtr;
      gum::LabelizedVariable* decisionVar1, *decisionVar2, *decisionVar3, *decisionVar4;
      gum::LabelizedVariable* chanceVar1, *chanceVar2, *chanceVar3, *chanceVar4, *chanceVar5;
      gum::LabelizedVariable* utilityVar1, *utilityVar2;

      void setUp() {
        id = new gum::InfluenceDiagram<double>();
        idListPtr = new gum::List<gum::NodeId>();

        decisionVar1 = new gum::LabelizedVariable( "decisionVar1", "D1", 2 );
        decisionVar2 = new gum::LabelizedVariable( "decisionVar2", "D2", 2 );
        decisionVar3 = new gum::LabelizedVariable( "decisionVar3", "D3", 2 );
        decisionVar4 = new gum::LabelizedVariable( "decisionVar4", "D4", 2 );
        chanceVar1 = new gum::LabelizedVariable( "chanceVar1", "C1", 2 );
        chanceVar2 = new gum::LabelizedVariable( "chanceVar2", "C2", 2 );
        chanceVar3 = new gum::LabelizedVariable( "chanceVar3", "C3", 2 );
        chanceVar4 = new gum::LabelizedVariable( "chanceVar4", "C4", 2 );
        chanceVar5 = new gum::LabelizedVariable( "chanceVar5", "C5", 2 );
        utilityVar1 = new gum::LabelizedVariable( "utilityVar1", "U1", 1 );
        utilityVar2 = new gum::LabelizedVariable( "utilityVar2", "U2", 1 );

        fill( *id, *idListPtr );
      }

      void tearDown() {
        delete id;
        delete idListPtr;
        delete decisionVar1;
        delete decisionVar2;
        delete decisionVar3;
        delete decisionVar4;
        delete chanceVar1;
        delete chanceVar2;
        delete chanceVar3;
        delete chanceVar4;
        delete chanceVar5;
        delete utilityVar1;
        delete utilityVar2;

      }

      void testConstuctor() {
        gum::BIFXMLIDWriter<double>* writer = nullptr;
        TS_GUM_ASSERT_THROWS_NOTHING( writer = new gum::BIFXMLIDWriter<double>() );
        delete writer;
      }

      void testWriter_ostream() {
        gum::BIFXMLIDWriter<double> writer;
        std::stringstream s;

        // Uncomment this to check the ouput
        TS_GUM_ASSERT_THROWS_NOTHING( writer.write( s/*cerr*/, *id ) );
      }

      void testWriter_file() {
        gum::BIFXMLIDWriter<double> writer;
        std::string file = GET_PATH_STR( IDBIFXMLIO_file.xml );
        TS_GUM_ASSERT_THROWS_NOTHING( writer.write( file, *id ) );

        // For comparison with what readers will return
        std::string dotfile = GET_PATH_STR( IDToDotWriter.dot );
        std::ofstream output( dotfile.c_str(), std::ios::out | std::ios::trunc );

        if ( ! output.good() ) {
          GUM_ERROR( gum::IOError, "Stream states flags are not all unset." );
        }

        output << id->toDot();
        output.flush();
        output.close();

        if ( output.fail() ) {
          GUM_ERROR( gum::IOError, "Writting in the ostream failed." );
        }
      }
  };

}<|MERGE_RESOLUTION|>--- conflicted
+++ resolved
@@ -74,11 +74,7 @@
           infDiag.addArc( idList[8], idList[10] );
           infDiag.addArc( idList[3], idList[10] );
 
-<<<<<<< HEAD
-        } catch( gum::Exception &e ) {
-=======
         } catch ( gum::Exception& e ) {
->>>>>>> d641797a
           std::cerr << std::endl << e.content() << std::endl;
           throw ;
         }
