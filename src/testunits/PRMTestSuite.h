--- conflicted
+++ resolved
@@ -46,20 +46,12 @@
       void setUp() {
         {
           gum::prm::o3prm::O3prmReader reader;
-<<<<<<< HEAD
-          reader.readFile ( GET_PATH_STR ( o3prm/inference.o3prm ) );
-=======
           reader.readFile( GET_PATH_STR( o3prm/inference.o3prm ) );
->>>>>>> d641797a
           prm = reader.prm();
         }
         {
           gum::prm::o3prm::O3prmReader reader;
-<<<<<<< HEAD
-          reader.readFile ( GET_PATH_STR ( o3prm/printers_systems.o3prm ) );
-=======
           reader.readFile( GET_PATH_STR( o3prm/printers_systems.o3prm ) );
->>>>>>> d641797a
           small = reader.prm();
         }
       }
