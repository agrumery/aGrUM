--- conflicted
+++ resolved
@@ -40,13 +40,12 @@
       void run ( const std::string showSaveFile ) {
 
         gum::FactoredMarkovDecisionProcess<double> fmdp(true);
-        gum::SPUMDD<double> planer ( &fmdp);//, 10 ); // Epsilon is set high, indeed we just want ot check that the algorithm works fine.
+        gum::SPUMDD<double> planer ( &fmdp );//, 10 ); // Epsilon is set high, indeed we just want ot check that the algorithm works fine.
 
         gum::FMDPDatReader<double> reader ( &fmdp, file );
         TS_GUM_ASSERT_THROWS_NOTHING ( reader.trace ( false ) );
         TS_GUM_ASSERT_THROWS_NOTHING ( reader.proceed( ) );
 
-<<<<<<< HEAD
 //        std::ofstream __traceAlgoSaveFile;
 //        __traceAlgoSaveFile.open ( GET_PATH_STR ( "test.dot" ), std::ios::out | std::ios::trunc );
 //        if ( !__traceAlgoSaveFile ) {
@@ -59,26 +58,10 @@
         TS_GUM_ASSERT_THROWS_NOTHING ( planer.initialize() );
         TS_GUM_ASSERT_THROWS_NOTHING ( planer.makePlanning(10000) );
 
-        std::cout << fmdp.toString() << std::endl;
-        std::cout << planer.optimalPolicy()->toDot() << std::endl;
-        for(auto actionIter = fmdp.beginActions(); actionIter != fmdp.endActions(); ++actionIter )
-            std::cout << "Action Id : " << *actionIter << " - Name : " <<fmdp.actionName(*actionIter) << std::endl;
-=======
-        std::ofstream __traceAlgoSaveFile;
-        __traceAlgoSaveFile.open ( GET_PATH_STR ( "test.dot" ), std::ios::out | std::ios::trunc );
-
-        if ( !__traceAlgoSaveFile ) {
-          std::cerr << "error opening file!" << std::endl;
-          return;
-        }
-
-        __traceAlgoSaveFile << fmdp.show();
-        __traceAlgoSaveFile.close();
-
-        gum::MultiDimDecisionDiagramBase<double>* res = nullptr;
-        TS_GUM_ASSERT_THROWS_NOTHING ( res = inf.makePlanning( ) );
-        delete res;
->>>>>>> c40c8ded
+//        std::cout << fmdp.toString() << std::endl;
+//        std::cout << planer.optimalPolicy()->toDot() << std::endl;
+//        for(auto actionIter = fmdp.beginActions(); actionIter != fmdp.endActions(); ++actionIter )
+//            std::cout << "Action Id : " << *actionIter << " - Name : " <<fmdp.actionName(*actionIter) << std::endl;
       }
 
     public:
@@ -161,8 +144,4 @@
 
   };
 }
-<<<<<<< HEAD
-// kate: indent-mode cstyle; indent-width 2; replace-tabs on; ;
-=======
-
->>>>>>> c40c8ded
+// kate: indent-mode cstyle; indent-width 2; replace-tabs on; ;