--- conflicted
+++ resolved
@@ -106,21 +106,12 @@
         idList.insert( topo.add( *var4 ) );
         idList.insert( topo.add( *var5 ) );
 
-<<<<<<< HEAD
-        TS_GUM_ASSERT_THROWS_NOTHING ( topo.addArc ( idList[0], idList[2] ) );
-        TS_GUM_ASSERT_THROWS_NOTHING ( topo.addArc ( idList[2], idList[4] ) );
-        TS_GUM_ASSERT_THROWS_NOTHING ( topo.addArc ( idList[1], idList[3] ) );
-        TS_GUM_ASSERT_THROWS_NOTHING ( topo.addArc ( idList[0], idList[3] ) );
-        TS_GUM_ASSERT_THROWS_NOTHING ( topo.addArc ( idList[3], idList[4] ) );
-        TS_GUM_ASSERT_THROWS_NOTHING ( topo.addArc ( idList[1], idList[4] ) );
-=======
         TS_GUM_ASSERT_THROWS_NOTHING( topo.addArc( idList[0], idList[2] ) );
         TS_GUM_ASSERT_THROWS_NOTHING( topo.addArc( idList[2], idList[4] ) );
         TS_GUM_ASSERT_THROWS_NOTHING( topo.addArc( idList[1], idList[3] ) );
         TS_GUM_ASSERT_THROWS_NOTHING( topo.addArc( idList[0], idList[3] ) );
         TS_GUM_ASSERT_THROWS_NOTHING( topo.addArc( idList[3], idList[4] ) );
         TS_GUM_ASSERT_THROWS_NOTHING( topo.addArc( idList[1], idList[4] ) );
->>>>>>> d641797a
 
         TS_ASSERT_EQUALS( topo.dag().sizeArcs(), ( gum::Size ) 6 );
       }
@@ -245,21 +236,6 @@
       }
 
     private:
-<<<<<<< HEAD
-      void fill ( gum::BayesNet<float> &topo, gum::List<gum::Id> &idList ) {
-        idList.insert ( topo.addVariable ( *var1 ) );
-        idList.insert ( topo.addVariable ( *var2 ) );
-        idList.insert ( topo.addVariable ( *var3 ) );
-        idList.insert ( topo.addVariable ( *var4 ) );
-        idList.insert ( topo.addVariable ( *var5 ) );
-
-        topo.addArc ( idList[0], idList[2] );
-        topo.addArc ( idList[2], idList[4] );
-        topo.addArc ( idList[1], idList[3] );
-        topo.addArc ( idList[0], idList[3] );
-        topo.addArc ( idList[3], idList[4] );
-        topo.addArc ( idList[1], idList[4] );
-=======
       void fill( gum::BayesNet<float>& topo, gum::List<gum::Id>& idList ) {
         idList.insert( topo.add( *var1 ) );
         idList.insert( topo.add( *var2 ) );
@@ -273,7 +249,6 @@
         topo.addArc( idList[0], idList[3] );
         topo.addArc( idList[3], idList[4] );
         topo.addArc( idList[1], idList[4] );
->>>>>>> d641797a
       }
 
       gum::UndiGraph getRealMoralGraph( const gum::BayesNet<float>& topo, gum::List<gum::Id>& idList ) {
