--- conflicted
+++ resolved
@@ -313,19 +313,11 @@
 
       void fill( gum::BayesNet<float>& topo, gum::List<gum::NodeId>& idList ) {
         idList.clear();
-<<<<<<< HEAD
-        idList.insert( topo.addVariable( *var1 ) );
-        idList.insert( topo.addVariable( *var2 ) );
-        idList.insert( topo.addVariable( *var3 ) );
-        idList.insert( topo.addVariable( *var4 ) );
-        idList.insert( topo.addVariable( *var5 ) );
-=======
         idList.insert( topo.add( *var1 ) );
         idList.insert( topo.add( *var2 ) );
         idList.insert( topo.add( *var3 ) );
         idList.insert( topo.add( *var4 ) );
         idList.insert( topo.add( *var5 ) );
->>>>>>> d641797a
 
         topo.addArc( idList[0], idList[2] );
         topo.addArc( idList[2], idList[4] );
