/***************************************************************************
 *   This program is free software; you can redistribute it and/or modify  *
 *   it under the terms of the GNU General Public License as published by  *
 *   the Free Software Foundation; either version 2 of the License, or     *
 *   (at your option) any later version.                                   *
 *                                                                         *
 *   This program is distributed in the hope that it wil be useful,        *
 *   but WITHOUT ANY WARRANTY; without even the implied warranty of        *
 *   MERCHANTABILITY or FITNESS FOR A PARTICULAR PURPOSE.  See the         *
 *   GNU General Public License for more details.                          *
 *                                                                         *
 *   You should have received a copy of the GNU General Public License     *
 *   along with this program; if not, write to the                         *
 *   Free Software Foundation, Inc.,                                       *
 *   (gumSize) 59 Temple Place - Suite 330, Boston, MA  02111-1307, USA.   *
 ***************************************************************************/
#include <cstdio>
#include <iostream>
#include <fstream>
#include <string>
#include <vector>

#include <cxxtest/AgrumTestSuite.h>
#include "testsuite_utils.h"

#include <agrum/influenceDiagram/influenceDiagram.h>
#include <agrum/influenceDiagram/generator/influenceDiagramGenerator.h>
#include <agrum/variables/discreteVariable.h>
#include <agrum/graphs/graphElements.h>
#include <agrum/variables/labelizedVariable.h>

#include "testsuite_utils.h"

// The graph used for the tests:
//           D1
//           |   D1 -> C1
//           C1
//          /  \  C1 -> C2 & C1 -> U1
//        C2   U1
//       /  \ /  C2 -> D3 & C2 -> D2 & D2 -> U1
//      D3  D2
//      |    |  D3 -> C3 & D2 -> C4
//     C3    C4
//       \  /  C3 -> C5 & C4 -> C5
//        C5   D4
//         \  /  C5 -> U2 & D4 -> U2
//          U2

namespace gum_tests {

<<<<<<< HEAD
    class InfluenceDiagramTestSuite: public CxxTest::TestSuite {

      private:
        void fillTopo( gum::InfluenceDiagram<float> &id, gum::List<gum::NodeId> &idList ) {
          try {
            idList.insert( id.addDecisionNode( *decisionVar1 ) );   //0
            idList.insert( id.addDecisionNode( *decisionVar2 ) );   //1
            idList.insert( id.addDecisionNode( *decisionVar3 ) );   //2
            idList.insert( id.addDecisionNode( *decisionVar4 ) );   //3
            idList.insert( id.addChanceNode( *chanceVar1 ) );   //4
            idList.insert( id.addChanceNode( *chanceVar2 ) );   //5
            idList.insert( id.addChanceNode( *chanceVar3 ) );   //6
            idList.insert( id.addChanceNode( *chanceVar4 ) );   //7
            idList.insert( id.addChanceNode( *chanceVar5 ) );   //8
            idList.insert( id.addUtilityNode( *utilityVar1 ) );   //9
            idList.insert( id.addUtilityNode( *utilityVar2 ) );   //10

            id.addArc( idList[0], idList[4] );
            id.addArc( idList[4], idList[9] );
            id.addArc( idList[4], idList[5] );
            id.addArc( idList[5], idList[1] );
            id.addArc( idList[5], idList[2] );
            id.addArc( idList[1], idList[9] );
            id.addArc( idList[1], idList[7] );
            id.addArc( idList[2], idList[6] );
            id.addArc( idList[6], idList[8] );
            id.addArc( idList[7], idList[8] );
            id.addArc( idList[8], idList[10] );
            id.addArc( idList[3], idList[10] );

          } catch ( gum::Exception &e ) {
            std::cerr << std::endl << e.content() << std::endl;
            throw ;
          }
=======
  class InfluenceDiagramTestSuite: public CxxTest::TestSuite {

    private:
      void fillTopo( gum::InfluenceDiagram<float>& id, gum::List<gum::NodeId>& idList ) {
        try {
          idList.insert( id.addDecisionNode( *decisionVar1 ) );   //0
          idList.insert( id.addDecisionNode( *decisionVar2 ) );   //1
          idList.insert( id.addDecisionNode( *decisionVar3 ) );   //2
          idList.insert( id.addDecisionNode( *decisionVar4 ) );   //3
          idList.insert( id.addChanceNode( *chanceVar1 ) );   //4
          idList.insert( id.addChanceNode( *chanceVar2 ) );   //5
          idList.insert( id.addChanceNode( *chanceVar3 ) );   //6
          idList.insert( id.addChanceNode( *chanceVar4 ) );   //7
          idList.insert( id.addChanceNode( *chanceVar5 ) );   //8
          idList.insert( id.addUtilityNode( *utilityVar1 ) );   //9
          idList.insert( id.addUtilityNode( *utilityVar2 ) );   //10

          id.addArc( idList[0], idList[4] );
          id.addArc( idList[4], idList[9] );
          id.addArc( idList[4], idList[5] );
          id.addArc( idList[5], idList[1] );
          id.addArc( idList[5], idList[2] );
          id.addArc( idList[1], idList[9] );
          id.addArc( idList[1], idList[7] );
          id.addArc( idList[2], idList[6] );
          id.addArc( idList[6], idList[8] );
          id.addArc( idList[7], idList[8] );
          id.addArc( idList[8], idList[10] );
          id.addArc( idList[3], idList[10] );

        } catch ( gum::Exception& e ) {
          std::cerr << std::endl << e.content() << std::endl;
          throw ;
>>>>>>> d641797a
        }
      }

      void fill( gum::InfluenceDiagram<float>& id, gum::List<gum::NodeId>& idList ) {
        fillTopo( id, idList );

        try {
          const gum::Potential<float>& p1 = id.cpt( idList[4] );
          {
            // FILLING PARAMS
            const float t[4] = {0.2, 0.8, 0.5, 0.5};
            int n = 4;
            const std::vector<float> v( t, t + n );
            p1.fillWith( v );
          }

          const gum::Potential<float>& p2 = id.cpt( idList[5] );
          {
            // FILLING PARAMS
            const float t[4] = {0.1, 0.9, 0.9, 0.1};
            int n = 4;
            const std::vector<float> v( t, t + n );
            p2.fillWith( v );
          }

          const gum::Potential<float>& p3 = id.cpt( idList[6] );
          {
            // FILLING PARAMS
            const float t[4] = {0.35, 0.65, 0.19, 0.81};
            int n = 4;
            const std::vector<float> v( t, t + n );
            p3.fillWith( v );
          }

          const gum::Potential<float>& p4 = id.cpt( idList[7] );
          {
            // FILLING PARAMS
            const float t[4] = {0.4, 0.6, 0.5, 0.5};
            int n = 4;
            const std::vector<float> v( t, t + n );
            p4.fillWith( v );
          }

          const gum::Potential<float>& p5 = id.cpt( idList[8] );
          {
            // FILLING PARAMS
            const float t[8] = {0.4, 0.6, 0.8, 0.2, 0.4, 0.6, 0.3, 0.7};
            int n = 8;
            const std::vector<float> v( t, t + n );
            p5.fillWith( v );
          }

          const gum::UtilityTable<float>& u1 = id.utility( idList[9] );
          {
            // FILLING PARAMS
            const float t[4] = {42, 69, 666, 84};
            int n = 4;
            const std::vector<float> v( t, t + n );
            u1.fillWith( v );
          }

          const gum::UtilityTable<float>& u2 = id.utility( idList[10] );
          {
            // FILLING PARAMS
            const float t[4] = {42, -69, 666, 84};
            int n = 4;
            const std::vector<float> v( t, t + n );
            u2.fillWith( v );
          }
        } catch ( gum::Exception& e ) {
          std::cerr << std::endl << e.content() << std::endl;
          throw ;
        }
      }

    public:
      gum::LabelizedVariable* decisionVar1, *decisionVar2, *decisionVar3, *decisionVar4;
      gum::LabelizedVariable* chanceVar1, *chanceVar2, *chanceVar3, *chanceVar4, *chanceVar5;
      gum::LabelizedVariable* utilityVar1, *utilityVar2;

      void setUp() {
        decisionVar1 = new gum::LabelizedVariable( "decisionVar1", "D1", 2 );
        decisionVar2 = new gum::LabelizedVariable( "decisionVar2", "D2", 2 );
        decisionVar3 = new gum::LabelizedVariable( "decisionVar3", "D3", 2 );
        decisionVar4 = new gum::LabelizedVariable( "decisionVar4", "D4", 2 );
        chanceVar1 = new gum::LabelizedVariable( "chanceVar1", "C1", 2 );
        chanceVar2 = new gum::LabelizedVariable( "chanceVar2", "C2", 2 );
        chanceVar3 = new gum::LabelizedVariable( "chanceVar3", "C3", 2 );
        chanceVar4 = new gum::LabelizedVariable( "chanceVar4", "C4", 2 );
        chanceVar5 = new gum::LabelizedVariable( "chanceVar5", "C5", 2 );
        utilityVar1 = new gum::LabelizedVariable( "utilityVar1", "U1", 1 );
        utilityVar2 = new gum::LabelizedVariable( "utilityVar2", "U2", 1 );


      }

      void tearDown() {
        delete decisionVar1;
        delete decisionVar2;
        delete decisionVar3;
        delete decisionVar4;
        delete chanceVar1;
        delete chanceVar2;
        delete chanceVar3;
        delete chanceVar4;
        delete chanceVar5;
        delete utilityVar1;
        delete utilityVar2;
      }

      void testConstructor() {
        gum::InfluenceDiagram<float>* topology = nullptr;
        TS_GUM_ASSERT_THROWS_NOTHING( topology = new gum::InfluenceDiagram<float>() );

        TS_ASSERT_THROWS( topology->addArc( 1, 2 ), gum::InvalidNode );
        gum::List<gum::NodeId> idList;
        TS_GUM_ASSERT_THROWS_NOTHING( fill( *topology, idList ) );

        TS_ASSERT_THROWS( topology->add( *decisionVar1 ), gum::DuplicateLabel );

        TS_GUM_ASSERT_THROWS_NOTHING( delete topology );

      }

      void testNodeType() {
        gum::InfluenceDiagram<float> topology;
        gum::List<gum::NodeId> idList;
        TS_GUM_ASSERT_THROWS_NOTHING( fill( topology, idList ) );

        TS_ASSERT( topology.isDecisionNode( idList[0] ) );
        TS_ASSERT( topology.isDecisionNode( idList[1] ) );
        TS_ASSERT( topology.isDecisionNode( idList[2] ) );
        TS_ASSERT( topology.isDecisionNode( idList[3] ) );
        TS_ASSERT( !topology.isDecisionNode( idList[4] ) );
        TS_ASSERT( !topology.isDecisionNode( idList[5] ) );
        TS_ASSERT( !topology.isDecisionNode( idList[6] ) );
        TS_ASSERT( !topology.isDecisionNode( idList[7] ) );
        TS_ASSERT( !topology.isDecisionNode( idList[8] ) );
        TS_ASSERT( !topology.isDecisionNode( idList[9] ) );
        TS_ASSERT( !topology.isDecisionNode( idList[10] ) );

        TS_ASSERT( !topology.isChanceNode( idList[0] ) );
        TS_ASSERT( !topology.isChanceNode( idList[1] ) );
        TS_ASSERT( !topology.isChanceNode( idList[2] ) );
        TS_ASSERT( !topology.isChanceNode( idList[3] ) );
        TS_ASSERT( topology.isChanceNode( idList[4] ) );
        TS_ASSERT( topology.isChanceNode( idList[5] ) );
        TS_ASSERT( topology.isChanceNode( idList[6] ) );
        TS_ASSERT( topology.isChanceNode( idList[7] ) );
        TS_ASSERT( topology.isChanceNode( idList[8] ) );
        TS_ASSERT( !topology.isChanceNode( idList[9] ) );
        TS_ASSERT( !topology.isChanceNode( idList[10] ) );

        TS_ASSERT( !topology.isUtilityNode( idList[0] ) );
        TS_ASSERT( !topology.isUtilityNode( idList[1] ) );
        TS_ASSERT( !topology.isUtilityNode( idList[2] ) );
        TS_ASSERT( !topology.isUtilityNode( idList[3] ) );
        TS_ASSERT( !topology.isUtilityNode( idList[4] ) );
        TS_ASSERT( !topology.isUtilityNode( idList[5] ) );
        TS_ASSERT( !topology.isUtilityNode( idList[6] ) );
        TS_ASSERT( !topology.isUtilityNode( idList[7] ) );
        TS_ASSERT( !topology.isUtilityNode( idList[8] ) );
        TS_ASSERT( topology.isUtilityNode( idList[9] ) );
        TS_ASSERT( topology.isUtilityNode( idList[10] ) );

        TS_ASSERT_EQUALS( topology.chanceNodeSize(), ( gum::Size ) 5 );
        TS_ASSERT_EQUALS( topology.decisionNodeSize(), ( gum::Size ) 4 );
        TS_ASSERT_EQUALS( topology.utilityNodeSize(), ( gum::Size ) 2 );
      }

      void testToDot() {
        gum::InfluenceDiagram<float> id;
        gum::List<gum::NodeId> idList;
        fill( id, idList );

        // For comparison with what readers will return
        std::string dotfile = GET_PATH_STR( IDToDotWriter.dot );
        std::ofstream output( dotfile.c_str(), std::ios::out | std::ios::trunc );

        if ( ! output.good() ) {
          GUM_ERROR( gum::IOError, "Stream states flags are not all unset." );
        }

<<<<<<< HEAD
        void testConstructor() {
          gum::InfluenceDiagram<float> *topology = NULL;
          TS_GUM_ASSERT_THROWS_NOTHING( topology = new gum::InfluenceDiagram<float>() );

          TS_ASSERT_THROWS( topology->addArc( 1, 2 ), gum::InvalidNode );
          gum::List<gum::NodeId> idList;
          TS_GUM_ASSERT_THROWS_NOTHING( fill( *topology, idList ) );
=======
        output << id.toDot();
>>>>>>> d641797a

        output.flush();

        output.close();

        if ( output.fail() ) {
          GUM_ERROR( gum::IOError, "Writting in the ostream failed." );
        }
      }

      void testCopyConstructor() {
        gum::InfluenceDiagram<float> source;
        gum::List<gum::NodeId> idList;
        TS_GUM_ASSERT_THROWS_NOTHING( fill( source, idList ) );

        gum::InfluenceDiagram<float>* copy = nullptr;
        TS_GUM_ASSERT_THROWS_NOTHING( copy = new gum::InfluenceDiagram<float> ( source ) );

        TS_ASSERT_EQUALS( source.dag().size(), copy->dag().size() );
        TS_ASSERT_EQUALS( source.dag().sizeArcs(), copy->dag().sizeArcs() );
        //const gum::NodeSet& nodes=source.dag().nodes();
        const gum::DAG dag = source.dag();

        for ( gum::DAG::NodeIterator nodeIter = dag.beginNodes(); nodeIter != dag.endNodes(); ++nodeIter ) {
          TS_ASSERT( copy->dag().exists( *nodeIter ) );

          const gum::DiscreteVariable& srcVar = source.variable( *nodeIter );
          const gum::DiscreteVariable& cpVar = copy->variable( *nodeIter );
          TS_ASSERT_EQUALS( srcVar.name(), cpVar.name() );

          if ( srcVar.domainSize() == cpVar.domainSize() ) {
            for ( gum::Idx i = 0; i < srcVar.domainSize(); i++ )
              TS_ASSERT_EQUALS( srcVar.label( i ), cpVar.label( i ) );
          } else
            TS_ASSERT( false );

          const gum::NodeSet& parentList = source.dag().parents( *nodeIter );

          for ( gum::NodeSet::const_iterator arcIter = parentList.begin();
                arcIter != parentList.end();
                ++arcIter ) {
            TS_ASSERT( copy->dag().existsArc( *arcIter, *nodeIter ) );
          }

          if ( source.isChanceNode( *nodeIter ) ) {
            const gum::Potential<float>& srcCPT = source.cpt( *nodeIter );

            const gum::Potential<float>& cpCPT = copy->cpt( *nodeIter );

            gum::Instantiation srcInst( srcCPT );

            gum::Instantiation cpInst( cpCPT );

            for ( cpInst.setFirst(); !cpInst.end(); cpInst.inc() ) {
              for ( gum::Idx i = 0; i < cpInst.nbrDim(); i++ ) {
                gum::Id id = copy->nodeId( cpInst.variable( i ) );
                srcInst.chgVal( source.variable( id ), cpInst.val( i ) );
              }

              TS_ASSERT_EQUALS( cpCPT[cpInst], srcCPT[srcInst] );
            }

          } else if ( source.isUtilityNode( *nodeIter ) ) {
            const gum::UtilityTable<float>& srcUT = source.utility( *nodeIter );

            const gum::UtilityTable<float>& cpUT = copy->utility( *nodeIter );

            gum::Instantiation srcInst( srcUT );

            gum::Instantiation cpInst( cpUT );

            for ( cpInst.setFirst(); !cpInst.end(); cpInst.inc() ) {
              for ( gum::Idx i = 0; i < cpInst.nbrDim(); i++ ) {
                gum::Id id = copy->nodeId( cpInst.variable( i ) );
                srcInst.chgVal( source.variable( id ), cpInst.val( i ) );
              }

              TS_ASSERT_EQUALS( cpUT[cpInst], srcUT[srcInst] );
            }
          }
        }

        if ( copy ) delete copy;
      }

      void testInsertion_1() {

        gum::InfluenceDiagram<float> id;
        gum::List<gum::NodeId> idList;

        TS_GUM_ASSERT_THROWS_NOTHING( idList.insert( id.addDecisionNode( *decisionVar1 ) ) );
        TS_GUM_ASSERT_THROWS_NOTHING( idList.insert( id.addDecisionNode( *decisionVar3 ) ) );
        TS_GUM_ASSERT_THROWS_NOTHING( idList.insert( id.addChanceNode( *chanceVar3 ) ) );
        TS_GUM_ASSERT_THROWS_NOTHING( idList.insert( id.addChanceNode( *chanceVar5 ) ) );
        TS_GUM_ASSERT_THROWS_NOTHING( idList.insert( id.addUtilityNode( *utilityVar1 ) ) );

        TS_ASSERT_EQUALS( id.size(), ( gum::Size ) 5 );
        TS_ASSERT_EQUALS( id.dag().size(), ( gum::Size ) 5 );

        // Test for uniqueness of the ids

        for ( gum::Idx i = 0; i < idList.size() - 1; i++ ) {
          for ( gum::Idx j = i + 1; j < idList.size(); j++ ) {
            if ( idList[i] != idList[j] ) {
              TS_ASSERT( true );
            } else {
              TS_ASSERT( false );
            }
          }
        }

        gum::LabelizedVariable* varPtr = nullptr;

        TS_GUM_ASSERT_THROWS_NOTHING( varPtr = ( gum::LabelizedVariable* ) & id.variable( idList[0] ) );
        TS_ASSERT_EQUALS( *varPtr, *decisionVar1 );

        TS_ASSERT_EQUALS( * ( ( gum::LabelizedVariable* ) &id.variable( idList[0] ) ), *decisionVar1 );
        TS_ASSERT_EQUALS( * ( ( gum::LabelizedVariable* ) &id.variable( idList[1] ) ), *decisionVar3 );
        TS_ASSERT_EQUALS( * ( ( gum::LabelizedVariable* ) &id.variable( idList[2] ) ), *chanceVar3 );
        TS_ASSERT_EQUALS( * ( ( gum::LabelizedVariable* ) &id.variable( idList[3] ) ), *chanceVar5 );
        TS_ASSERT_EQUALS( * ( ( gum::LabelizedVariable* ) &id.variable( idList[4] ) ), *utilityVar1 );
      }

      void testInsertion_2() {
        gum::InfluenceDiagram<float> id;
        gum::List<gum::NodeId> idList;

        TS_GUM_ASSERT_THROWS_NOTHING( idList.insert( id.addDecisionNode( *decisionVar2 ) ) );
        TS_GUM_ASSERT_THROWS_NOTHING( idList.insert( id.addDecisionNode( *decisionVar4 ) ) );
        TS_GUM_ASSERT_THROWS_NOTHING( idList.insert( id.addChanceNode( *chanceVar1 ) ) );
        TS_GUM_ASSERT_THROWS_NOTHING( idList.insert( id.addChanceNode( *chanceVar4 ) ) );
        TS_GUM_ASSERT_THROWS_NOTHING( idList.insert( id.addUtilityNode( *utilityVar2 ) ) );

        TS_ASSERT_EQUALS( id.size(), ( gum::Size ) 5 );
        TS_ASSERT_EQUALS( id.dag().size(), ( gum::Size ) 5 );

        gum::LabelizedVariable* varPtr = nullptr;
        TS_GUM_ASSERT_THROWS_NOTHING( varPtr = ( gum::LabelizedVariable* ) & id.variable( idList[0] ) );
        TS_ASSERT_EQUALS( *varPtr, *decisionVar2 );

        TS_ASSERT_EQUALS( * ( ( gum::LabelizedVariable* ) &id.variable( idList[0] ) ), *decisionVar2 );
        TS_ASSERT_EQUALS( * ( ( gum::LabelizedVariable* ) &id.variable( idList[1] ) ), *decisionVar4 );
        TS_ASSERT_EQUALS( * ( ( gum::LabelizedVariable* ) &id.variable( idList[2] ) ), *chanceVar1 );
        TS_ASSERT_EQUALS( * ( ( gum::LabelizedVariable* ) &id.variable( idList[3] ) ), *chanceVar4 );
        TS_ASSERT_EQUALS( * ( ( gum::LabelizedVariable* ) &id.variable( idList[4] ) ), *utilityVar2 );


        gum::LabelizedVariable* utilityVar3 = new gum::LabelizedVariable( "utilityVar3", "U3", 2 );
        TS_ASSERT_THROWS( id.addUtilityNode( *utilityVar3 ), gum::InvalidArgument );
        delete utilityVar3;
      }

      void testArcInsertion() {
        gum::InfluenceDiagram<float> id;
        gum::List<gum::NodeId> idList;

        TS_GUM_ASSERT_THROWS_NOTHING( idList.insert( id.addDecisionNode( *decisionVar2 ) ) );
        TS_GUM_ASSERT_THROWS_NOTHING( idList.insert( id.addDecisionNode( *decisionVar4 ) ) );
        TS_GUM_ASSERT_THROWS_NOTHING( idList.insert( id.addChanceNode( *chanceVar1 ) ) );
        TS_GUM_ASSERT_THROWS_NOTHING( idList.insert( id.addChanceNode( *chanceVar4 ) ) );
        TS_GUM_ASSERT_THROWS_NOTHING( idList.insert( id.addUtilityNode( *utilityVar2 ) ) );

        TS_GUM_ASSERT_THROWS_NOTHING( id.addArc( idList[0], idList[2] ) );
        TS_GUM_ASSERT_THROWS_NOTHING( id.addArc( idList[2], idList[4] ) );
        TS_GUM_ASSERT_THROWS_NOTHING( id.addArc( idList[1], idList[3] ) );
        TS_GUM_ASSERT_THROWS_NOTHING( id.addArc( idList[0], idList[3] ) );
        TS_GUM_ASSERT_THROWS_NOTHING( id.addArc( idList[3], idList[4] ) );
        TS_GUM_ASSERT_THROWS_NOTHING( id.addArc( idList[1], idList[4] ) );

        TS_ASSERT_THROWS( id.addArc( idList[4], idList[0] ) , gum::InvalidArc );
        TS_ASSERT_THROWS( id.addArc( idList[4], idList[3] ) , gum::InvalidArc );

        TS_ASSERT_EQUALS( id.dag().sizeArcs(), ( gum::Size ) 6 );
      }

      void testEraseVar() {
        gum::InfluenceDiagram<float> id;
        gum::List<gum::NodeId> idList;

        TS_ASSERT( id.empty() );
        TS_ASSERT( id.dag().emptyArcs() );

        fill( id, idList );

<<<<<<< HEAD
          TS_GUM_ASSERT_THROWS_NOTHING( id.addArc( idList[0], idList[2] ) );
          TS_GUM_ASSERT_THROWS_NOTHING( id.addArc( idList[2], idList[4] ) );
          TS_GUM_ASSERT_THROWS_NOTHING( id.addArc( idList[1], idList[3] ) );
          TS_GUM_ASSERT_THROWS_NOTHING( id.addArc( idList[0], idList[3] ) );
          TS_GUM_ASSERT_THROWS_NOTHING( id.addArc( idList[3], idList[4] ) );
          TS_GUM_ASSERT_THROWS_NOTHING( id.addArc( idList[1], idList[4] ) );

          TS_ASSERT_THROWS( id.addArc( idList[4], idList[0] ) , gum::InvalidArc );
          TS_ASSERT_THROWS( id.addArc( idList[4], idList[3] ) , gum::InvalidArc );
=======
        TS_ASSERT( ! id.empty() );
        TS_ASSERT( ! id.dag().emptyArcs() );

        TS_ASSERT_EQUALS( id.size(), ( gum::Size ) 11 );
        TS_ASSERT_EQUALS( id.dag().size(), ( gum::Size ) 11 );
        TS_ASSERT_EQUALS( id.dag().sizeArcs(), ( gum::Size ) 12 );
>>>>>>> d641797a


        id.erase( idList[0] );

        for ( gum::List<gum::NodeId>::iterator iter = idList.begin();
              iter != idList.end();
              ++iter ) {
          id.erase( *iter );
        }

        TS_ASSERT( id.empty() );


        TS_ASSERT( id.dag().emptyArcs() );


        TS_ASSERT_EQUALS( id.size(), ( gum::Size ) 0 );
        TS_ASSERT_EQUALS( id.dag().size(), ( gum::Size ) 0 );
        TS_ASSERT_EQUALS( id.dag().sizeArcs(), ( gum::Size ) 0 );

        TS_ASSERT_EQUALS( id.decisionNodeSize(), ( gum::Size ) 0 );
        TS_ASSERT_EQUALS( id.utilityNodeSize(), ( gum::Size ) 0 );
        TS_ASSERT_EQUALS( id.chanceNodeSize(), ( gum::Size ) 0 );


        idList.clear();
        TS_GUM_ASSERT_THROWS_NOTHING( fill( id, idList ) );


        TS_ASSERT( ! id.empty() );
        TS_ASSERT( ! id.dag().emptyArcs() );


        TS_ASSERT_EQUALS( id.size(), ( gum::Size ) 11 );
        TS_ASSERT_EQUALS( id.dag().size(), ( gum::Size ) 11 );
        TS_ASSERT_EQUALS( id.dag().sizeArcs(), ( gum::Size ) 12 );

        TS_ASSERT_EQUALS( id.decisionNodeSize(), ( gum::Size ) 4 );
        TS_ASSERT_EQUALS( id.utilityNodeSize(), ( gum::Size ) 2 );
        TS_ASSERT_EQUALS( id.chanceNodeSize(), ( gum::Size ) 5 );
      }

      void testEraseArc() {
        gum::InfluenceDiagram<float> id;
        gum::List<gum::NodeId> idList;

        TS_ASSERT( id.empty() );
        TS_ASSERT( id.dag().emptyArcs() );

        fill( id, idList );

        TS_ASSERT( ! id.empty() );
        TS_ASSERT( ! id.dag().emptyArcs() );

        TS_ASSERT_EQUALS( id.size(), ( gum::Size ) 11 );
        TS_ASSERT_EQUALS( id.dag().size(), ( gum::Size ) 11 );
        TS_ASSERT_EQUALS( id.dag().sizeArcs(), ( gum::Size ) 12 );

        TS_GUM_ASSERT_THROWS_NOTHING( id.eraseArc( gum::Arc( idList[0], idList[4] ) ) );
        TS_GUM_ASSERT_THROWS_NOTHING( id.eraseArc( gum::Arc( idList[4], idList[9] ) ) );
        TS_GUM_ASSERT_THROWS_NOTHING( id.eraseArc( gum::Arc( idList[4], idList[5] ) ) );
        TS_GUM_ASSERT_THROWS_NOTHING( id.eraseArc( gum::Arc( idList[5], idList[1] ) ) );
        TS_GUM_ASSERT_THROWS_NOTHING( id.eraseArc( gum::Arc( idList[1], idList[7] ) ) );
        TS_GUM_ASSERT_THROWS_NOTHING( id.eraseArc( gum::Arc( idList[3], idList[10] ) ) );
        TS_GUM_ASSERT_THROWS_NOTHING( id.eraseArc( gum::Arc( idList[5], idList[2] ) ) );
        TS_GUM_ASSERT_THROWS_NOTHING( id.eraseArc( gum::Arc( idList[1], idList[9] ) ) );
        TS_GUM_ASSERT_THROWS_NOTHING( id.eraseArc( gum::Arc( idList[2], idList[6] ) ) );
        TS_GUM_ASSERT_THROWS_NOTHING( id.eraseArc( gum::Arc( idList[6], idList[8] ) ) );
        TS_GUM_ASSERT_THROWS_NOTHING( id.eraseArc( gum::Arc( idList[7], idList[8] ) ) );
        TS_GUM_ASSERT_THROWS_NOTHING( id.eraseArc( gum::Arc( idList[8], idList[10] ) ) );

        TS_ASSERT( ! id.empty() );
        TS_ASSERT( id.dag().emptyArcs() );

        TS_GUM_ASSERT_THROWS_NOTHING( id.eraseArc( gum::Arc( idList[0], idList[4] ) ) );
      }

      void testIterator() {
        gum::InfluenceDiagram<float> id;
        gum::List<gum::NodeId> idList;

        for ( gum::DAG::NodeIterator iter = id.beginNodes(); iter != id.endNodes(); ++iter ) {
          TS_ASSERT( idList.exists( *iter ) );
        }
      }

      void testTopologicalOrder() {
        gum::InfluenceDiagram<float> id;
        gum::List<gum::NodeId> idList;

        fill( id, idList );

        gum::Sequence<gum::NodeId> topoOrder;
        TS_GUM_ASSERT_THROWS_NOTHING( topoOrder = id.topologicalOrder() );

        TS_ASSERT_EQUALS( topoOrder.size(), ( gum::Size ) 11 );
      }

      void testTable() {
        gum::InfluenceDiagram<float> id;
        gum::List<gum::NodeId> idList;

        fill( id, idList );
        TS_ASSERT_EQUALS( id.cpt( idList[4] ).domainSize(), ( gum::Size ) 4 );
        TS_ASSERT_EQUALS( id.cpt( idList[5] ).domainSize(), ( gum::Size ) 4 );
        TS_ASSERT_EQUALS( id.cpt( idList[6] ).domainSize(), ( gum::Size ) 4 );
        TS_ASSERT_EQUALS( id.cpt( idList[7] ).domainSize(), ( gum::Size ) 4 );
        TS_ASSERT_EQUALS( id.cpt( idList[8] ).domainSize(), ( gum::Size ) 8 );
        TS_ASSERT_EQUALS( id.utility( idList[9] ).domainSize(), ( gum::Size ) 4 );
        TS_ASSERT_EQUALS( id.utility( idList[10] ).domainSize(), ( gum::Size ) 4 );
      }

      void testTableCoherencyVarRemoval() {
        gum::InfluenceDiagram<float> id;
        gum::List<gum::NodeId> idList;

        fill( id, idList );

        TS_ASSERT_EQUALS( id.dag().parents( idList[8] ).size(), ( gum::Size ) 2 );
        TS_ASSERT( id.dag().existsArc( idList[6], idList[8] ) );
        TS_ASSERT( id.dag().existsArc( idList[7], idList[8] ) );

        gum::Size dmnSize_1 = id.variable( idList[7] ).domainSize() * id.variable( idList[6] ).domainSize();
        dmnSize_1 *= id.variable( idList[8] ).domainSize();
        TS_ASSERT_EQUALS( id.cpt( idList[8] ).domainSize(), dmnSize_1 );

        TS_ASSERT( id.cpt( idList[8] ).contains( id.variable( idList[6] ) ) );
        TS_ASSERT( id.cpt( idList[8] ).contains( id.variable( idList[7] ) ) );
        TS_ASSERT( id.cpt( idList[8] ).contains( id.variable( idList[8] ) ) );

        TS_GUM_ASSERT_THROWS_NOTHING( id.erase( idList[7] ) );

        TS_ASSERT_EQUALS( id.dag().parents( idList[8] ).size(), ( gum::Size ) 1 );
        TS_ASSERT( id.dag().existsArc( idList[6], idList[8] ) );
        TS_ASSERT( ! id.dag().existsArc( idList[7], idList[8] ) );

        gum::Size dmnSize_2 = id.variable( idList[6] ).domainSize();
        dmnSize_2 *= id.variable( idList[8] ).domainSize();
        TS_ASSERT_EQUALS( id.cpt( idList[8] ).domainSize(), dmnSize_2 );

        TS_ASSERT( id.cpt( idList[8] ).contains( id.variable( idList[6] ) ) );
        TS_ASSERT_THROWS_ANYTHING( id.cpt( idList[8] ).contains( id.variable( idList[7] ) ) );
        TS_ASSERT( id.cpt( idList[8] ).contains( id.variable( idList[8] ) ) );

        //Testing coherence on utility table
        TS_ASSERT_EQUALS( id.dag().parents( idList[10] ).size(), ( gum::Size ) 2 );
        TS_ASSERT( id.dag().existsArc( idList[3], idList[10] ) );
        TS_ASSERT( id.dag().existsArc( idList[8], idList[10] ) );

        gum::Size dmnSize_3 = id.variable( idList[3] ).domainSize() * id.variable( idList[8] ).domainSize();
        dmnSize_3 *= id.variable( idList[10] ).domainSize();
        TS_ASSERT_EQUALS( id.utility( idList[10] ).domainSize(), dmnSize_3 );

        TS_ASSERT( id.utility( idList[10] ).contains( id.variable( idList[3] ) ) );
        TS_ASSERT( id.utility( idList[10] ).contains( id.variable( idList[8] ) ) );
        TS_ASSERT( id.utility( idList[10] ).contains( id.variable( idList[10] ) ) );

        TS_GUM_ASSERT_THROWS_NOTHING( id.erase( idList[3] ) );

        TS_ASSERT_EQUALS( id.dag().parents( idList[10] ).size(), ( gum::Size ) 1 );
        TS_ASSERT( id.dag().existsArc( idList[8], idList[10] ) );
        TS_ASSERT( ! id.dag().existsArc( idList[3], idList[10] ) );

        gum::Size dmnSize_4 = id.variable( idList[8] ).domainSize();
        dmnSize_4 *= id.variable( idList[10] ).domainSize();
        TS_ASSERT_EQUALS( id.utility( idList[10] ).domainSize(), dmnSize_4 );

        TS_ASSERT( id.utility( idList[10] ).contains( id.variable( idList[8] ) ) );
        TS_ASSERT_THROWS_ANYTHING( id.utility( idList[10] ).contains( id.variable( idList[3] ) ) );
        TS_ASSERT( id.utility( idList[10] ).contains( id.variable( idList[10] ) ) );
      }

      void testTableCoherencyArcRemoval() {
        gum::InfluenceDiagram<float> id;
        gum::List<gum::NodeId> idList;

        fill( id, idList );

        // Testing Coherence on cpt
        TS_ASSERT_EQUALS( id.dag().parents( idList[8] ).size(), ( gum::Size ) 2 );
        TS_ASSERT( id.dag().existsArc( idList[6], idList[8] ) );
        TS_ASSERT( id.dag().existsArc( idList[7], idList[8] ) );

        gum::Size dmnSize_1 = id.variable( idList[7] ).domainSize() * id.variable( idList[6] ).domainSize();
        dmnSize_1 *= id.variable( idList[8] ).domainSize();
        TS_ASSERT_EQUALS( id.cpt( idList[8] ).domainSize(), dmnSize_1 );

        TS_ASSERT( id.cpt( idList[8] ).contains( id.variable( idList[6] ) ) );
        TS_ASSERT( id.cpt( idList[8] ).contains( id.variable( idList[7] ) ) );
        TS_ASSERT( id.cpt( idList[8] ).contains( id.variable( idList[8] ) ) );

        TS_GUM_ASSERT_THROWS_NOTHING( id.eraseArc( gum::Arc( idList[7], idList[8] ) ) );

        TS_ASSERT_EQUALS( id.dag().parents( idList[8] ).size(), ( gum::Size ) 1 );
        TS_ASSERT( id.dag().existsArc( idList[6], idList[8] ) );
        TS_ASSERT( ! id.dag().existsArc( idList[7], idList[8] ) );

        gum::Size dmnSize_2 = id.variable( idList[6] ).domainSize();
        dmnSize_2 *= id.variable( idList[8] ).domainSize();
        TS_ASSERT_EQUALS( id.cpt( idList[8] ).domainSize(), dmnSize_2 );

        TS_ASSERT( id.cpt( idList[8] ).contains( id.variable( idList[6] ) ) );
        TS_ASSERT( ! id.cpt( idList[8] ).contains( id.variable( idList[7] ) ) );
        TS_ASSERT( id.cpt( idList[8] ).contains( id.variable( idList[8] ) ) );

        //Testing coherence on utility table
        TS_ASSERT_EQUALS( id.dag().parents( idList[10] ).size(), ( gum::Size ) 2 );
        TS_ASSERT( id.dag().existsArc( idList[3], idList[10] ) );
        TS_ASSERT( id.dag().existsArc( idList[8], idList[10] ) );

        gum::Size dmnSize_3 = id.variable( idList[3] ).domainSize() * id.variable( idList[8] ).domainSize();
        dmnSize_3 *= id.variable( idList[10] ).domainSize();
        TS_ASSERT_EQUALS( id.utility( idList[10] ).domainSize(), dmnSize_3 );

        TS_ASSERT( id.utility( idList[10] ).contains( id.variable( idList[3] ) ) );
        TS_ASSERT( id.utility( idList[10] ).contains( id.variable( idList[8] ) ) );
        TS_ASSERT( id.utility( idList[10] ).contains( id.variable( idList[10] ) ) );

        TS_GUM_ASSERT_THROWS_NOTHING( id.eraseArc( gum::Arc( idList[3], idList[10] ) ) );

        TS_ASSERT_EQUALS( id.dag().parents( idList[10] ).size(), ( gum::Size ) 1 );
        TS_ASSERT( id.dag().existsArc( idList[8], idList[10] ) );
        TS_ASSERT( ! id.dag().existsArc( idList[3], idList[10] ) );

        gum::Size dmnSize_4 = id.variable( idList[8] ).domainSize();
        dmnSize_4 *= id.variable( idList[10] ).domainSize();
        TS_ASSERT_EQUALS( id.utility( idList[10] ).domainSize(), dmnSize_4 );

        TS_ASSERT( id.utility( idList[10] ).contains( id.variable( idList[8] ) ) );
        TS_ASSERT( ! id.utility( idList[10] ).contains( id.variable( idList[3] ) ) );
        TS_ASSERT( id.utility( idList[10] ).contains( id.variable( idList[10] ) ) );
      }

      void testAccessorByName() {
        gum::InfluenceDiagram<float> id;
        gum::List<gum::NodeId> idList;

        fill( id, idList );

        for ( gum::DAG::NodeIterator iter = id.beginNodes(); iter != id.endNodes(); ++iter ) {
          TS_ASSERT_EQUALS( id.idFromName( id.variable( *iter ).name() ), *iter );
          TS_ASSERT_EQUALS( &id.variableFromName( id.variable( *iter ).name() ), &id.variable( *iter ) );
        }

        TS_ASSERT_THROWS( id.idFromName( "choucroute" ), gum::NotFound );

        TS_ASSERT_THROWS( id.variableFromName( "choucroute" ), gum::NotFound );

        TS_GUM_ASSERT_THROWS_NOTHING( id.idFromName( "decisionVar1" ) );
        id.erase( id.idFromName( "decisionVar1" ) );
        TS_ASSERT_THROWS( id.idFromName( "decisionVar1" ), gum::NotFound );
      }

      void testDecisionPath() {
        gum::InfluenceDiagram<float> id;
        gum::List<gum::NodeId> idList;

        fill( id, idList );

        TS_ASSERT( ! id.decisionOrderExists() );
        TS_ASSERT_THROWS( id.getDecisionOrder(), gum::NotFound );
        id.addArc( idList[2], idList[1] );
        id.addArc( idList[7], idList[3] );
        TS_ASSERT( id.decisionOrderExists() );
        TS_ASSERT_THROWS_NOTHING( id.getDecisionOrder() );
        TS_ASSERT_THROWS_NOTHING( id.getPartialTemporalOrder() );
        gum::List< gum::NodeSet > partialTemporalOrder = id.getPartialTemporalOrder();

        gum::Size resultat[7][3]= {{8,6,4},{3},{7},{1},{2},{5},{0}};
        int i=0;

        for ( gum::List< gum::NodeSet >::iterator seqIter = partialTemporalOrder.begin(); seqIter != partialTemporalOrder.end(); ++seqIter,++i ) {
          int j=0;

<<<<<<< HEAD
        void testDecisionPath() {
          gum::InfluenceDiagram<float> id;
          gum::List<gum::NodeId> idList;

          fill( id, idList );

          TS_ASSERT( ! id.decisionOrderExists() );
          TS_ASSERT_THROWS( id.getDecisionOrder(), gum::NotFound );
          id.addArc( idList[2], idList[1] );
          id.addArc( idList[7], idList[3] );
          TS_ASSERT( id.decisionOrderExists() );
          TS_ASSERT_THROWS_NOTHING( id.getDecisionOrder() );
          TS_ASSERT_THROWS_NOTHING( id.getPartialTemporalOrder() );
          gum::List< gum::NodeSet > partialTemporalOrder = id.getPartialTemporalOrder();

          gum::Size resultat[7][3]={{8,6,4},{3},{7},{1},{2},{5},{0}};
          int i=0;
          for ( gum::List< gum::NodeSet >::iterator seqIter = partialTemporalOrder.begin(); seqIter != partialTemporalOrder.end(); ++seqIter,++i ) {
            int j=0;
            for ( gum::NodeSet::const_iterator it=seqIter->begin();it!=seqIter->end();++it,++j ) {
              TS_ASSERT_EQUALS( *it,resultat[i][j] );
            }
=======
          for ( gum::NodeSet::const_iterator it=seqIter->begin(); it!=seqIter->end(); ++it,++j ) {
            TS_ASSERT_EQUALS( *it,resultat[i][j] );
>>>>>>> d641797a
          }
        }
      }

      void testMoralisation() {
        gum::InfluenceDiagram<float> id;
        gum::List<gum::NodeId> idList;

        gum::LabelizedVariable dVar1( "decisionVar1", "D1", 2 );
        gum::LabelizedVariable dVar2( "decisionVar2", "D2", 2 );
        gum::LabelizedVariable dVar3( "decisionVar3", "D3", 2 );
        gum::LabelizedVariable dVar4( "decisionVar4", "D4", 2 );
        gum::LabelizedVariable cVar1( "A", "a", 2 );
        gum::LabelizedVariable cVar2( "B", "b", 2 );
        gum::LabelizedVariable cVar3( "C", "c", 2 );
        gum::LabelizedVariable cVar4( "D", "d", 2 );
        gum::LabelizedVariable cVar5( "E", "e", 2 );
        gum::LabelizedVariable cVar6( "F", "f", 2 );
        gum::LabelizedVariable cVar7( "G", "g", 2 );
        gum::LabelizedVariable cVar8( "H", "h", 2 );
        gum::LabelizedVariable cVar9( "I", "i", 2 );
        gum::LabelizedVariable cVar10( "J", "j", 2 );
        gum::LabelizedVariable cVar11( "K", "k", 2 );
        gum::LabelizedVariable cVar12( "L", "l", 2 );
        gum::LabelizedVariable uVar1( "utilityVar1", "U1", 1 );
        gum::LabelizedVariable uVar2( "utilityVar2", "U2", 1 );
        gum::LabelizedVariable uVar3( "utilityVar3", "U3", 1 );
        gum::LabelizedVariable uVar4( "utilityVar4", "U4", 1 );

        idList.insert( id.addDecisionNode( dVar1 ) );   //0
        idList.insert( id.addDecisionNode( dVar2 ) );   //1
        idList.insert( id.addDecisionNode( dVar3 ) );   //2
        idList.insert( id.addDecisionNode( dVar4 ) );   //3
        idList.insert( id.addChanceNode( cVar1 ) );   //4
        idList.insert( id.addChanceNode( cVar2 ) );   //5
        idList.insert( id.addChanceNode( cVar3 ) );   //6
        idList.insert( id.addChanceNode( cVar4 ) );   //7
        idList.insert( id.addChanceNode( cVar5 ) );   //8
        idList.insert( id.addChanceNode( cVar6 ) );   //9
        idList.insert( id.addChanceNode( cVar7 ) );   //10
        idList.insert( id.addChanceNode( cVar8 ) );   //11
        idList.insert( id.addChanceNode( cVar9 ) );   //12
        idList.insert( id.addChanceNode( cVar10 ) );   //13
        idList.insert( id.addChanceNode( cVar11 ) );   //14
        idList.insert( id.addChanceNode( cVar12 ) );   //15
        idList.insert( id.addUtilityNode( uVar1 ) );   //16
        idList.insert( id.addUtilityNode( uVar2 ) );   //17
        idList.insert( id.addUtilityNode( uVar3 ) );   //18
        idList.insert( id.addUtilityNode( uVar4 ) );   //19

        id.addArc( idList[4], idList[6] );
        id.addArc( idList[5], idList[6] );
        id.addArc( idList[5], idList[7] );
        id.addArc( idList[5], idList[0] );
        id.addArc( idList[0], idList[7] );
        id.addArc( idList[0], idList[16] );
        id.addArc( idList[6], idList[8] );
        id.addArc( idList[7], idList[8] );
        id.addArc( idList[7], idList[9] );
        id.addArc( idList[8], idList[10] );
        id.addArc( idList[8], idList[1] );
        id.addArc( idList[9], idList[1] );
        id.addArc( idList[9], idList[11] );
        id.addArc( idList[10], idList[3] );
        id.addArc( idList[10], idList[12] );
        id.addArc( idList[1], idList[12] );
        id.addArc( idList[1], idList[2] );
        id.addArc( idList[3], idList[15] );
        id.addArc( idList[12], idList[15] );
        id.addArc( idList[11], idList[13] );
        id.addArc( idList[11], idList[14] );
        id.addArc( idList[2], idList[14] );
        id.addArc( idList[2], idList[17] );
        id.addArc( idList[2], idList[3] );
        id.addArc( idList[13], idList[18] );
        id.addArc( idList[14], idList[18] );
        id.addArc( idList[15], idList[19] );

        gum::UndiGraph moralGraph;
        TS_ASSERT_THROWS_NOTHING( moralGraph = id.moralGraph( true ) );

        // For comparison with what readers will return
        std::string dotfile = GET_PATH_STR( IDBeforeMoralisation.dot );
        std::ofstream idOutput( dotfile.c_str(), std::ios::out | std::ios::trunc );

        if ( ! idOutput.good() ) {
          GUM_ERROR( gum::IOError, "Stream states flags are not all unset." );
        }

<<<<<<< HEAD
        void testMoralisation() {
          gum::InfluenceDiagram<float> id;
          gum::List<gum::NodeId> idList;

          gum::LabelizedVariable dVar1( "decisionVar1", "D1", 2 );
          gum::LabelizedVariable dVar2( "decisionVar2", "D2", 2 );
          gum::LabelizedVariable dVar3( "decisionVar3", "D3", 2 );
          gum::LabelizedVariable dVar4( "decisionVar4", "D4", 2 );
          gum::LabelizedVariable cVar1( "A", "a", 2 );
          gum::LabelizedVariable cVar2( "B", "b", 2 );
          gum::LabelizedVariable cVar3( "C", "c", 2 );
          gum::LabelizedVariable cVar4( "D", "d", 2 );
          gum::LabelizedVariable cVar5( "E", "e", 2 );
          gum::LabelizedVariable cVar6( "F", "f", 2 );
          gum::LabelizedVariable cVar7( "G", "g", 2 );
          gum::LabelizedVariable cVar8( "H", "h", 2 );
          gum::LabelizedVariable cVar9( "I", "i", 2 );
          gum::LabelizedVariable cVar10( "J", "j", 2 );
          gum::LabelizedVariable cVar11( "K", "k", 2 );
          gum::LabelizedVariable cVar12( "L", "l", 2 );
          gum::LabelizedVariable uVar1( "utilityVar1", "U1", 1 );
          gum::LabelizedVariable uVar2( "utilityVar2", "U2", 1 );
          gum::LabelizedVariable uVar3( "utilityVar3", "U3", 1 );
          gum::LabelizedVariable uVar4( "utilityVar4", "U4", 1 );

          idList.insert( id.addDecisionNode( dVar1 ) );   //0
          idList.insert( id.addDecisionNode( dVar2 ) );   //1
          idList.insert( id.addDecisionNode( dVar3 ) );   //2
          idList.insert( id.addDecisionNode( dVar4 ) );   //3
          idList.insert( id.addChanceNode( cVar1 ) );   //4
          idList.insert( id.addChanceNode( cVar2 ) );   //5
          idList.insert( id.addChanceNode( cVar3 ) );   //6
          idList.insert( id.addChanceNode( cVar4 ) );   //7
          idList.insert( id.addChanceNode( cVar5 ) );   //8
          idList.insert( id.addChanceNode( cVar6 ) );   //9
          idList.insert( id.addChanceNode( cVar7 ) );   //10
          idList.insert( id.addChanceNode( cVar8 ) );   //11
          idList.insert( id.addChanceNode( cVar9 ) );   //12
          idList.insert( id.addChanceNode( cVar10 ) );   //13
          idList.insert( id.addChanceNode( cVar11 ) );   //14
          idList.insert( id.addChanceNode( cVar12 ) );   //15
          idList.insert( id.addUtilityNode( uVar1 ) );   //16
          idList.insert( id.addUtilityNode( uVar2 ) );   //17
          idList.insert( id.addUtilityNode( uVar3 ) );   //18
          idList.insert( id.addUtilityNode( uVar4 ) );   //19

          id.addArc( idList[4], idList[6] );
          id.addArc( idList[5], idList[6] );
          id.addArc( idList[5], idList[7] );
          id.addArc( idList[5], idList[0] );
          id.addArc( idList[0], idList[7] );
          id.addArc( idList[0], idList[16] );
          id.addArc( idList[6], idList[8] );
          id.addArc( idList[7], idList[8] );
          id.addArc( idList[7], idList[9] );
          id.addArc( idList[8], idList[10] );
          id.addArc( idList[8], idList[1] );
          id.addArc( idList[9], idList[1] );
          id.addArc( idList[9], idList[11] );
          id.addArc( idList[10], idList[3] );
          id.addArc( idList[10], idList[12] );
          id.addArc( idList[1], idList[12] );
          id.addArc( idList[1], idList[2] );
          id.addArc( idList[3], idList[15] );
          id.addArc( idList[12], idList[15] );
          id.addArc( idList[11], idList[13] );
          id.addArc( idList[11], idList[14] );
          id.addArc( idList[2], idList[14] );
          id.addArc( idList[2], idList[17] );
          id.addArc( idList[2], idList[3] );
          id.addArc( idList[13], idList[18] );
          id.addArc( idList[14], idList[18] );
          id.addArc( idList[15], idList[19] );

          gum::UndiGraph moralGraph;
          TS_ASSERT_THROWS_NOTHING( moralGraph = id.moralGraph( true ) );

          // For comparison with what readers will return
          std::string dotfile = GET_PATH_STR( IDBeforeMoralisation.dot );
          std::ofstream idOutput( dotfile.c_str(), std::ios::out | std::ios::trunc );

          if ( ! idOutput.good() ) {
            GUM_ERROR( gum::IOError, "Stream states flags are not all unset." );
          }

          idOutput << id.toDot();
=======
        idOutput << id.toDot();
>>>>>>> d641797a

        idOutput.flush();

        idOutput.close();

        if ( idOutput.fail() ) {
          GUM_ERROR( gum::IOError, "Writting in the ostream failed." );
        }

        // For comparison with what readers will return
        dotfile = GET_PATH_STR( IDAfterMoralisation.dot );

        std::ofstream moralOutput( dotfile.c_str(), std::ios::out | std::ios::trunc );

        if ( ! moralOutput.good() ) {
          GUM_ERROR( gum::IOError, "Stream states flags are not all unset." );
        }

        moralOutput << moralGraph.toDot();

        moralOutput.flush();

        moralOutput.close();

        if ( moralOutput.fail() ) {
          GUM_ERROR( gum::IOError, "Writting in the ostream failed." );
        }
      }

  };
}

// kate: indent-mode cstyle; indent-width 2; replace-tabs on; ;<|MERGE_RESOLUTION|>--- conflicted
+++ resolved
@@ -48,42 +48,6 @@
 
 namespace gum_tests {
 
-<<<<<<< HEAD
-    class InfluenceDiagramTestSuite: public CxxTest::TestSuite {
-
-      private:
-        void fillTopo( gum::InfluenceDiagram<float> &id, gum::List<gum::NodeId> &idList ) {
-          try {
-            idList.insert( id.addDecisionNode( *decisionVar1 ) );   //0
-            idList.insert( id.addDecisionNode( *decisionVar2 ) );   //1
-            idList.insert( id.addDecisionNode( *decisionVar3 ) );   //2
-            idList.insert( id.addDecisionNode( *decisionVar4 ) );   //3
-            idList.insert( id.addChanceNode( *chanceVar1 ) );   //4
-            idList.insert( id.addChanceNode( *chanceVar2 ) );   //5
-            idList.insert( id.addChanceNode( *chanceVar3 ) );   //6
-            idList.insert( id.addChanceNode( *chanceVar4 ) );   //7
-            idList.insert( id.addChanceNode( *chanceVar5 ) );   //8
-            idList.insert( id.addUtilityNode( *utilityVar1 ) );   //9
-            idList.insert( id.addUtilityNode( *utilityVar2 ) );   //10
-
-            id.addArc( idList[0], idList[4] );
-            id.addArc( idList[4], idList[9] );
-            id.addArc( idList[4], idList[5] );
-            id.addArc( idList[5], idList[1] );
-            id.addArc( idList[5], idList[2] );
-            id.addArc( idList[1], idList[9] );
-            id.addArc( idList[1], idList[7] );
-            id.addArc( idList[2], idList[6] );
-            id.addArc( idList[6], idList[8] );
-            id.addArc( idList[7], idList[8] );
-            id.addArc( idList[8], idList[10] );
-            id.addArc( idList[3], idList[10] );
-
-          } catch ( gum::Exception &e ) {
-            std::cerr << std::endl << e.content() << std::endl;
-            throw ;
-          }
-=======
   class InfluenceDiagramTestSuite: public CxxTest::TestSuite {
 
     private:
@@ -117,7 +81,6 @@
         } catch ( gum::Exception& e ) {
           std::cerr << std::endl << e.content() << std::endl;
           throw ;
->>>>>>> d641797a
         }
       }
 
@@ -301,17 +264,7 @@
           GUM_ERROR( gum::IOError, "Stream states flags are not all unset." );
         }
 
-<<<<<<< HEAD
-        void testConstructor() {
-          gum::InfluenceDiagram<float> *topology = NULL;
-          TS_GUM_ASSERT_THROWS_NOTHING( topology = new gum::InfluenceDiagram<float>() );
-
-          TS_ASSERT_THROWS( topology->addArc( 1, 2 ), gum::InvalidNode );
-          gum::List<gum::NodeId> idList;
-          TS_GUM_ASSERT_THROWS_NOTHING( fill( *topology, idList ) );
-=======
         output << id.toDot();
->>>>>>> d641797a
 
         output.flush();
 
@@ -496,24 +449,12 @@
 
         fill( id, idList );
 
-<<<<<<< HEAD
-          TS_GUM_ASSERT_THROWS_NOTHING( id.addArc( idList[0], idList[2] ) );
-          TS_GUM_ASSERT_THROWS_NOTHING( id.addArc( idList[2], idList[4] ) );
-          TS_GUM_ASSERT_THROWS_NOTHING( id.addArc( idList[1], idList[3] ) );
-          TS_GUM_ASSERT_THROWS_NOTHING( id.addArc( idList[0], idList[3] ) );
-          TS_GUM_ASSERT_THROWS_NOTHING( id.addArc( idList[3], idList[4] ) );
-          TS_GUM_ASSERT_THROWS_NOTHING( id.addArc( idList[1], idList[4] ) );
-
-          TS_ASSERT_THROWS( id.addArc( idList[4], idList[0] ) , gum::InvalidArc );
-          TS_ASSERT_THROWS( id.addArc( idList[4], idList[3] ) , gum::InvalidArc );
-=======
         TS_ASSERT( ! id.empty() );
         TS_ASSERT( ! id.dag().emptyArcs() );
 
         TS_ASSERT_EQUALS( id.size(), ( gum::Size ) 11 );
         TS_ASSERT_EQUALS( id.dag().size(), ( gum::Size ) 11 );
         TS_ASSERT_EQUALS( id.dag().sizeArcs(), ( gum::Size ) 12 );
->>>>>>> d641797a
 
 
         id.erase( idList[0] );
@@ -788,33 +729,8 @@
         for ( gum::List< gum::NodeSet >::iterator seqIter = partialTemporalOrder.begin(); seqIter != partialTemporalOrder.end(); ++seqIter,++i ) {
           int j=0;
 
-<<<<<<< HEAD
-        void testDecisionPath() {
-          gum::InfluenceDiagram<float> id;
-          gum::List<gum::NodeId> idList;
-
-          fill( id, idList );
-
-          TS_ASSERT( ! id.decisionOrderExists() );
-          TS_ASSERT_THROWS( id.getDecisionOrder(), gum::NotFound );
-          id.addArc( idList[2], idList[1] );
-          id.addArc( idList[7], idList[3] );
-          TS_ASSERT( id.decisionOrderExists() );
-          TS_ASSERT_THROWS_NOTHING( id.getDecisionOrder() );
-          TS_ASSERT_THROWS_NOTHING( id.getPartialTemporalOrder() );
-          gum::List< gum::NodeSet > partialTemporalOrder = id.getPartialTemporalOrder();
-
-          gum::Size resultat[7][3]={{8,6,4},{3},{7},{1},{2},{5},{0}};
-          int i=0;
-          for ( gum::List< gum::NodeSet >::iterator seqIter = partialTemporalOrder.begin(); seqIter != partialTemporalOrder.end(); ++seqIter,++i ) {
-            int j=0;
-            for ( gum::NodeSet::const_iterator it=seqIter->begin();it!=seqIter->end();++it,++j ) {
-              TS_ASSERT_EQUALS( *it,resultat[i][j] );
-            }
-=======
           for ( gum::NodeSet::const_iterator it=seqIter->begin(); it!=seqIter->end(); ++it,++j ) {
             TS_ASSERT_EQUALS( *it,resultat[i][j] );
->>>>>>> d641797a
           }
         }
       }
@@ -904,96 +820,7 @@
           GUM_ERROR( gum::IOError, "Stream states flags are not all unset." );
         }
 
-<<<<<<< HEAD
-        void testMoralisation() {
-          gum::InfluenceDiagram<float> id;
-          gum::List<gum::NodeId> idList;
-
-          gum::LabelizedVariable dVar1( "decisionVar1", "D1", 2 );
-          gum::LabelizedVariable dVar2( "decisionVar2", "D2", 2 );
-          gum::LabelizedVariable dVar3( "decisionVar3", "D3", 2 );
-          gum::LabelizedVariable dVar4( "decisionVar4", "D4", 2 );
-          gum::LabelizedVariable cVar1( "A", "a", 2 );
-          gum::LabelizedVariable cVar2( "B", "b", 2 );
-          gum::LabelizedVariable cVar3( "C", "c", 2 );
-          gum::LabelizedVariable cVar4( "D", "d", 2 );
-          gum::LabelizedVariable cVar5( "E", "e", 2 );
-          gum::LabelizedVariable cVar6( "F", "f", 2 );
-          gum::LabelizedVariable cVar7( "G", "g", 2 );
-          gum::LabelizedVariable cVar8( "H", "h", 2 );
-          gum::LabelizedVariable cVar9( "I", "i", 2 );
-          gum::LabelizedVariable cVar10( "J", "j", 2 );
-          gum::LabelizedVariable cVar11( "K", "k", 2 );
-          gum::LabelizedVariable cVar12( "L", "l", 2 );
-          gum::LabelizedVariable uVar1( "utilityVar1", "U1", 1 );
-          gum::LabelizedVariable uVar2( "utilityVar2", "U2", 1 );
-          gum::LabelizedVariable uVar3( "utilityVar3", "U3", 1 );
-          gum::LabelizedVariable uVar4( "utilityVar4", "U4", 1 );
-
-          idList.insert( id.addDecisionNode( dVar1 ) );   //0
-          idList.insert( id.addDecisionNode( dVar2 ) );   //1
-          idList.insert( id.addDecisionNode( dVar3 ) );   //2
-          idList.insert( id.addDecisionNode( dVar4 ) );   //3
-          idList.insert( id.addChanceNode( cVar1 ) );   //4
-          idList.insert( id.addChanceNode( cVar2 ) );   //5
-          idList.insert( id.addChanceNode( cVar3 ) );   //6
-          idList.insert( id.addChanceNode( cVar4 ) );   //7
-          idList.insert( id.addChanceNode( cVar5 ) );   //8
-          idList.insert( id.addChanceNode( cVar6 ) );   //9
-          idList.insert( id.addChanceNode( cVar7 ) );   //10
-          idList.insert( id.addChanceNode( cVar8 ) );   //11
-          idList.insert( id.addChanceNode( cVar9 ) );   //12
-          idList.insert( id.addChanceNode( cVar10 ) );   //13
-          idList.insert( id.addChanceNode( cVar11 ) );   //14
-          idList.insert( id.addChanceNode( cVar12 ) );   //15
-          idList.insert( id.addUtilityNode( uVar1 ) );   //16
-          idList.insert( id.addUtilityNode( uVar2 ) );   //17
-          idList.insert( id.addUtilityNode( uVar3 ) );   //18
-          idList.insert( id.addUtilityNode( uVar4 ) );   //19
-
-          id.addArc( idList[4], idList[6] );
-          id.addArc( idList[5], idList[6] );
-          id.addArc( idList[5], idList[7] );
-          id.addArc( idList[5], idList[0] );
-          id.addArc( idList[0], idList[7] );
-          id.addArc( idList[0], idList[16] );
-          id.addArc( idList[6], idList[8] );
-          id.addArc( idList[7], idList[8] );
-          id.addArc( idList[7], idList[9] );
-          id.addArc( idList[8], idList[10] );
-          id.addArc( idList[8], idList[1] );
-          id.addArc( idList[9], idList[1] );
-          id.addArc( idList[9], idList[11] );
-          id.addArc( idList[10], idList[3] );
-          id.addArc( idList[10], idList[12] );
-          id.addArc( idList[1], idList[12] );
-          id.addArc( idList[1], idList[2] );
-          id.addArc( idList[3], idList[15] );
-          id.addArc( idList[12], idList[15] );
-          id.addArc( idList[11], idList[13] );
-          id.addArc( idList[11], idList[14] );
-          id.addArc( idList[2], idList[14] );
-          id.addArc( idList[2], idList[17] );
-          id.addArc( idList[2], idList[3] );
-          id.addArc( idList[13], idList[18] );
-          id.addArc( idList[14], idList[18] );
-          id.addArc( idList[15], idList[19] );
-
-          gum::UndiGraph moralGraph;
-          TS_ASSERT_THROWS_NOTHING( moralGraph = id.moralGraph( true ) );
-
-          // For comparison with what readers will return
-          std::string dotfile = GET_PATH_STR( IDBeforeMoralisation.dot );
-          std::ofstream idOutput( dotfile.c_str(), std::ios::out | std::ios::trunc );
-
-          if ( ! idOutput.good() ) {
-            GUM_ERROR( gum::IOError, "Stream states flags are not all unset." );
-          }
-
-          idOutput << id.toDot();
-=======
         idOutput << id.toDot();
->>>>>>> d641797a
 
         idOutput.flush();
 
