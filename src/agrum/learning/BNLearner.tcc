/***************************************************************************
 *   Copyright (C) 2005 by Christophe GONZALES and Pierre-Henri WUILLEMIN  *
 *   {prenom.nom}@lip6.fr                                                  *
 *                                                                         *
 *   This program is free software; you can redistribute it and/or modify  *
 *   it under the terms of the GNU General Public License as published by  *
 *   the Free Software Foundation; either version 2 of the License, or     *
 *   (at your option) any later version.                                   *
 *                                                                         *
 *   This program is distributed in the hope that it wil be useful,        *
 *   but WITHOUT ANY WARRANTY; without even the implied warranty of        *
 *   MERCHANTABILITY or FITNESS FOR A PARTICULAR PURPOSE.  See the         *
 *   GNU General Public License for more details.                          *
 *                                                                         *
 *   You should have received a copy of the GNU General Public License     *
 *   along with this program; if not, write to the                         *
 *   Free Software Foundation, Inc.,                                       *
 *   59 Temple Place - Suite 330, Boston, MA  02111-1307, USA.             *
 ***************************************************************************/
/** @file
 * @brief A pack of learning algorithms that can easily be used
 *
 * The pack currently contains K2, GreedyHillClimbing and LocalSearchWithTabuList
 *
 * @author Christophe GONZALES and Pierre-Henri WUILLEMIN
 */
#ifndef DOXYGEN_SHOULD_SKIP_THIS


namespace gum {


  namespace learning {


    /// create the score used for learning
    template <typename FILTER>
    void
    BNLearner::__createScore ( FILTER& filter,
                               std::vector<unsigned int>& modalities ) {
      // first, save the old score, to be delete if everything is ok
      Score<>* old_score = __score;

      // create the new scoring function
      switch ( __score_type ) {
        case ScoreType::AIC:
          __score = new ScoreAIC<> ( filter, modalities );
          break;;

          /*
          case ScoreType::BD:
          __score = new ScoreBD<> ( filter, modalities );
          break;

          case ScoreType::BDEU:
          __score = new ScoreBDeu<> ( filter, modalities );
          break;
          */

        case ScoreType::BIC:
          __score = new ScoreBIC<> ( filter, modalities );
          break;

        case ScoreType::K2Score:
          __score = new ScoreK2<> ( filter, modalities );
          break;

        case ScoreType::LOG2LIKELIHOOD:
          __score = new ScoreLog2Likelihood<> ( filter, modalities );
          break;

        default:
          GUM_ERROR ( OperationNotAllowed,
                      "BNLearner does not support yet this score" );
      }

      // remove the old score, if any
      if ( old_score != nullptr ) delete old_score;
    }


    /// create the parameter estimator used for learning
    template <typename FILTER>
    void BNLearner::__createParamEstimator
    ( FILTER& filter,
      std::vector<unsigned int>& modalities ) {
      // first, save the old estimator, to be delete if everything is ok
      ParamEstimator<>* old_estimator = __param_estimator;

      // create the new estimator
      switch ( __param_estimator_type ) {
        case ParamEstimatorType::ML:
          __param_estimator = new ParamEstimatorML<> ( filter, modalities );
          break;

        case ParamEstimatorType::MLwithUniformApriori:
          __param_estimator =
            new ParamEstimatorMLwithUniformApriori<> ( filter, modalities );
          break;

        default:
          GUM_ERROR ( OperationNotAllowed,
                      "BNLearner does not support yet this parameter estimator" );
      }

      // remove the old estimator, if any
      if ( old_estimator != nullptr ) delete old_estimator;
    }


    /// learn a structure from a file
    template <typename FILTER>
    DAG BNLearner::__learnDAG ( FILTER& filter,
                                std::vector<unsigned int>& modal ) {
      // add the mandatory arcs to the initial dag and remove the forbidden ones
      // from the initial graph
      DAG init_graph = __initial_dag;

      const ArcSet& mandatory_arcs = __constraint_MandatoryArcs.arcs ();

      for ( const auto& arc : mandatory_arcs ) {
        if ( ! init_graph.exists ( arc.tail () ) )
          init_graph.addNode ( arc.tail () );

        if ( ! init_graph.exists ( arc.head () ) )
          init_graph.addNode ( arc.head () );

        init_graph.addArc ( arc.tail (), arc.head () );
      }

      const ArcSet& forbidden_arcs = __constraint_ForbiddenArcs.arcs ();

      for ( const auto& arc : forbidden_arcs ) {
        init_graph.eraseArc ( arc );
      }

      switch ( __selected_algo ) {
          // ========================================================================
        case AlgoType::GREEDY_HILL_CLIMBING: {
          StructuralConstraintSetStatic<StructuralConstraintMandatoryArcs,
                                        StructuralConstraintForbiddenArcs,
                                        StructuralConstraintSliceOrder>
            gen_constraint;
          static_cast<StructuralConstraintMandatoryArcs&> ( gen_constraint ) =
            __constraint_MandatoryArcs;
          static_cast<StructuralConstraintForbiddenArcs&> ( gen_constraint ) =
            __constraint_ForbiddenArcs;
<<<<<<< HEAD
          static_cast<StructuralConstraintSliceOrder&> ( gen_constraint ) =
            __constraint_SliceOrder;
          
=======
          static_cast<StructuralConstraintPartialOrder&> ( gen_constraint ) =
            __constraint_PartialOrder;
          static_cast<StructuralConstraintIndegree&> ( gen_constraint ) =
            __constraint_Indegree;

>>>>>>> e2b8e9c0
          GraphChangesGenerator4DiGraph< decltype ( gen_constraint ) >
          op_set ( gen_constraint );

          StructuralConstraintSetStatic<StructuralConstraintIndegree,
                                        StructuralConstraintDAG> sel_constraint;
          static_cast<StructuralConstraintIndegree&> ( sel_constraint ) =
            __constraint_Indegree;

          GraphChangesSelector4DiGraph< Score<>,
                                        decltype ( sel_constraint ),
                                        decltype ( op_set ) >
                                        selector ( *__score, sel_constraint, op_set );

          return __greedy_hill_climbing.learnStructure ( selector, modal,
                 init_graph );
        }

        // ========================================================================
        case AlgoType::LOCAL_SEARCH_WITH_TABU_LIST: {
          StructuralConstraintSetStatic<StructuralConstraintMandatoryArcs,
                                        StructuralConstraintForbiddenArcs,
                                        StructuralConstraintSliceOrder>
            gen_constraint;
          static_cast<StructuralConstraintMandatoryArcs&> ( gen_constraint ) =
            __constraint_MandatoryArcs;
          static_cast<StructuralConstraintForbiddenArcs&> ( gen_constraint ) =
            __constraint_ForbiddenArcs;
<<<<<<< HEAD
          static_cast<StructuralConstraintSliceOrder&> ( gen_constraint ) =
            __constraint_SliceOrder;
          
=======
          static_cast<StructuralConstraintPartialOrder&> ( gen_constraint ) =
            __constraint_PartialOrder;
          static_cast<StructuralConstraintIndegree&> ( gen_constraint ) =
            __constraint_Indegree;

>>>>>>> e2b8e9c0
          GraphChangesGenerator4DiGraph< decltype ( gen_constraint ) >
          op_set ( gen_constraint );

          StructuralConstraintSetStatic<StructuralConstraintTabuList,
                                        StructuralConstraintIndegree,
                                        StructuralConstraintDAG> sel_constraint;
          static_cast<StructuralConstraintTabuList&> ( sel_constraint ) =
            __constraint_TabuList;
          static_cast<StructuralConstraintIndegree&> ( sel_constraint ) =
            __constraint_Indegree;

          GraphChangesSelector4DiGraph< Score<>,
                                        decltype ( sel_constraint ),
                                        decltype ( op_set ) >
                                        selector ( *__score, sel_constraint, op_set );

          return __local_search_with_tabu_list.learnStructure ( selector, modal,
                 init_graph );
        }

        // ========================================================================
        case AlgoType::K2: {
          StructuralConstraintSetStatic<StructuralConstraintMandatoryArcs,
<<<<<<< HEAD
                                        StructuralConstraintForbiddenArcs>
            gen_constraint;
=======
                                        StructuralConstraintForbiddenArcs,
                                        StructuralConstraintPartialOrder,
                                        StructuralConstraintIndegree,
                                        StructuralConstraintDiGraph>
                                        gen_constraint;
>>>>>>> e2b8e9c0
          static_cast<StructuralConstraintMandatoryArcs&> ( gen_constraint ) =
            __constraint_MandatoryArcs;
          static_cast<StructuralConstraintForbiddenArcs&> ( gen_constraint ) =
            __constraint_ForbiddenArcs;
<<<<<<< HEAD
                         
          GraphChangesGenerator4K2< decltype ( gen_constraint ) >
            op_set ( gen_constraint );

          // if some mandatory arcs are incompatible with the order, use a DAG
          // constraint instead of a DiGraph constraint to avoid cycles
          const ArcSet& mandatory_arcs =
            static_cast<StructuralConstraintMandatoryArcs&>
            ( gen_constraint ).arcs ();
          const Sequence<NodeId>& order = __K2.order ();
          bool order_compatible = true;
          for ( const auto& arc : mandatory_arcs ) {
            if ( order.pos ( arc.tail () ) >= order.pos ( arc.head () ) ) {
              order_compatible = false;
              break;
            }
          }

          if ( order_compatible ) {
            StructuralConstraintSetStatic<StructuralConstraintIndegree,
                                          StructuralConstraintDiGraph>
              sel_constraint;
            static_cast<StructuralConstraintIndegree&> ( sel_constraint ) =
              __constraint_Indegree;
          
            GraphChangesSelector4DiGraph< Score<>,
                                          decltype ( sel_constraint ),
                                          decltype ( op_set ) >
              selector ( *__score, sel_constraint, op_set );
            
            return __K2.learnStructure ( selector, modal, init_graph );
          }
          else {
            StructuralConstraintSetStatic<StructuralConstraintIndegree,
                                          StructuralConstraintDAG>
              sel_constraint;
            static_cast<StructuralConstraintIndegree&> ( sel_constraint ) =
              __constraint_Indegree;
          
            GraphChangesSelector4DiGraph< Score<>,
                                          decltype ( sel_constraint ),
                                          decltype ( op_set ) >
              selector ( *__score, sel_constraint, op_set );
            
            return __K2.learnStructure ( selector, modal, init_graph );
          }
=======
          static_cast<StructuralConstraintPartialOrder&> ( gen_constraint ) =
            __constraint_PartialOrder;
          static_cast<StructuralConstraintIndegree&> ( gen_constraint ) =
            __constraint_Indegree;

          GraphChangesGenerator4K2< decltype ( gen_constraint ) >
          op_set ( gen_constraint );
          op_set.setOrder ( __order );

          StructuralConstraintSetStatic<StructuralConstraintIndegree,
                                        StructuralConstraintDiGraph>
                                        sel_constraint;
          static_cast<StructuralConstraintIndegree&> ( sel_constraint ) =
            __constraint_Indegree;

          GraphChangesSelector4DiGraph< Score<>,
                                        decltype ( sel_constraint ),
                                        decltype ( op_set ) >
                                        selector ( *__score, sel_constraint, op_set );

          return __greedy_hill_climbing.learnStructure ( selector, modal,
                 init_graph );
>>>>>>> e2b8e9c0
        }

        // ========================================================================
        default:
          GUM_ERROR ( OperationNotAllowed,
                      "the learnDAG method has not been implemented for this "
                      "learning algorithm" );
      }
    }


    /// learn a Bayes Net from a file
    template <typename GUM_SCALAR>
    BayesNet<GUM_SCALAR> BNLearner::learnBN ( std::string filename ) {
      // read the database
      DatabaseVectInRAM database = __readFile ( filename );

      // create the RowFilter used for learning: we first generate a universal
      // filter that can parse any database. Then, we parse once the DB to
      // convert it into a compact int (an interval 0..N-1) so that we can
      // parse it very quickly
      DBRowTranslatorSetDynamic<CellTranslatorUniversal> raw_translators;
      raw_translators.insertTranslator ( Col<0> (), database.nbVariables () );

      auto generators = make_generators ( RowGeneratorIdentity () );

      auto raw_filter = make_DB_row_filter ( database, raw_translators,
                                             generators );

      DBTransformCompactInt raw2fast_transfo;
      raw2fast_transfo.transform ( raw_filter );

      DBRowTranslatorSetDynamic<CellTranslatorCompactIntId> fast_translators;
      fast_translators.insertTranslator ( Col<0> (), database.nbVariables () );

      auto fast_filter = make_DB_row_filter ( database, fast_translators,
                                              generators );

      // get the modalities and create the score
      std::vector<unsigned int> modalities = raw_filter.modalities ();
      __createScore ( fast_filter, modalities );

      // create the parameter estimator
      __createParamEstimator ( fast_filter, modalities );

      return DAG2BNLearner::createBN<ParamEstimator<>,GUM_SCALAR>
             ( *__param_estimator, __learnDAG ( fast_filter, modalities ),
               database.variableNames (), modalities );
    }


  } /* namespace learning */


} /* namespace gum */


#endif /* DOXYGEN_SHOULD_SKIP_THIS */
<|MERGE_RESOLUTION|>--- conflicted
+++ resolved
@@ -21,7 +21,7 @@
  * @brief A pack of learning algorithms that can easily be used
  *
  * The pack currently contains K2, GreedyHillClimbing and LocalSearchWithTabuList
- *
+ * 
  * @author Christophe GONZALES and Pierre-Henri WUILLEMIN
  */
 #ifndef DOXYGEN_SHOULD_SKIP_THIS
@@ -29,10 +29,10 @@
 
 namespace gum {
 
-
+  
   namespace learning {
 
-
+    
     /// create the score used for learning
     template <typename FILTER>
     void
@@ -43,42 +43,42 @@
 
       // create the new scoring function
       switch ( __score_type ) {
-        case ScoreType::AIC:
-          __score = new ScoreAIC<> ( filter, modalities );
-          break;;
-
-          /*
-          case ScoreType::BD:
-          __score = new ScoreBD<> ( filter, modalities );
-          break;
-
-          case ScoreType::BDEU:
-          __score = new ScoreBDeu<> ( filter, modalities );
-          break;
-          */
-
-        case ScoreType::BIC:
-          __score = new ScoreBIC<> ( filter, modalities );
-          break;
-
-        case ScoreType::K2Score:
-          __score = new ScoreK2<> ( filter, modalities );
-          break;
-
-        case ScoreType::LOG2LIKELIHOOD:
-          __score = new ScoreLog2Likelihood<> ( filter, modalities );
-          break;
-
-        default:
-          GUM_ERROR ( OperationNotAllowed,
-                      "BNLearner does not support yet this score" );
+      case ScoreType::AIC:
+        __score = new ScoreAIC<> ( filter, modalities );
+        break;;
+
+        /*
+      case ScoreType::BD:
+        __score = new ScoreBD<> ( filter, modalities );
+        break;
+
+      case ScoreType::BDEU:
+        __score = new ScoreBDeu<> ( filter, modalities );
+        break;
+        */
+        
+      case ScoreType::BIC:
+        __score = new ScoreBIC<> ( filter, modalities );
+        break;
+        
+      case ScoreType::K2:
+        __score = new ScoreK2<> ( filter, modalities );
+        break;
+        
+      case ScoreType::LOG2LIKELIHOOD:
+        __score = new ScoreLog2Likelihood<> ( filter, modalities );
+        break;
+
+      default:
+        GUM_ERROR ( OperationNotAllowed,
+                    "BNLearner does not support yet this score" );
       }
 
       // remove the old score, if any
       if ( old_score != nullptr ) delete old_score;
     }
 
-
+    
     /// create the parameter estimator used for learning
     template <typename FILTER>
     void BNLearner::__createParamEstimator
@@ -86,28 +86,28 @@
       std::vector<unsigned int>& modalities ) {
       // first, save the old estimator, to be delete if everything is ok
       ParamEstimator<>* old_estimator = __param_estimator;
-
+      
       // create the new estimator
       switch ( __param_estimator_type ) {
-        case ParamEstimatorType::ML:
-          __param_estimator = new ParamEstimatorML<> ( filter, modalities );
-          break;
-
-        case ParamEstimatorType::MLwithUniformApriori:
-          __param_estimator =
-            new ParamEstimatorMLwithUniformApriori<> ( filter, modalities );
-          break;
-
-        default:
-          GUM_ERROR ( OperationNotAllowed,
-                      "BNLearner does not support yet this parameter estimator" );
+      case ParamEstimatorType::ML:
+        __param_estimator = new ParamEstimatorML<> ( filter, modalities );
+        break;
+
+      case ParamEstimatorType::MLwithUniformApriori:
+        __param_estimator =
+          new ParamEstimatorMLwithUniformApriori<> ( filter, modalities );
+        break;
+
+      default:
+         GUM_ERROR ( OperationNotAllowed,
+                    "BNLearner does not support yet this parameter estimator" );
       }
 
       // remove the old estimator, if any
       if ( old_estimator != nullptr ) delete old_estimator;
     }
 
-
+    
     /// learn a structure from a file
     template <typename FILTER>
     DAG BNLearner::__learnDAG ( FILTER& filter,
@@ -115,28 +115,25 @@
       // add the mandatory arcs to the initial dag and remove the forbidden ones
       // from the initial graph
       DAG init_graph = __initial_dag;
-
+      
       const ArcSet& mandatory_arcs = __constraint_MandatoryArcs.arcs ();
-
       for ( const auto& arc : mandatory_arcs ) {
         if ( ! init_graph.exists ( arc.tail () ) )
           init_graph.addNode ( arc.tail () );
-
         if ( ! init_graph.exists ( arc.head () ) )
           init_graph.addNode ( arc.head () );
-
         init_graph.addArc ( arc.tail (), arc.head () );
       }
 
       const ArcSet& forbidden_arcs = __constraint_ForbiddenArcs.arcs ();
-
       for ( const auto& arc : forbidden_arcs ) {
         init_graph.eraseArc ( arc );
       }
-
+      
       switch ( __selected_algo ) {
-          // ========================================================================
-        case AlgoType::GREEDY_HILL_CLIMBING: {
+      // ========================================================================
+      case AlgoType::GREEDY_HILL_CLIMBING:
+        {
           StructuralConstraintSetStatic<StructuralConstraintMandatoryArcs,
                                         StructuralConstraintForbiddenArcs,
                                         StructuralConstraintSliceOrder>
@@ -145,36 +142,29 @@
             __constraint_MandatoryArcs;
           static_cast<StructuralConstraintForbiddenArcs&> ( gen_constraint ) =
             __constraint_ForbiddenArcs;
-<<<<<<< HEAD
           static_cast<StructuralConstraintSliceOrder&> ( gen_constraint ) =
             __constraint_SliceOrder;
           
-=======
-          static_cast<StructuralConstraintPartialOrder&> ( gen_constraint ) =
-            __constraint_PartialOrder;
-          static_cast<StructuralConstraintIndegree&> ( gen_constraint ) =
-            __constraint_Indegree;
-
->>>>>>> e2b8e9c0
           GraphChangesGenerator4DiGraph< decltype ( gen_constraint ) >
-          op_set ( gen_constraint );
-
+            op_set ( gen_constraint );
+        
           StructuralConstraintSetStatic<StructuralConstraintIndegree,
                                         StructuralConstraintDAG> sel_constraint;
           static_cast<StructuralConstraintIndegree&> ( sel_constraint ) =
             __constraint_Indegree;
-
+          
           GraphChangesSelector4DiGraph< Score<>,
                                         decltype ( sel_constraint ),
                                         decltype ( op_set ) >
-                                        selector ( *__score, sel_constraint, op_set );
-
+            selector ( *__score, sel_constraint, op_set );
+                         
           return __greedy_hill_climbing.learnStructure ( selector, modal,
-                 init_graph );
+                                                         init_graph );
         }
-
-        // ========================================================================
-        case AlgoType::LOCAL_SEARCH_WITH_TABU_LIST: {
+        
+       // ========================================================================
+       case AlgoType::LOCAL_SEARCH_WITH_TABU_LIST:
+        {
           StructuralConstraintSetStatic<StructuralConstraintMandatoryArcs,
                                         StructuralConstraintForbiddenArcs,
                                         StructuralConstraintSliceOrder>
@@ -183,20 +173,12 @@
             __constraint_MandatoryArcs;
           static_cast<StructuralConstraintForbiddenArcs&> ( gen_constraint ) =
             __constraint_ForbiddenArcs;
-<<<<<<< HEAD
           static_cast<StructuralConstraintSliceOrder&> ( gen_constraint ) =
             __constraint_SliceOrder;
           
-=======
-          static_cast<StructuralConstraintPartialOrder&> ( gen_constraint ) =
-            __constraint_PartialOrder;
-          static_cast<StructuralConstraintIndegree&> ( gen_constraint ) =
-            __constraint_Indegree;
-
->>>>>>> e2b8e9c0
           GraphChangesGenerator4DiGraph< decltype ( gen_constraint ) >
-          op_set ( gen_constraint );
-
+            op_set ( gen_constraint );
+          
           StructuralConstraintSetStatic<StructuralConstraintTabuList,
                                         StructuralConstraintIndegree,
                                         StructuralConstraintDAG> sel_constraint;
@@ -204,34 +186,26 @@
             __constraint_TabuList;
           static_cast<StructuralConstraintIndegree&> ( sel_constraint ) =
             __constraint_Indegree;
-
+          
           GraphChangesSelector4DiGraph< Score<>,
                                         decltype ( sel_constraint ),
                                         decltype ( op_set ) >
-                                        selector ( *__score, sel_constraint, op_set );
-
+            selector ( *__score, sel_constraint, op_set );
+          
           return __local_search_with_tabu_list.learnStructure ( selector, modal,
-                 init_graph );
+                                                                init_graph );
         }
-
-        // ========================================================================
-        case AlgoType::K2: {
+        
+      // ========================================================================
+      case AlgoType::K2:
+        {
           StructuralConstraintSetStatic<StructuralConstraintMandatoryArcs,
-<<<<<<< HEAD
                                         StructuralConstraintForbiddenArcs>
             gen_constraint;
-=======
-                                        StructuralConstraintForbiddenArcs,
-                                        StructuralConstraintPartialOrder,
-                                        StructuralConstraintIndegree,
-                                        StructuralConstraintDiGraph>
-                                        gen_constraint;
->>>>>>> e2b8e9c0
           static_cast<StructuralConstraintMandatoryArcs&> ( gen_constraint ) =
             __constraint_MandatoryArcs;
           static_cast<StructuralConstraintForbiddenArcs&> ( gen_constraint ) =
             __constraint_ForbiddenArcs;
-<<<<<<< HEAD
                          
           GraphChangesGenerator4K2< decltype ( gen_constraint ) >
             op_set ( gen_constraint );
@@ -278,41 +252,17 @@
             
             return __K2.learnStructure ( selector, modal, init_graph );
           }
-=======
-          static_cast<StructuralConstraintPartialOrder&> ( gen_constraint ) =
-            __constraint_PartialOrder;
-          static_cast<StructuralConstraintIndegree&> ( gen_constraint ) =
-            __constraint_Indegree;
-
-          GraphChangesGenerator4K2< decltype ( gen_constraint ) >
-          op_set ( gen_constraint );
-          op_set.setOrder ( __order );
-
-          StructuralConstraintSetStatic<StructuralConstraintIndegree,
-                                        StructuralConstraintDiGraph>
-                                        sel_constraint;
-          static_cast<StructuralConstraintIndegree&> ( sel_constraint ) =
-            __constraint_Indegree;
-
-          GraphChangesSelector4DiGraph< Score<>,
-                                        decltype ( sel_constraint ),
-                                        decltype ( op_set ) >
-                                        selector ( *__score, sel_constraint, op_set );
-
-          return __greedy_hill_climbing.learnStructure ( selector, modal,
-                 init_graph );
->>>>>>> e2b8e9c0
         }
 
-        // ========================================================================
-        default:
-          GUM_ERROR ( OperationNotAllowed,
-                      "the learnDAG method has not been implemented for this "
-                      "learning algorithm" );
+       // ========================================================================
+       default:
+        GUM_ERROR ( OperationNotAllowed,
+                    "the learnDAG method has not been implemented for this "
+                    "learning algorithm" );
       }
     }
 
-
+      
     /// learn a Bayes Net from a file
     template <typename GUM_SCALAR>
     BayesNet<GUM_SCALAR> BNLearner::learnBN ( std::string filename ) {
@@ -327,16 +277,16 @@
       raw_translators.insertTranslator ( Col<0> (), database.nbVariables () );
 
       auto generators = make_generators ( RowGeneratorIdentity () );
-
+      
       auto raw_filter = make_DB_row_filter ( database, raw_translators,
                                              generators );
-
+      
       DBTransformCompactInt raw2fast_transfo;
       raw2fast_transfo.transform ( raw_filter );
 
       DBRowTranslatorSetDynamic<CellTranslatorCompactIntId> fast_translators;
       fast_translators.insertTranslator ( Col<0> (), database.nbVariables () );
-
+     
       auto fast_filter = make_DB_row_filter ( database, fast_translators,
                                               generators );
 
@@ -348,14 +298,14 @@
       __createParamEstimator ( fast_filter, modalities );
 
       return DAG2BNLearner::createBN<ParamEstimator<>,GUM_SCALAR>
-             ( *__param_estimator, __learnDAG ( fast_filter, modalities ),
-               database.variableNames (), modalities );
+        ( *__param_estimator, __learnDAG ( fast_filter, modalities ),
+          database.variableNames (), modalities );
     }
 
 
   } /* namespace learning */
-
-
+  
+  
 } /* namespace gum */
 
 
