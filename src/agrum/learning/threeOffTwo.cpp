--- conflicted
+++ resolved
@@ -112,7 +112,6 @@
       double p2yz = std::get< 3 >(e2);
       return std::max(p1xz, p1yz) > std::max(p2xz, p2yz);
     }
-
     /// learns the structure of a MixedGraph
     MixedGraph ThreeOffTwo::learnMixedStructure(CorrectedMutualInformation<>& I,
                                                 MixedGraph graph) {
@@ -133,25 +132,16 @@
       // //std::cout << "INITIATION" << std::endl;
       _initiation(I, graph, sep_set, _rank);
       /*std::cout << graph << std::endl;*/
-
-<<<<<<< HEAD
+              
       // //std::cout << "ITERATION" << std::endl;
       _iteration(I, graph, sep_set, _rank);
       /*std::cout << graph << std::endl;*/
-
+              
       if (__usemiic) {
         _orientation_miic(I, graph, sep_set);
       } else {
         _orientation(I, graph, sep_set);
       }
-
-=======
-      // std::cout << "ITERATION" << std::endl;
-      _iteration(I, graph, sep_set, _rank);
-      /*std::cout << graph << std::endl;*/
-
-      _orientation(I, graph, sep_set, _rank);
->>>>>>> 3ba77382
       /*std::cout << graph << std::endl;*/
       return graph;
     }
@@ -164,11 +154,11 @@
      * the edge is deleted. If not, the best contributor is found.
      */
     void ThreeOffTwo::_initiation(
-      CorrectedMutualInformation<>& I,
-      MixedGraph&                   graph,
-      HashTable< std::pair< Idx, Idx >, std::vector< Idx > >& sep_set,
+      CorrectedMutualInformation<>& I, 
+      MixedGraph& graph, 
+      HashTable< std::pair< Idx, Idx >, std::vector< Idx > >& sep_set, 
       Heap< std::pair< std::tuple< Idx, Idx, Idx, std::vector< Idx > >*, double >,
-            GreaterPairOn2nd >& _rank) {
+            GreaterPairOn2nd >& _rank){
       Idx     x, y;
       EdgeSet edges = graph.edges();
       Size    steps_init = edges.size();
@@ -201,7 +191,7 @@
         }
       }
     }
-
+      
     /*
      * PHASE 2 : ITERATION
      *
@@ -209,12 +199,12 @@
      * we can assess the independence of the variables.
     */
     void ThreeOffTwo::_iteration(
-      CorrectedMutualInformation<>& I,
-      MixedGraph&                   graph,
-      HashTable< std::pair< Idx, Idx >, std::vector< Idx > >& sep_set,
+      CorrectedMutualInformation<>& I, 
+      MixedGraph& graph, 
+      HashTable< std::pair< Idx, Idx >, std::vector< Idx > >& sep_set, 
       Heap< std::pair< std::tuple< Idx, Idx, Idx, std::vector< Idx > >*, double >,
-            GreaterPairOn2nd >& _rank) {
-
+            GreaterPairOn2nd >& _rank){
+          
       // if no triples to further examine pass
       std::pair< std::tuple< Idx, Idx, Idx, std::vector< Idx > >*, double > best;
       if (!_rank.empty()) {
@@ -225,10 +215,10 @@
         best.first = tup;
         best.second = 0;
       }
-
-      Size steps_init = _current_step;
+      
+      Size    steps_init = _current_step;
       Size steps_iter = _rank.size();
-
+      
       while (best.second > 0.5) {
         Idx                x, y, z;
         std::vector< Idx > ui;
@@ -266,26 +256,19 @@
         GUM_EMIT3(onProgress, 66, 0., _timer.step());
       }
       _current_step = steps_init + steps_iter;
-    }
-
+      
+    }
+      
     /// Orientation phase
     /*
     * PHASE 3 : ORIENTATION
     */
     void ThreeOffTwo::_orientation(
-      CorrectedMutualInformation<>& I,
-      MixedGraph&                   graph,
-<<<<<<< HEAD
+      CorrectedMutualInformation<>& I, 
+      MixedGraph& graph, 
       const HashTable< std::pair< Idx, Idx >, std::vector< Idx > >& sep_set) {
-
+          
       // //std::cout << "ORIENTATION" << std::endl;
-=======
-      const HashTable< std::pair< Idx, Idx >, std::vector< Idx > >& sep_set,
-      Heap< std::pair< std::tuple< Idx, Idx, Idx, std::vector< Idx > >*, double >,
-            GreaterPairOn2nd >& _rank) {
-
-      // std::cout << "ORIENTATION" << std::endl;
->>>>>>> 3ba77382
 
       std::vector< std::pair< std::tuple< Idx, Idx, Idx >*, double > > triples =
         _getUnshieldedTriples(graph, I, sep_set);
@@ -300,33 +283,33 @@
       // has been applied
       while (i < triples.size()) {
         // if i not in do_not_reread
-        std::pair< std::tuple< Idx, Idx, Idx >*, double > triple = triples[i];
-        Idx x, y, z;
-        x = std::get< 0 >(*triple.first);
-        y = std::get< 1 >(*triple.first);
-        z = std::get< 2 >(*triple.first);
-
-        std::vector< Idx > ui;
-        std::pair< Idx, Idx > key = {x, y};
-        std::pair< Idx, Idx > rev_key = {y, x};
-        if (sep_set.exists(key)) {
-          ui = sep_set[key];
-        } else if (sep_set.exists(rev_key)) {
-          ui = sep_set[rev_key];
-        }
-        double Ixyz_ui = triple.second;
-        /*std::cout << "Triple " << x << y << z << std::endl;*/
-        /*std::cout << "Ixyz " << Ixyz_ui << std::endl;*/
-
-        // try Rule 0
-        if (Ixyz_ui < 0) {
-          // if ( z not in Sep[x,y])
-          if (std::find(ui.begin(), ui.end(), z) == ui.end()) {
-            // if what we want to add already exists : pass
-            /*std::cout << "Rule 0 " << std::endl;*/
-            if ((graph.existsArc(x, z) || graph.existsArc(z, x)) &&
-                (graph.existsArc(y, z) || graph.existsArc(z, y))) {
-              ++i;
+          std::pair< std::tuple< Idx, Idx, Idx >*, double > triple = triples[i];
+          Idx x, y, z;
+          x = std::get< 0 >(*triple.first);
+          y = std::get< 1 >(*triple.first);
+          z = std::get< 2 >(*triple.first);
+
+          std::vector< Idx > ui;
+          std::pair< Idx, Idx > key = {x, y};
+          std::pair< Idx, Idx > rev_key = {y, x};
+          if (sep_set.exists(key)) {
+            ui = sep_set[key];
+          } else if (sep_set.exists(rev_key)) {
+            ui = sep_set[rev_key];
+          }
+          double Ixyz_ui = triple.second;
+          /*std::cout << "Triple " << x << y << z << std::endl;*/
+          /*std::cout << "Ixyz " << Ixyz_ui << std::endl;*/
+
+      	  //try Rule 0
+      	  if ( Ixyz_ui < 0 ){
+      	    //if ( z not in Sep[x,y])
+            if ( std::find(ui.begin(), ui.end(), z) == ui.end() ){
+              //if what we want to add already exists : pass
+              /*std::cout << "Rule 0 " << std::endl;*/
+              if (( graph.existsArc( x, z ) || graph.existsArc( z, x ) ) &&
+                  ( graph.existsArc( y, z ) || graph.existsArc( z, y ) ) ){
+            	++i;
               if (graph.existsArc(z, x) &&
                   std::find(__latent_couples.begin(),
                             __latent_couples.end(),
@@ -334,8 +317,8 @@
                   std::find(__latent_couples.begin(),
                             __latent_couples.end(),
                             Arc(x, z)) == __latent_couples.end()) {
-                __latent_couples.push_back(Arc(z, x));
-              }
+                  __latent_couples.push_back( Arc( z, x ) );
+                }
               if (graph.existsArc(z, y) &&
                   std::find(__latent_couples.begin(),
                             __latent_couples.end(),
@@ -343,86 +326,86 @@
                   std::find(__latent_couples.begin(),
                             __latent_couples.end(),
                             Arc(y, z)) == __latent_couples.end()) {
-                __latent_couples.push_back(Arc(z, y));
-              }
-            } else {
-              i = 0;
-              graph.eraseEdge(Edge(x, z));
-              graph.eraseEdge(Edge(y, z));
-              // checking for cycles
-              try {
-                std::vector< NodeId > path = graph.directedPath(z, x);
-                // if we find a cycle, we force the competing edge
-                graph.addArc(z, x);
+                  __latent_couples.push_back( Arc( z, y ) );
+                }
+              } else{
+              	i=0;
+                graph.eraseEdge( Edge( x, z ) );
+                graph.eraseEdge( Edge( y, z ) );
+                //checking for cycles
+                try{
+                    std::vector<NodeId> path = graph.directedPath( z, x );
+                    //if we find a cycle, we force the competing edge
+                    graph.addArc( z, x );
                 if (std::find(__latent_couples.begin(),
                               __latent_couples.end(),
                               Arc(z, x)) == __latent_couples.end()) {
-                  __latent_couples.push_back(Arc(z, x));
+                      __latent_couples.push_back( Arc( z, x ) );
+                    }
+                } catch ( gum::NotFound ){
+                  graph.addArc( x, z );
                 }
-              } catch (gum::NotFound) {
-                graph.addArc(x, z);
-              }
-              try {
-                std::vector< NodeId > path = graph.directedPath(z, y);
-                // if we find a cycle, we force the competing edge
-                graph.addArc(z, y);
+                try{
+                    std::vector<NodeId> path = graph.directedPath( z, y );
+                    //if we find a cycle, we force the competing edge
+                    graph.addArc( z, y );
                 if (std::find(__latent_couples.begin(),
                               __latent_couples.end(),
                               Arc(z, y)) == __latent_couples.end()) {
-                  __latent_couples.push_back(Arc(z, y));
+                      __latent_couples.push_back( Arc( z, y ) );
+                    }
+                } catch ( gum::NotFound ){
+                  graph.addArc( y, z );
                 }
-              } catch (gum::NotFound) {
-                graph.addArc(y, z);
-              }
-            }
-          } else {
-            ++i;
-          }
-        } else {  // try Rule 1
-          bool reset{false};
+              }
+            } else {
+              ++i;
+            }
+      	  }else {//try Rule 1
+            bool reset{false};
           if (graph.existsArc(x, z) && !graph.existsArc(z, y) &&
               !graph.existsArc(y, z)) {
-            reset = true;
-            graph.eraseEdge(Edge(z, y));
-            /*std::cout << "Rule 1 " << std::endl;*/
-            try {
-              std::vector< NodeId > path = graph.directedPath(y, z);
-              // if we find a cycle, we force the competing edge
-              graph.addArc(y, z);
+              reset=true;
+              graph.eraseEdge( Edge( z, y ) );
+              /*std::cout << "Rule 1 " << std::endl;*/
+              try{
+                  std::vector<NodeId> path = graph.directedPath( y, z );
+                  //if we find a cycle, we force the competing edge
+                  graph.addArc( y, z );
               if (std::find(__latent_couples.begin(),
                             __latent_couples.end(),
                             Arc(y, z)) == __latent_couples.end()) {
-                __latent_couples.push_back(Arc(y, z));
-              }
-            } catch (gum::NotFound) {
-              graph.addArc(z, y);
-            }
-          }
+                  __latent_couples.push_back( Arc( y, z ) );
+                }
+              } catch ( gum::NotFound ){
+                graph.addArc( z, y );
+              }
+            }
           if (graph.existsArc(y, z) && !graph.existsArc(z, x) &&
               !graph.existsArc(x, z)) {
-            reset = true;
-            /*std::cout << "Rule 1 " << std::endl;*/
-            graph.eraseEdge(Edge(z, x));
-            try {
-              std::vector< NodeId > path = graph.directedPath(x, z);
-              // if we find a cycle, we force the competing edge
-              graph.addArc(x, z);
+              reset=true;
+              /*std::cout << "Rule 1 " << std::endl;*/
+              graph.eraseEdge( Edge( z, x ) );
+              try{
+                  std::vector<NodeId> path = graph.directedPath( x, z );
+                  //if we find a cycle, we force the competing edge
+                  graph.addArc( x, z );
               if (std::find(__latent_couples.begin(),
                             __latent_couples.end(),
                             Arc(x, z)) == __latent_couples.end()) {
-                __latent_couples.push_back(Arc(x, z));
-              }
-            } catch (gum::NotFound) {
-              graph.addArc(z, x);
-            }
-          }
-
-          if (reset) {
-            i = 0;
-          } else {
-            ++i;
-          }
-        }  // if rule 0 or rule 1
+                  __latent_couples.push_back( Arc( x, z ) );
+                }
+              } catch ( gum::NotFound ){
+                graph.addArc( z, x );
+              }
+            }
+
+            if ( reset ) {
+              i=0;
+            } else {
+              ++i;
+            }
+      	  }//if rule 0 or rule 1
 
         if (onProgress.hasListener()) {
           GUM_EMIT3(onProgress,
@@ -432,24 +415,19 @@
         }
       }  // while
 
-      // erasing the the double headed arcs
-      for (const Arc& arc : __latent_couples) {
-        graph.eraseArc(Arc(arc.head(), arc.tail()));
-      }
-    }
-
+      //erasing the the double headed arcs
+      for ( const Arc& arc : __latent_couples ){
+    	graph.eraseArc( Arc( arc.head(), arc.tail() ) );
+      }
+      
+    }
+    
     void ThreeOffTwo::_orientation_latents(
-      CorrectedMutualInformation<>& I,
-      MixedGraph&                   graph,
-<<<<<<< HEAD
+      CorrectedMutualInformation<>& I, 
+      MixedGraph& graph, 
       const HashTable< std::pair< Idx, Idx >, std::vector< Idx > >& sep_set) {
-=======
-      const HashTable< std::pair< Idx, Idx >, std::vector< Idx > >& sep_set,
-      Heap< std::pair< std::tuple< Idx, Idx, Idx, std::vector< Idx > >*, double >,
-            GreaterPairOn2nd >& _rank) {
->>>>>>> 3ba77382
-
-      // std::cout << "ORIENTATION" << std::endl;
+          
+      //std::cout << "ORIENTATION" << std::endl;
 
       std::vector< std::pair< std::tuple< Idx, Idx, Idx >*, double > > triples =
         _getUnshieldedTriples(graph, I, sep_set);
@@ -464,79 +442,79 @@
       // has been applied
       while (i < triples.size()) {
         // if i not in do_not_reread
-        std::pair< std::tuple< Idx, Idx, Idx >*, double > triple = triples[i];
-        Idx x, y, z;
-        x = std::get< 0 >(*triple.first);
-        y = std::get< 1 >(*triple.first);
-        z = std::get< 2 >(*triple.first);
-
-        std::vector< Idx > ui;
-        std::pair< Idx, Idx > key = {x, y};
-        std::pair< Idx, Idx > rev_key = {y, x};
-        if (sep_set.exists(key)) {
-          ui = sep_set[key];
-        } else if (sep_set.exists(rev_key)) {
-          ui = sep_set[rev_key];
-        }
-        double Ixyz_ui = triple.second;
-        /*std::cout << "Triple " << x << y << z << std::endl;*/
-        /*std::cout << "Ixyz " << Ixyz_ui << std::endl;*/
-
-        // try Rule 0
-        if (Ixyz_ui < 0) {
-          // if ( z not in Sep[x,y])
-          if (std::find(ui.begin(), ui.end(), z) == ui.end()) {
-            // if what we want to add already exists : pass
-            /*std::cout << "Rule 0 " << std::endl;*/
-            if ((graph.existsArc(x, z) || graph.existsArc(z, x)) &&
-                (graph.existsArc(y, z) || graph.existsArc(z, y))) {
-              ++i;
-            } else {
-              i = 0;
-              graph.eraseEdge(Edge(x, z));
-              graph.eraseEdge(Edge(y, z));
-              // checking for cycles
-              if (graph.existsArc(z, x)) {
-                graph.eraseArc(Arc(z, x));
-                try {
-                  std::vector< NodeId > path = graph.directedPath(z, x);
-                  // if we find a cycle, we force the competing edge
-                  __latent_couples.push_back(Arc(z, x));
-                } catch (gum::NotFound) {
-                  graph.addArc(x, z);
+          std::pair< std::tuple< Idx, Idx, Idx >*, double > triple = triples[i];
+          Idx x, y, z;
+          x = std::get< 0 >(*triple.first);
+          y = std::get< 1 >(*triple.first);
+          z = std::get< 2 >(*triple.first);
+
+          std::vector< Idx > ui;
+          std::pair< Idx, Idx > key = {x, y};
+          std::pair< Idx, Idx > rev_key = {y, x};
+          if (sep_set.exists(key)) {
+            ui = sep_set[key];
+          } else if (sep_set.exists(rev_key)) {
+            ui = sep_set[rev_key];
+          }
+          double Ixyz_ui = triple.second;
+          /*std::cout << "Triple " << x << y << z << std::endl;*/
+          /*std::cout << "Ixyz " << Ixyz_ui << std::endl;*/
+
+         //try Rule 0
+         if ( Ixyz_ui < 0 ){
+           //if ( z not in Sep[x,y])
+            if ( std::find(ui.begin(), ui.end(), z) == ui.end() ){
+              //if what we want to add already exists : pass
+              /*std::cout << "Rule 0 " << std::endl;*/
+              if (( graph.existsArc( x, z ) || graph.existsArc( z, x ) ) &&
+                  ( graph.existsArc( y, z ) || graph.existsArc( z, y ) ) ){
+             ++i;
+              } else{
+                i=0;
+                graph.eraseEdge( Edge( x, z ) );
+                graph.eraseEdge( Edge( y, z ) );
+                //checking for cycles
+                if ( graph.existsArc( z, x ) ){
+                  graph.eraseArc( Arc( z, x ) );
+                  try{
+                      std::vector<NodeId> path = graph.directedPath( z, x );
+                      //if we find a cycle, we force the competing edge
+                      __latent_couples.push_back( Arc( z, x ) );
+                  } catch ( gum::NotFound ){
+                    graph.addArc( x, z );
+                  }
+                  graph.addArc( z, x );
+                } else {
+                  try{
+                      std::vector<NodeId> path = graph.directedPath( z, x );
+                      //if we find a cycle, we force the competing edge
+                      graph.addArc( z, x );
+                      __latent_couples.push_back( Arc( z, x ) );
+                  } catch ( gum::NotFound ){
+                    graph.addArc( x, z );
+                  }
                 }
-                graph.addArc(z, x);
-              } else {
-                try {
-                  std::vector< NodeId > path = graph.directedPath(z, x);
-                  // if we find a cycle, we force the competing edge
-                  graph.addArc(z, x);
-                  __latent_couples.push_back(Arc(z, x));
-                } catch (gum::NotFound) {
-                  graph.addArc(x, z);
+                if ( graph.existsArc( z, y ) ){
+                  graph.eraseArc( Arc( z, y ) );
+                  try{
+                      std::vector<NodeId> path = graph.directedPath( z, y );
+                      //if we find a cycle, we force the competing edge
+                      __latent_couples.push_back( Arc( z, y ) );
+                  } catch ( gum::NotFound ){
+                    graph.addArc( y, z );
+                  }
+                  graph.addArc( z, y );
+                } else {
+                  try{
+                      std::vector<NodeId> path = graph.directedPath( z, y );
+                      //if we find a cycle, we force the competing edge
+                      graph.addArc( z, y );
+                      __latent_couples.push_back( Arc( z, y ) );
+
+                  } catch ( gum::NotFound ){
+                    graph.addArc( y, z );
+                  }
                 }
-              }
-              if (graph.existsArc(z, y)) {
-                graph.eraseArc(Arc(z, y));
-                try {
-                  std::vector< NodeId > path = graph.directedPath(z, y);
-                  // if we find a cycle, we force the competing edge
-                  __latent_couples.push_back(Arc(z, y));
-                } catch (gum::NotFound) {
-                  graph.addArc(y, z);
-                }
-                graph.addArc(z, y);
-              } else {
-                try {
-                  std::vector< NodeId > path = graph.directedPath(z, y);
-                  // if we find a cycle, we force the competing edge
-                  graph.addArc(z, y);
-                  __latent_couples.push_back(Arc(z, y));
-
-                } catch (gum::NotFound) {
-                  graph.addArc(y, z);
-                }
-              }
               if (graph.existsArc(z, x) &&
                   std::find(__latent_couples.begin(),
                             __latent_couples.end(),
@@ -544,10 +522,8 @@
                   std::find(__latent_couples.begin(),
                             __latent_couples.end(),
                             Arc(x, z)) == __latent_couples.end()) {
-                __latent_couples.push_back(Arc(z, x));
-<<<<<<< HEAD
-=======
-              }
+               __latent_couples.push_back( Arc( z, x ) );
+             }
               if (graph.existsArc(z, y) &&
                   std::find(__latent_couples.begin(),
                             __latent_couples.end(),
@@ -555,59 +531,49 @@
                   std::find(__latent_couples.begin(),
                             __latent_couples.end(),
                             Arc(y, z)) == __latent_couples.end()) {
-                __latent_couples.push_back(Arc(z, y));
->>>>>>> 3ba77382
-              }
-              if (graph.existsArc(z, y) &&
-                  std::find(__latent_couples.begin(),
-                            __latent_couples.end(),
-                            Arc(z, y)) == __latent_couples.end() &&
-                  std::find(__latent_couples.begin(),
-                            __latent_couples.end(),
-                            Arc(y, z)) == __latent_couples.end()) {
-                __latent_couples.push_back(Arc(z, y));
-              }
-            }
-          } else {
-            ++i;
-          }
-        } else {  // try Rule 1
-          bool reset{false};
+               __latent_couples.push_back( Arc( z, y ) );
+             }
+              }
+            } else {
+              ++i;
+            }
+         }else {//try Rule 1
+            bool reset{false};
           if (graph.existsArc(x, z) && !graph.existsArc(z, y) &&
               !graph.existsArc(y, z)) {
-            reset = true;
-            graph.eraseEdge(Edge(z, y));
-            /*std::cout << "Rule 1 " << std::endl;*/
-            try {
-              std::vector< NodeId > path = graph.directedPath(y, z);
-              // if we find a cycle, we force the competing edge
-              graph.addArc(y, z);
-              __latent_couples.push_back(Arc(y, z));
-            } catch (gum::NotFound) {
-              graph.addArc(z, y);
-            }
-          }
+              reset=true;
+              graph.eraseEdge( Edge( z, y ) );
+              /*std::cout << "Rule 1 " << std::endl;*/
+              try{
+                  std::vector<NodeId> path = graph.directedPath( y, z );
+                  //if we find a cycle, we force the competing edge
+                  graph.addArc( y, z );
+                  __latent_couples.push_back( Arc( y, z ) );
+              } catch ( gum::NotFound ){
+                graph.addArc( z, y );
+              }
+            }
           if (graph.existsArc(y, z) && !graph.existsArc(z, x) &&
               !graph.existsArc(x, z)) {
-            reset = true;
-            /*std::cout << "Rule 1 " << std::endl;*/
-            graph.eraseEdge(Edge(z, x));
-            try {
-              std::vector< NodeId > path = graph.directedPath(x, z);
-              // if we find a cycle, we force the competing edge
-              graph.addArc(x, z);
-              __latent_couples.push_back(Arc(x, z));
-            } catch (gum::NotFound) {
-              graph.addArc(z, x);
-            }
-          }
-
-          if (reset) {
-            i = 0;
-          } else {
-            ++i;
-          }
-        }  // if rule 0 or rule 1
+              reset=true;
+              /*std::cout << "Rule 1 " << std::endl;*/
+              graph.eraseEdge( Edge( z, x ) );
+              try{
+                  std::vector<NodeId> path = graph.directedPath( x, z );
+                  //if we find a cycle, we force the competing edge
+                  graph.addArc( x, z );
+                  __latent_couples.push_back( Arc( x, z ) );
+              } catch ( gum::NotFound ){
+                graph.addArc( z, x );
+              }
+            }
+
+            if ( reset ) {
+              i=0;
+            } else {
+              ++i;
+            }
+         }//if rule 0 or rule 1
         if (onProgress.hasListener()) {
           GUM_EMIT3(onProgress,
                     ((_current_step + i) * 100) / (past_steps + steps_orient),
@@ -616,13 +582,11 @@
         }
       }  // while
 
-      // erasing the the double headed arcs
-      for (const Arc& arc : __latent_couples) {
-        graph.eraseArc(Arc(arc.head(), arc.tail()));
-      }
-    }
-
-
+      //erasing the the double headed arcs
+      for ( const Arc& arc : __latent_couples ){
+        graph.eraseArc( Arc( arc.head(), arc.tail() ) );
+      }
+    }
     void ThreeOffTwo::_orientation_miic(
       CorrectedMutualInformation<>& I,
       MixedGraph&                   graph,
@@ -700,7 +664,6 @@
               __latent_couples.push_back(Arc(z, y));
               // std::cout << y << "<-" << z << std::endl;
             }
-<<<<<<< HEAD
           } else if (marks[{y, z}] == '>' && marks[{x, z}] == 'o') {
             graph.eraseEdge(Edge(x, z));
             graph.addArc(x, z);
@@ -759,58 +722,12 @@
         if (onProgress.hasListener()) {
           GUM_EMIT3(onProgress,
                     (_current_step * 100) / (steps_orient + past_steps),
-=======
-          } else {
-            ++i;
-          }
-        } else {  // try Rule 1
-          bool reset{false};
-          if (graph.existsArc(x, z) && !graph.existsArc(z, y) &&
-              !graph.existsArc(y, z)) {
-            reset = true;
-            graph.eraseEdge(Edge(z, y));
-            /*std::cout << "Rule 1 " << std::endl;*/
-            try {
-              std::vector< NodeId > path = graph.directedPath(y, z);
-              // if we find a cycle, we force the competing edge
-              graph.addArc(y, z);
-              __latent_couples.push_back(Arc(y, z));
-            } catch (gum::NotFound) {
-              graph.addArc(z, y);
-            }
-          }
-          if (graph.existsArc(y, z) && !graph.existsArc(z, x) &&
-              !graph.existsArc(x, z)) {
-            reset = true;
-            /*std::cout << "Rule 1 " << std::endl;*/
-            graph.eraseEdge(Edge(z, x));
-            try {
-              std::vector< NodeId > path = graph.directedPath(x, z);
-              // if we find a cycle, we force the competing edge
-              graph.addArc(x, z);
-              __latent_couples.push_back(Arc(x, z));
-            } catch (gum::NotFound) {
-              graph.addArc(z, x);
-            }
-          }
-
-          if (reset) {
-            i = 0;
-          } else {
-            ++i;
-          }
-        }  // if rule 0 or rule 1
-        if (onProgress.hasListener()) {
-          GUM_EMIT3(onProgress,
-                    ((_current_step + i) * 100) / (past_steps + steps_orient),
->>>>>>> 3ba77382
                     0.,
                     _timer.step());
         }
       }  // while
 
       // erasing the the double headed arcs
-<<<<<<< HEAD
       for (auto iter = __latent_couples.rbegin(); iter != __latent_couples.rend();
            ++iter) {
         graph.eraseArc(Arc(iter->head(), iter->tail()));
@@ -828,10 +745,6 @@
       //erasing the the double headed arcs
       for ( const Arc& arc : __latent_couples ){
         graph.eraseArc( Arc( arc.head(), arc.tail() ) );
-=======
-      for (const Arc& arc : __latent_couples) {
-        graph.eraseArc(Arc(arc.head(), arc.tail()));
->>>>>>> 3ba77382
       }
       */
       // std::cout << "Finiiii <3 " << std::endl;
@@ -841,8 +754,6 @@
         GUM_EMIT3(onProgress, 100, 0., _timer.step());
       }
     }
-
-
     /// finds the best contributor node for a pair given a conditioning set
     void ThreeOffTwo::_findBestContributor(
       Idx                           x,
