--- conflicted
+++ resolved
@@ -72,7 +72,7 @@
       // assign to each column name in the CSV file its column
       genericBNLearner::__checkFileName(CSV_filename);
       DBInitializerFromCSV<> initializer(CSV_filename);
-      const auto&            apriori_names = initializer.variableNames();
+      const auto&            apriori_names   = initializer.variableNames();
       std::size_t            apriori_nb_vars = apriori_names.size();
       HashTable< std::string, std::size_t > apriori_names2col(apriori_nb_vars);
       for (std::size_t i = std::size_t(0); i < apriori_nb_vars; ++i)
@@ -90,26 +90,26 @@
       // the CSV file
       const std::vector< std::string >& score_names =
         score_database.databaseTable().variableNames();
-      const std::size_t                     score_nb_vars = score_names.size();
-      HashTable< std::size_t, std::size_t > mapping(score_nb_vars);
-      for (std::size_t i = std::size_t(0); i < score_nb_vars; ++i) {
+      const std::size_t score_nb_vars = score_names.size();
+      HashTable< std::size_t, std::size_t > mapping (score_nb_vars);
+      for ( std::size_t i = std::size_t(0); i < score_nb_vars; ++i ) {
         try {
-          mapping.insert(i, apriori_names2col[score_names[i]]);
+          mapping.insert(i,apriori_names2col[score_names[i]]);
         } catch (Exception&) {
           GUM_ERROR(MissingVariableInDatabase,
                     "Variable "
-                      << score_names[i]
-                      << " of the observed database does not belong to the "
-                      << "apriori database");
+                    << score_names[i]
+                    << " of the observed database does not belong to the "
+                    << "apriori database");
         }
       }
 
       // create the translators for CSV database
-      for (std::size_t i = std::size_t(0); i < score_nb_vars; ++i) {
+      for ( std::size_t i = std::size_t(0); i < score_nb_vars; ++i ) {
         const Variable& var = score_database.databaseTable().variable(i);
         __database.insertTranslator(var, mapping[i], missing_symbols);
       }
-
+      
       // fill the database
       initializer.fillDatabase(__database);
 
@@ -119,7 +119,7 @@
 
       // compute the mapping from node ids to column indices
       __nodeId2cols = score_database.nodeId2Columns();
-
+   
       // create the parser
       __parser =
         new DBRowGeneratorParser<>(__database.handler(), DBRowGeneratorSet<>());
@@ -431,7 +431,7 @@
       const std::vector< std::string >& missing_symbols) {
       // get the extension of the file
       __checkFileName(filename);
-
+      
       DBInitializerFromCSV<> initializer(filename);
 
       const auto&       var_names = initializer.variableNames();
@@ -508,45 +508,34 @@
       // create the new scoring function
       switch (__score_type) {
         case ScoreType::AIC:
-          __score = new ScoreAIC<>(__score_database.parser(),
-                                   *__apriori,
-                                   __ranges,
-                                   __score_database.nodeId2Columns());
+          __score = new ScoreAIC<>(__score_database.parser(), *__apriori,
+                                   __ranges, __score_database.nodeId2Columns());
           break;
 
         case ScoreType::BD:
-          __score = new ScoreBD<>(__score_database.parser(),
-                                  *__apriori,
-                                  __ranges,
-                                  __score_database.nodeId2Columns());
+          __score = new ScoreBD<>(__score_database.parser(), *__apriori,
+                                  __ranges, __score_database.nodeId2Columns());
           break;
 
         case ScoreType::BDeu:
-          __score = new ScoreBDeu<>(__score_database.parser(),
-                                    *__apriori,
-                                    __ranges,
-                                    __score_database.nodeId2Columns());
+          __score = new ScoreBDeu<>(__score_database.parser(), *__apriori,
+                                    __ranges, __score_database.nodeId2Columns());
           break;
 
         case ScoreType::BIC:
-          __score = new ScoreBIC<>(__score_database.parser(),
-                                   *__apriori,
-                                   __ranges,
-                                   __score_database.nodeId2Columns());
+          __score = new ScoreBIC<>(__score_database.parser(), *__apriori,
+                                   __ranges, __score_database.nodeId2Columns());
           break;
 
         case ScoreType::K2:
-          __score = new ScoreK2<>(__score_database.parser(),
-                                  *__apriori,
-                                  __ranges,
-                                  __score_database.nodeId2Columns());
+          __score = new ScoreK2<>(__score_database.parser(), *__apriori,
+                                  __ranges, __score_database.nodeId2Columns());
           break;
 
         case ScoreType::LOG2LIKELIHOOD:
-          __score = new ScoreLog2Likelihood<>(__score_database.parser(),
-                                              *__apriori,
-                                              __ranges,
-                                              __score_database.nodeId2Columns());
+          __score =
+            new ScoreLog2Likelihood<>(__score_database.parser(), *__apriori,
+                                      __ranges, __score_database.nodeId2Columns());
           break;
 
         default:
@@ -562,12 +551,11 @@
     genericBNLearner::__createParamEstimator(DBRowGeneratorParser<>& parser,
                                              bool take_into_account_score) {
       ParamEstimator<>* param_estimator = nullptr;
-        
+
       // create the new estimator
       switch (__param_estimator_type) {
         case ParamEstimatorType::ML:
           if (take_into_account_score && (__score != nullptr)) {
-<<<<<<< HEAD
             param_estimator = new ParamEstimatorML<>(
               parser, *__apriori, __score->internalApriori(),
               __ranges, __score_database.nodeId2Columns());
@@ -575,21 +563,6 @@
             param_estimator = new ParamEstimatorML<>(
               parser, *__apriori, *__no_apriori,
               __ranges, __score_database.nodeId2Columns());
-=======
-            __param_estimator =
-              new ParamEstimatorML<>(__score_database.parser(),
-                                     *__apriori,
-                                     __score->internalApriori(),
-                                     __ranges,
-                                     __score_database.nodeId2Columns());
-          } else {
-            __param_estimator =
-              new ParamEstimatorML<>(__score_database.parser(),
-                                     *__apriori,
-                                     *__no_apriori,
-                                     __ranges,
-                                     __score_database.nodeId2Columns());
->>>>>>> 69b53954
           }
 
           break;
@@ -605,7 +578,6 @@
 
       return param_estimator;
     }
-
 
     /// prepares the initial graph for 3off2 or miic
     MixedGraph genericBNLearner::__prepare_miic_3off2() {
@@ -640,14 +612,12 @@
       if (__selected_algo != AlgoType::MIIC_THREE_OFF_TWO) {
         GUM_ERROR(OperationNotAllowed, "Must be using the miic/3off2 algorithm");
       }
-
       // check that the database does not contain any missing value
       if (__score_database.databaseTable().hasMissingValues()) {
         GUM_ERROR(MissingValueInDatabase,
                   "For the moment, the BNLearner is unable to learn " <<
                   "structures with missing values in databases");
       }
-      
       BNLearnerListener listener(this, __miic_3off2);
       // create the mixedGraph_constraint_MandatoryArcs.arcs();
       MixedGraph mgraph = this->__prepare_miic_3off2();
@@ -666,8 +636,7 @@
       if (__mutual_info != nullptr) delete __mutual_info;
 
       __mutual_info =
-        new CorrectedMutualInformation<>(__score_database.parser(),
-                                         *__no_apriori,
+        new CorrectedMutualInformation<>(__score_database.parser(), *__no_apriori,
                                          __ranges,
                                          __score_database.nodeId2Columns());
       switch (__3off2_kmode) {
@@ -700,7 +669,6 @@
                   "For the moment, the BNLearner is unable to cope "
                   "with missing values in databases");
       }
-      
       // add the mandatory arcs to the initial dag and remove the forbidden ones
       // from the initial graph
       DAG init_graph = __initial_dag;
@@ -915,7 +883,7 @@
       }
 
       // create the ranges of rows of the test database
-      const std::size_t foldSize = db_size / k_fold;
+      const std::size_t foldSize   = db_size / k_fold;
       const std::size_t unfold_deb = learning_fold * foldSize;
       const std::size_t unfold_end = unfold_deb + foldSize;
 
