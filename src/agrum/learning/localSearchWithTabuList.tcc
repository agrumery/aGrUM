/***************************************************************************
 *   Copyright (C) 2005 by Christophe GONZALES and Pierre-Henri WUILLEMIN  *
 *   {prenom.nom}@lip6.fr                                                  *
 *                                                                         *
 *   This program is free software; you can redistribute it and/or modify  *
 *   it under the terms of the GNU General Public License as published by  *
 *   the Free Software Foundation; either version 2 of the License, or     *
 *   (at your option) any later version.                                   *
 *                                                                         *
 *   This program is distributed in the hope that it wil be useful,        *
 *   but WITHOUT ANY WARRANTY; without even the implied warranty of        *
 *   MERCHANTABILITY or FITNESS FOR A PARTICULAR PURPOSE.  See the         *
 *   GNU General Public License for more details.                          *
 *                                                                         *
 *   You should have received a copy of the GNU General Public License     *
 *   along with this program; if not, write to the                         *
 *   Free Software Foundation, Inc.,                                       *
 *   59 Temple Place - Suite 330, Boston, MA  02111-1307, USA.             *
 ***************************************************************************/
/** @file
 * @brief The local search with tabu list learning algorithm (for directed graphs)
 *
 * @author Christophe GONZALES and Pierre-Henri WUILLEMIN
 */

#include <agrum/learning/structureUtils/graphChange.h>
#include <agrum/learning/paramUtils/DAG2BNLearner.h>


namespace gum {


  namespace learning {


    /// learns the structure of a Bayes net
    template <typename GRAPH_CHANGES_SELECTOR>
    DAG LocalSearchWithTabuList::learnStructure
    ( GRAPH_CHANGES_SELECTOR& selector,
      const std::vector<unsigned int>& modal,
      DAG dag ) {
      selector.setGraph ( dag, modal );

      unsigned int nb_changes_applied;
      bool are_changes_applied_yet;
      unsigned int applied_change_with_positive_score;
      unsigned int current_N = 0;
      float delta_score;
      
      initApproximationScheme ();
 
      // a vector that indicates which queues have valid scores, i.e., scores
      // that were not invalidated by previously applied changes
      std::vector<bool> impacted_queues ( dag.size (), false );

      // the best dag found so far with its score
      DAG best_dag = dag;
      float best_score = 0;
      float current_score = 0;

      while ( current_N < __MaxNbDecreasing ) {
        are_changes_applied_yet = false;
        applied_change_with_positive_score = 0;
<<<<<<< HEAD
        
        do {
=======

        while ( ! are_changes_applied_yet || nb_changes_applied ) {
>>>>>>> e2b8e9c0
          nb_changes_applied = 0;
          delta_score = 0;

          std::vector< std::pair<unsigned int,float> > ordered_queues =
            selector.nodesSortedByBestScore ();

          for ( unsigned int j = 0; j < dag.size (); ++j ) {
            unsigned int i = ordered_queues[j].first;

            if ( ! selector.empty ( i ) &&
                 ( ! are_changes_applied_yet ||
                   ( selector.bestScore ( i ) > 0 ) ) ) {
              // pick up the best change
              const GraphChange& change = selector.bestChange ( i );

              // std::cout << "change = " << change.type () << " "
              //           << change.node1 () << " " << change.node2 ()
              //           << "  " << selector.bestScore ( i ) << std::endl;


              // perform the change
              switch ( change.type () ) {
                case GraphChangeType::ARC_ADDITION:
                  if ( ! impacted_queues[ change.node2 () ] &&
                       selector.isChangeValid ( change ) ) {
                    if ( selector.bestScore ( i ) > 0 ) {
                      ++applied_change_with_positive_score;
                    } else if ( current_score > best_score ) {
                      best_score = current_score;
                      best_dag = dag;
                    }

                    current_score += selector.bestScore ( i );
                    dag.addArc ( change.node1 (), change.node2 () );
                    impacted_queues[ change.node2 () ] = true;
                    selector.applyChangeWithoutScoreUpdate ( change );
                    ++nb_changes_applied;
                    are_changes_applied_yet = true;
                  }
<<<<<<< HEAD
                  else if ( current_score > best_score ) {
                    best_score = current_score;
                    best_dag = dag; 
                  }
                  delta_score += selector.bestScore ( i );
                  current_score += selector.bestScore ( i );
                  dag.insertArc ( change.node1 (), change.node2 () );
                  impacted_queues[ change.node2 () ] = true;
                  selector.applyChangeWithoutScoreUpdate ( change );
                  ++nb_changes_applied;
                  are_changes_applied_yet = true;
                }
                break;
            
              case GraphChangeType::ARC_DELETION:
                if ( ! impacted_queues[ change.node2 () ] &&
                     selector.isChangeValid ( change ) ) {
                  if ( selector.bestScore ( i ) > 0 ) {
                    ++applied_change_with_positive_score;
                  }
                  else if ( current_score > best_score ) {
                    best_score = current_score;
                    best_dag = dag; 
                  }
                  delta_score += selector.bestScore ( i );
                  current_score += selector.bestScore ( i );
                  dag.eraseArc ( Arc ( change.node1 (), change.node2 () ) );
                  impacted_queues[ change.node2 () ] = true;
                  selector.applyChangeWithoutScoreUpdate ( change );
                  ++nb_changes_applied;
                  are_changes_applied_yet = true;
                }
                break;
            
              case GraphChangeType::ARC_REVERSAL:
                if ( ( ! impacted_queues[ change.node1 () ] ) &&
                     ( ! impacted_queues[ change.node2 () ] ) &&
                     selector.isChangeValid ( change ) ) {
                  if ( selector.bestScore ( i ) > 0 ) {
                    ++applied_change_with_positive_score;
=======

                  break;

                case GraphChangeType::ARC_DELETION:
                  if ( ! impacted_queues[ change.node2 () ] &&
                       selector.isChangeValid ( change ) ) {
                    if ( selector.bestScore ( i ) > 0 ) {
                      ++applied_change_with_positive_score;
                    } else if ( current_score > best_score ) {
                      best_score = current_score;
                      best_dag = dag;
                    }

                    current_score += selector.bestScore ( i );
                    dag.eraseArc ( Arc ( change.node1 (), change.node2 () ) );
                    impacted_queues[ change.node2 () ] = true;
                    selector.applyChangeWithoutScoreUpdate ( change );
                    ++nb_changes_applied;
                    are_changes_applied_yet = true;
>>>>>>> e2b8e9c0
                  }

                  break;

                case GraphChangeType::ARC_REVERSAL:
                  if ( ( ! impacted_queues[ change.node1 () ] ) &&
                       ( ! impacted_queues[ change.node2 () ] ) &&
                       selector.isChangeValid ( change ) ) {
                    if ( selector.bestScore ( i ) > 0 ) {
                      ++applied_change_with_positive_score;
                    } else if ( current_score > best_score ) {
                      best_score = current_score;
                      best_dag = dag;
                    }

                    current_score += selector.bestScore ( i );
                    dag.eraseArc ( Arc ( change.node1 (), change.node2 () ) );
                    dag.addArc ( change.node2 (), change.node1 () );
                    impacted_queues[ change.node1 () ] = true;
                    impacted_queues[ change.node2 () ] = true;
                    selector.applyChangeWithoutScoreUpdate ( change );
                    ++nb_changes_applied;
                    are_changes_applied_yet = true;
                  }
<<<<<<< HEAD
                  delta_score += selector.bestScore ( i );
                  current_score += selector.bestScore ( i );                  
                  dag.eraseArc ( Arc ( change.node1 (), change.node2 () ) );
                  dag.insertArc ( change.node2 (), change.node1 () );
                  impacted_queues[ change.node1 () ] = true;
                  impacted_queues[ change.node2 () ] = true;
                  selector.applyChangeWithoutScoreUpdate ( change );
                  ++nb_changes_applied;
                  are_changes_applied_yet = true;
                }
                break;
                
              default:
                GUM_ERROR ( OperationNotAllowed,
                          "edge modifications are not supported by local search" );
=======

                  break;

                default:
                  GUM_ERROR ( OperationNotAllowed,
                              "edge modifications are not supported by local search" );
>>>>>>> e2b8e9c0
              }
            }
          }

          selector.updateScoresAfterAppliedChanges ();

          // reset the impacted queue and applied changes structures
          for ( auto iter = impacted_queues.begin ();
                iter != impacted_queues.end (); ++iter )
            *iter = false;

          updateApproximationScheme ( nb_changes_applied );
          
          // stop the loop if we have found no change to apply
          if ( ! nb_changes_applied )
            are_changes_applied_yet = true;
        }
        while ( ( ! are_changes_applied_yet || nb_changes_applied ) &&
                continueApproximationScheme( delta_score ) );

        
        // update current_N
        if ( applied_change_with_positive_score ) {
          current_N = 0;
        } else {
          ++current_N;
        }

        //std::cout << "current N = " << current_N << std::endl;
      }

      if ( current_score > best_score ) {
        return dag;
      } else {
        return best_dag;
      }
    }


    /// learns the structure and the parameters of a BN
    template <typename GUM_SCALAR,
             typename GRAPH_CHANGES_SELECTOR,
             typename PARAM_ESTIMATOR>
    BayesNet<GUM_SCALAR>
    LocalSearchWithTabuList::learnBN
    ( GRAPH_CHANGES_SELECTOR& selector,
      PARAM_ESTIMATOR& estimator,
      const std::vector<std::string>& names,
      const std::vector<unsigned int>& modal,
      DAG initial_dag ) {
      return DAG2BNLearner::createBN<PARAM_ESTIMATOR,GUM_SCALAR>
             ( estimator,
               learnStructure ( selector, modal,initial_dag ),
               names, modal );
    }


  } /* namespace learning */


} /* namespace gum */
<|MERGE_RESOLUTION|>--- conflicted
+++ resolved
@@ -29,7 +29,7 @@
 
 namespace gum {
 
-
+  
   namespace learning {
 
 
@@ -40,7 +40,7 @@
       const std::vector<unsigned int>& modal,
       DAG dag ) {
       selector.setGraph ( dag, modal );
-
+      
       unsigned int nb_changes_applied;
       bool are_changes_applied_yet;
       unsigned int applied_change_with_positive_score;
@@ -57,17 +57,12 @@
       DAG best_dag = dag;
       float best_score = 0;
       float current_score = 0;
-
+      
       while ( current_N < __MaxNbDecreasing ) {
         are_changes_applied_yet = false;
         applied_change_with_positive_score = 0;
-<<<<<<< HEAD
         
         do {
-=======
-
-        while ( ! are_changes_applied_yet || nb_changes_applied ) {
->>>>>>> e2b8e9c0
           nb_changes_applied = 0;
           delta_score = 0;
 
@@ -76,7 +71,6 @@
 
           for ( unsigned int j = 0; j < dag.size (); ++j ) {
             unsigned int i = ordered_queues[j].first;
-
             if ( ! selector.empty ( i ) &&
                  ( ! are_changes_applied_yet ||
                    ( selector.bestScore ( i ) > 0 ) ) ) {
@@ -90,31 +84,19 @@
 
               // perform the change
               switch ( change.type () ) {
-                case GraphChangeType::ARC_ADDITION:
-                  if ( ! impacted_queues[ change.node2 () ] &&
-                       selector.isChangeValid ( change ) ) {
-                    if ( selector.bestScore ( i ) > 0 ) {
-                      ++applied_change_with_positive_score;
-                    } else if ( current_score > best_score ) {
-                      best_score = current_score;
-                      best_dag = dag;
-                    }
-
-                    current_score += selector.bestScore ( i );
-                    dag.addArc ( change.node1 (), change.node2 () );
-                    impacted_queues[ change.node2 () ] = true;
-                    selector.applyChangeWithoutScoreUpdate ( change );
-                    ++nb_changes_applied;
-                    are_changes_applied_yet = true;
-                  }
-<<<<<<< HEAD
+              case GraphChangeType::ARC_ADDITION:
+                if ( ! impacted_queues[ change.node2 () ] &&
+                     selector.isChangeValid ( change ) ) {
+                  if ( selector.bestScore ( i ) > 0 ) {
+                    ++applied_change_with_positive_score;
+                  }
                   else if ( current_score > best_score ) {
                     best_score = current_score;
                     best_dag = dag; 
                   }
                   delta_score += selector.bestScore ( i );
                   current_score += selector.bestScore ( i );
-                  dag.insertArc ( change.node1 (), change.node2 () );
+                  dag.addArc ( change.node1 (), change.node2 () );
                   impacted_queues[ change.node2 () ] = true;
                   selector.applyChangeWithoutScoreUpdate ( change );
                   ++nb_changes_applied;
@@ -148,56 +130,15 @@
                      selector.isChangeValid ( change ) ) {
                   if ( selector.bestScore ( i ) > 0 ) {
                     ++applied_change_with_positive_score;
-=======
-
-                  break;
-
-                case GraphChangeType::ARC_DELETION:
-                  if ( ! impacted_queues[ change.node2 () ] &&
-                       selector.isChangeValid ( change ) ) {
-                    if ( selector.bestScore ( i ) > 0 ) {
-                      ++applied_change_with_positive_score;
-                    } else if ( current_score > best_score ) {
-                      best_score = current_score;
-                      best_dag = dag;
-                    }
-
-                    current_score += selector.bestScore ( i );
-                    dag.eraseArc ( Arc ( change.node1 (), change.node2 () ) );
-                    impacted_queues[ change.node2 () ] = true;
-                    selector.applyChangeWithoutScoreUpdate ( change );
-                    ++nb_changes_applied;
-                    are_changes_applied_yet = true;
->>>>>>> e2b8e9c0
-                  }
-
-                  break;
-
-                case GraphChangeType::ARC_REVERSAL:
-                  if ( ( ! impacted_queues[ change.node1 () ] ) &&
-                       ( ! impacted_queues[ change.node2 () ] ) &&
-                       selector.isChangeValid ( change ) ) {
-                    if ( selector.bestScore ( i ) > 0 ) {
-                      ++applied_change_with_positive_score;
-                    } else if ( current_score > best_score ) {
-                      best_score = current_score;
-                      best_dag = dag;
-                    }
-
-                    current_score += selector.bestScore ( i );
-                    dag.eraseArc ( Arc ( change.node1 (), change.node2 () ) );
-                    dag.addArc ( change.node2 (), change.node1 () );
-                    impacted_queues[ change.node1 () ] = true;
-                    impacted_queues[ change.node2 () ] = true;
-                    selector.applyChangeWithoutScoreUpdate ( change );
-                    ++nb_changes_applied;
-                    are_changes_applied_yet = true;
-                  }
-<<<<<<< HEAD
+                  }
+                  else if ( current_score > best_score ) {
+                    best_score = current_score;
+                    best_dag = dag;
+                  }
                   delta_score += selector.bestScore ( i );
                   current_score += selector.bestScore ( i );                  
                   dag.eraseArc ( Arc ( change.node1 (), change.node2 () ) );
-                  dag.insertArc ( change.node2 (), change.node1 () );
+                  dag.addArc ( change.node2 (), change.node1 () );
                   impacted_queues[ change.node1 () ] = true;
                   impacted_queues[ change.node2 () ] = true;
                   selector.applyChangeWithoutScoreUpdate ( change );
@@ -209,18 +150,10 @@
               default:
                 GUM_ERROR ( OperationNotAllowed,
                           "edge modifications are not supported by local search" );
-=======
-
-                  break;
-
-                default:
-                  GUM_ERROR ( OperationNotAllowed,
-                              "edge modifications are not supported by local search" );
->>>>>>> e2b8e9c0
               }
             }
           }
-
+          
           selector.updateScoresAfterAppliedChanges ();
 
           // reset the impacted queue and applied changes structures
@@ -241,7 +174,8 @@
         // update current_N
         if ( applied_change_with_positive_score ) {
           current_N = 0;
-        } else {
+        }
+        else {
           ++current_N;
         }
 
@@ -250,16 +184,17 @@
 
       if ( current_score > best_score ) {
         return dag;
-      } else {
+      }
+      else {
         return best_dag;
       }
     }
-
-
+      
+    
     /// learns the structure and the parameters of a BN
     template <typename GUM_SCALAR,
-             typename GRAPH_CHANGES_SELECTOR,
-             typename PARAM_ESTIMATOR>
+              typename GRAPH_CHANGES_SELECTOR,
+              typename PARAM_ESTIMATOR>
     BayesNet<GUM_SCALAR>
     LocalSearchWithTabuList::learnBN
     ( GRAPH_CHANGES_SELECTOR& selector,
@@ -268,13 +203,13 @@
       const std::vector<unsigned int>& modal,
       DAG initial_dag ) {
       return DAG2BNLearner::createBN<PARAM_ESTIMATOR,GUM_SCALAR>
-             ( estimator,
-               learnStructure ( selector, modal,initial_dag ),
-               names, modal );
+        ( estimator,
+          learnStructure ( selector, modal,initial_dag ),
+          names, modal );
     }
 
-
+        
   } /* namespace learning */
-
-
+  
+  
 } /* namespace gum */
