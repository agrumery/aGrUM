--- conflicted
+++ resolved
@@ -849,21 +849,6 @@
       }
     }
 
-<<<<<<< HEAD
-    /// sets the maximum number of threads used to perform countings
-    template < typename IdSetAlloc, typename CountAlloc >
-    INLINE void
-      RecordCounter< IdSetAlloc, CountAlloc >::setMaxNbThreads(Size nb) noexcept {
-#  if defined(_OPENMP) && !defined(GUM_DEBUG_MODE)
-      if (nb == 0) nb = getMaxNumberOfThreads();
-
-      __max_threads_number = nb;
-#  else
-      __max_threads_number = 1;
-#  endif /* _OPENMP && GUM_DEBUG_MODE */
-    }
-=======
->>>>>>> 90be1d19
 
     /// sets new ranges to perform the countings
     template < template < typename > class ALLOC >
