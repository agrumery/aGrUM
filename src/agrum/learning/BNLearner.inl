/***************************************************************************
 *   Copyright (C) 2005 by Christophe GONZALES and Pierre-Henri WUILLEMIN  *
 *   {prenom.nom}@lip6.fr                                                  *
 *                                                                         *
 *   This program is free software; you can redistribute it and/or modify  *
 *   it under the terms of the GNU General Public License as published by  *
 *   the Free Software Foundation; either version 2 of the License, or     *
 *   (at your option) any later version.                                   *
 *                                                                         *
 *   This program is distributed in the hope that it wil be useful,        *
 *   but WITHOUT ANY WARRANTY; without even the implied warranty of        *
 *   MERCHANTABILITY or FITNESS FOR A PARTICULAR PURPOSE.  See the         *
 *   GNU General Public License for more details.                          *
 *                                                                         *
 *   You should have received a copy of the GNU General Public License     *
 *   along with this program; if not, write to the                         *
 *   Free Software Foundation, Inc.,                                       *
 *   59 Temple Place - Suite 330, Boston, MA  02111-1307, USA.             *
 ***************************************************************************/
/** @file
 * @brief A pack of learning algorithms that can easily be used
 *
 * The pack currently contains K2, GreedyHillClimbing and LocalSearchWithTabuList
 *
 * @author Christophe GONZALES and Pierre-Henri WUILLEMIN
 */

namespace gum {


  namespace learning {


    /// sets an initial DAG structure
    INLINE void BNLearner::setInitialDAG ( const DAG& dag ) {
      __initial_dag = dag;
    }


    /// indicate that we wish to use an AIC score
    INLINE void BNLearner::useScoreAIC () noexcept {
      __score_type = ScoreType::AIC;
    }


    /*
    /// indicate that we wish to use a BD score
    INLINE void BNLearner::useScoreBD () noexcept {
       __score_type = ScoreType::BD;
    }


    /// indicate that we wish to use a BDeu score
    INLINE void BNLearner::useScoreBDeu () noexcept;
      __score_type = ScoreType::BDeu;
    }
    */


    /// indicate that we wish to use a BIC score
    INLINE void BNLearner::useScoreBIC () noexcept {
      __score_type = ScoreType::BIC;
    }


    /// indicate that we wish to use a K2 score
    INLINE void BNLearner::useScoreK2 () noexcept {
      __score_type = ScoreType::K2;
    }


    /// indicate that we wish to use a Log2Likelihood score
    INLINE void BNLearner::useScoreLog2Likelihood () noexcept {
      __score_type = ScoreType::LOG2LIKELIHOOD;
    }


    /// sets the max indegree
    INLINE void
    BNLearner::setMaxIndegree ( unsigned int max_indegree ) {
      __constraint_Indegree.setMaxIndegree ( max_indegree );
    }


    /// indicate that we wish to use a K2 algorithm
    INLINE void BNLearner::useK2 ( const Sequence<NodeId>& order ) noexcept {
      __selected_algo = AlgoType::K2;
      __K2.setOrder ( order );
    }


    /// indicate that we wish to use a K2 algorithm
    INLINE void BNLearner::useK2 ( const std::vector<NodeId>& order ) noexcept {
      __selected_algo = AlgoType::K2;
      __K2.setOrder ( order );
    }


    /// indicate that we wish to use a greedy hill climbing algorithm
    INLINE void BNLearner::useGreedyHillClimbing () noexcept {
      __selected_algo = AlgoType::GREEDY_HILL_CLIMBING;
    }


    /// indicate that we wish to use a local search with tabu list
    INLINE void
    BNLearner::useLocalSearchWithTabuList ( unsigned int tabu_size,
                                            unsigned int nb_decrease ) noexcept {
      __selected_algo = AlgoType::LOCAL_SEARCH_WITH_TABU_LIST;
      __constraint_TabuList.setTabuListSize ( tabu_size );
      __local_search_with_tabu_list.setMaxNbDecreasingChanges ( nb_decrease );
    }


    /// assign a set of forbidden arcs
    INLINE void BNLearner::setForbiddenArcs ( const ArcSet& set ) {
      __constraint_ForbiddenArcs.setArcs ( set );
    }


    /// assign a new forbidden arc
    INLINE void BNLearner::addForbiddenArc ( const Arc& arc ) {
      __constraint_ForbiddenArcs.addArc ( arc );
    }


    /// remove a forbidden arc
    INLINE void BNLearner::eraseForbiddenArc ( const Arc& arc ) {
      __constraint_ForbiddenArcs.eraseArc ( arc );
    }


    /// assign a set of forbidden arcs
    INLINE void BNLearner::setMandatoryArcs ( const ArcSet& set ) {
      __constraint_MandatoryArcs.setArcs ( set );
    }


    /// assign a new forbidden arc
    INLINE void BNLearner::addMandatoryArc ( const Arc& arc ) {
      __constraint_MandatoryArcs.addArc ( arc );
    }


    /// remove a forbidden arc
    INLINE void BNLearner::eraseMandatoryArc ( const Arc& arc ) {
      __constraint_MandatoryArcs.eraseArc ( arc );
    }


    /// sets a partial order on the nodes
    INLINE void BNLearner::setSliceOrder
    ( const NodeProperty<unsigned int>& slice_order ) {
      __constraint_SliceOrder = slice_order;
    }

<<<<<<< HEAD

    /// use the apriori smoothing
    INLINE void BNLearner::useAprioriSmoothing () {
      __apriori_type = AprioriType::SMOOTHING;
    }


    /// sets the apriori weight
    INLINE void BNLearner::setAprioriWeight ( float weight ) {
      if ( weight < 0 ) {
        GUM_ERROR ( OutOfBounds, "the weight of the apriori must be positive" );
      }
      __apriori_weight = weight;
    }
    

    /// create the apriori used for learning
    INLINE void BNLearner::__createApriori () {
      // first, save the old apriori, to be delete if everything is ok
      Apriori<>* old_apriori = __apriori;

      // create the new apriori
      switch ( __apriori_type ) {
      case AprioriType::SMOOTHING:
        __apriori = new AprioriSmoothing<>;
        break;

      default:
        GUM_ERROR ( OperationNotAllowed,
                    "BNLearner does not support yet this apriori" );
      }

      // do not forget to assign a weight to the apriori
      __apriori->setWeight ( __apriori_weight );

      // remove the old apriori, if any
      if ( old_apriori != nullptr ) delete old_apriori;
    }


=======
    ///////////////////////////////////////////////////////////////////////////////////////////////////////////////
    INLINE void BNLearner::distributeProgress ( Size pourcent, double error, double time ) {
      if ( onProgress.hasListener() ) GUM_EMIT3 ( onProgress, pourcent,error,time );
    }
    INLINE void BNLearner::distributeStop ( std::string message ) {
      if ( onStop.hasListener() ) GUM_EMIT1 ( onStop, message );
    }
>>>>>>> 0b54b57c
  } /* namespace learning */


} /* namespace gum */
<|MERGE_RESOLUTION|>--- conflicted
+++ resolved
@@ -154,7 +154,6 @@
       __constraint_SliceOrder = slice_order;
     }
 
-<<<<<<< HEAD
 
     /// use the apriori smoothing
     INLINE void BNLearner::useAprioriSmoothing () {
@@ -195,15 +194,20 @@
     }
 
 
-=======
-    ///////////////////////////////////////////////////////////////////////////////////////////////////////////////
-    INLINE void BNLearner::distributeProgress ( Size pourcent, double error, double time ) {
-      if ( onProgress.hasListener() ) GUM_EMIT3 ( onProgress, pourcent,error,time );
-    }
+    /// distribute signals
+    INLINE void BNLearner::distributeProgress
+    ( Size pourcent, double error, double time ) {
+      if ( onProgress.hasListener() )
+        GUM_EMIT3 ( onProgress, pourcent,error,time );
+    }
+
+    
+    /// distribute signals
     INLINE void BNLearner::distributeStop ( std::string message ) {
       if ( onStop.hasListener() ) GUM_EMIT1 ( onStop, message );
     }
->>>>>>> 0b54b57c
+
+    
   } /* namespace learning */
 
 
