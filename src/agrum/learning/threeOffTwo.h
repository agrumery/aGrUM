/***************************************************************************
 *   Copyright (C) 2005 by Christophe GONZALES and Pierre-Henri WUILLEMIN  *
 *   {prenom.nom}@lip6.fr                                                  *
 *                                                                         *
 *   This program is free software; you can redistribute it and/or modify  *
 *   it under the terms of the GNU General Public License as published by  *
 *   the Free Software Foundation; either version 2 of the License, or     *
 *   (at your option) any later version.                                   *
 *                                                                         *
 *   This program is distributed in the hope that it wil be useful,        *
 *   but WITHOUT ANY WARRANTY; without even the implied warranty of        *
 *   MERCHANTABILITY or FITNESS FOR A PARTICULAR PURPOSE.  See the         *
 *   GNU General Public License for more details.                          *
 *                                                                         *
 *   You should have received a copy of the GNU General Public License     *
 *   along with this program; if not, write to the                         *
 *   Free Software Foundation, Inc.,                                       *
 *   59 Temple Place - Suite 330, Boston, MA  02111-1307, USA.             *
 ***************************************************************************/
/**
 * @file
 * @brief The 3off12 algorithm
 *
 * The ThreeOffTwo class implements the 3off2 algorithm as proposed by Affeldt and
 * al. in https://doi.org/10.1186/s12859-015-0856-x.
 * It starts by eliminating edges that correspond to independent vaiables to build
 * the skeleton of the graph, and then directs the remaining edges to get an
 * essential graph. Latent variables can be detected using bi-directed arcs.
 *
 * @author Quentin FALCAND
 */
#ifndef GUM_LEARNING_3_OFF_2_H
#define GUM_LEARNING_3_OFF_2_H

#include <string>
#include <vector>

#include <agrum/BN/BayesNet.h>
#include <agrum/config.h>
#include <agrum/core/approximations/IApproximationSchemeConfiguration.h>
#include <agrum/core/approximations/approximationScheme.h>
#include <agrum/core/heap.h>
#include <agrum/graphs/DAG.h>
#include <agrum/graphs/mixedGraph.h>
#include <agrum/learning/scores_and_tests/correctedMutualInformation.h>

namespace gum {

  namespace learning {

    class GreaterPairOn2nd {
      public:
      bool
      operator()(const std::pair< std::tuple< Idx, Idx, Idx, std::vector< Idx > >*,
                                  double >& e1,
                 const std::pair< std::tuple< Idx, Idx, Idx, std::vector< Idx > >*,
                                  double >& e2) const;
    };

    class GreaterAbsPairOn2nd {
      public:
      bool operator()(
        const std::pair< std::tuple< Idx, Idx, Idx >*, double >& e1,
        const std::pair< std::tuple< Idx, Idx, Idx >*, double >& e2) const;
    };

    class GreaterTupleOnLast {
      public:
      bool operator()(
        const std::tuple< std::tuple< Idx, Idx, Idx >*, double, double, double >&
          e1,
        const std::tuple< std::tuple< Idx, Idx, Idx >*, double, double, double >&
          e2) const;
    };

    /**
     * @class ThreeOffTwo
     * @brief The 3off2 learning algorithm
     *
     * The ThreeOffTwo class implements a novel structure learning algorithm that
     * uses the mutual information between variables to assess the conditional
     * independence between the nodes.
     * @ingroup learning_group
     */
    class ThreeOffTwo : public ApproximationScheme {
      public:
      // ##########################################################################
      /// @name Constructors / Destructors
      // ##########################################################################
      /// @{

      /// default constructor
      ThreeOffTwo();

      /// default constructor with maxLog
      ThreeOffTwo(int maxLog);
      /*
            /// copy constructor
            ThreeOffTwo( const ThreeOffTwo& from );

            /// move constructor
            ThreeOffTwo( ThreeOffTwo&& from );
      */
      /// destructor
      ~ThreeOffTwo();

      /// @}

      // ##########################################################################
      /// @name Operators
      // ##########################################################################
      /// @{
      /*
            /// copy operator
            ThreeOffTwo& operator=( const ThreeOffTwo& from );

            /// move operator
            ThreeOffTwo& operator=( ThreeOffTwo&& from );
      */
      /// @}

      // ##########################################################################
      /// @name Accessors / Modifiers
      // ##########################################################################
      /// @{


      /// learns the structure of an Essential Graph
      /// @todo : avoid exception driven programmation in the orientation part to
      ///		  detect cycles
      /** @param I A mutual information instance that will do the computations
       * and has loaded the database.
       * @param detectLatent wether or not to detect latent variables
       * @param graph the MixedGraph we start from for our learning
       * */
      MixedGraph learnMixedStructure(CorrectedMutualInformation<>& I,
                                     MixedGraph                    graph);

      /// learns the structure of an Bayesian network, ie a DAG, from an Essential
      /// graph.
      /** @param I A mutual information instance that will do the computations
       * and has loaded the database.
       * @param detectLatent wether or not to detect latent variables
       * @param graph the MixedGraph we start from for our learning
       * @param topologicalOrder a topological order of the variables to sort out
       * oritation problems*/
      DAG learnStructure(CorrectedMutualInformation<>& I, MixedGraph graph);

      /// learns the structure and the parameters of a BN
      /** @param selector A selector class that computes the best changes that
       * can be applied and that enables the user to get them very easily.
       * Typically, the selector is a GraphChangesSelector4DiGraph<SCORE,
       * STRUCT_CONSTRAINT, GRAPH_CHANGES_GENERATOR>.
       * @param estimator A estimator.
       * @param names The variables names.
       * @param modal the domain sizes of the random variables observed in the
       * database
       * @param translator The cell translator to use.
       * @param initial_dag the DAG we start from for our learning */
      template < typename GUM_SCALAR = double,
                 typename GRAPH_CHANGES_SELECTOR,
                 typename PARAM_ESTIMATOR,
                 typename CELL_TRANSLATORS >
      BayesNet< GUM_SCALAR > learnBN(GRAPH_CHANGES_SELECTOR&           selector,
                                     PARAM_ESTIMATOR&                  estimator,
                                     const std::vector< std::string >& names,
                                     const std::vector< Size >&        modal,
                                     const CELL_TRANSLATORS&           translator,
                                     DAG initial_dag = DAG());

      /// get the list of arcs hiding latent variables
      const std::vector< Arc > latentVariables() const;

      /// Sets the orientation phase to follow the one of the MIIC algorithm
      void orientMIIC();
      /// Sets the orientation phase to follow the one of the 3off2 algorithm
      void orient3off2();

      /// @}
      // ##########################################################################
      /// @name Signalers and Listeners
      // ##########################################################################
      /// @{

      /**
       * @brief Returns the approximation scheme message.
       * @return Returns the approximation scheme message.
       */
      // std::string messageApproximationScheme() const;

      /// @}

      protected:
      // ##########################################################################
      /// @name Main phases
      // ##########################################################################
      /// @{

      /// Initiation phase
      /**
       * We go over all edges and test if the variables are independent. If they
       * are,
       * the edge is deleted. If not, the best contributor is found.
       */
      void _initiation(
        CorrectedMutualInformation<>& I,
        MixedGraph&                   graph,
        HashTable< std::pair< Idx, Idx >, std::vector< Idx > >& sep_set,
        Heap<
          std::pair< std::tuple< Idx, Idx, Idx, std::vector< Idx > >*, double >,
          GreaterPairOn2nd >& _rank);

      /// Iteration phase
      /**
       * As long as we find important nodes for edges, we go over them to see if
       * we can assess the independence of the variables.
       */
      void _iteration(
        CorrectedMutualInformation<>& I,
        MixedGraph&                   graph,
        HashTable< std::pair< Idx, Idx >, std::vector< Idx > >& sep_set,
        Heap<
          std::pair< std::tuple< Idx, Idx, Idx, std::vector< Idx > >*, double >,
          GreaterPairOn2nd >& _rank);

      /// Orientation phase
      void _orientation(
        CorrectedMutualInformation<>& I,
        MixedGraph&                   graph,
<<<<<<< HEAD
        const HashTable< std::pair< Idx, Idx >, std::vector< Idx > >& sep_set);

      void _orientation_latents(
        CorrectedMutualInformation<>& I,
        MixedGraph&                   graph,
        const HashTable< std::pair< Idx, Idx >, std::vector< Idx > >& sep_set);

      void _orientation_miic(
        CorrectedMutualInformation<>& I,
        MixedGraph&                   graph,
        const HashTable< std::pair< Idx, Idx >, std::vector< Idx > >& sep_set);
=======
        const HashTable< std::pair< Idx, Idx >, std::vector< Idx > >& sep_set,
        Heap<
          std::pair< std::tuple< Idx, Idx, Idx, std::vector< Idx > >*, double >,
          GreaterPairOn2nd >& _rank);
      void _orientation_latents(
        CorrectedMutualInformation<>& I,
        MixedGraph&                   graph,
        const HashTable< std::pair< Idx, Idx >, std::vector< Idx > >& sep_set,
        Heap<
          std::pair< std::tuple< Idx, Idx, Idx, std::vector< Idx > >*, double >,
          GreaterPairOn2nd >& _rank);
>>>>>>> 3ba77382
      /// @}

      /// finds the best contributor node for a pair given a conditioning set
      /**@param x first node
       * @param y second node
       * @param ui conditioning set
       */
      void _findBestContributor(
        Idx                           x,
        Idx                           y,
        const std::vector< Idx >&     ui,
        const MixedGraph&             graphe,
        CorrectedMutualInformation<>& I,
        Heap<
          std::pair< std::tuple< Idx, Idx, Idx, std::vector< Idx > >*, double >,
          GreaterPairOn2nd >& _rank);

      /// gets the list of unshielded triples in the graph in decreasing value of
      ///|I'(x, y, z|{ui})|
      /*@param graph graph in which to find the triples
       *@param I mutual information object to compute the scores
       *@param sep_set hashtable storing the separation sets for pairs of variables
       */
      std::vector< std::pair< std::tuple< Idx, Idx, Idx >*, double > >
      _getUnshieldedTriples(
        const MixedGraph&             graph,
        CorrectedMutualInformation<>& I,
        const HashTable< std::pair< Idx, Idx >, std::vector< Idx > >& sep_set);

      std::vector<
        std::tuple< std::tuple< Idx, Idx, Idx >*, double, double, double > >
      _getUnshieldedTriplesMIIC(
        const MixedGraph&             graph,
        CorrectedMutualInformation<>& I,
        const HashTable< std::pair< Idx, Idx >, std::vector< Idx > >& sep_set,
        HashTable< std::pair< Idx, Idx >, char >&                     marks);

      /// Gets the orientation probabilities like MIIC for the orientation phase
      std::vector<
        std::tuple< std::tuple< Idx, Idx, Idx >*, double, double, double > >
      _updateProbaTriples(
        const MixedGraph& graph,
        std::vector<
          std::tuple< std::tuple< Idx, Idx, Idx >*, double, double, double > >
          proba_triples);

      /// Propagates the orientation from a node to its neighbours
      /*@param dag graph in which to which to propagate arcs
       *@param node node on which neighbours to propagate th orientation
       *@todo : avoid exception driven programmation in circle detection
       */
      void _propagatesHead(MixedGraph& graph, NodeId node);


      private:
      /// Fixes the maximum log that we accept in exponential computations
      int __maxLog = 100;
      /// an empty conditioning set
      const std::vector< Idx > __empty_set;
      /// an empty vector of arcs
      std::vector< Arc > __latent_couples;

      /// size of the database
      Size __N;

      /// wether to use the miic algorithm or not
      bool __usemiic{false};

      public:
      /// checks for directed paths in a graph, consider double arcs like edges
      const bool __existsDirectedPath(const MixedGraph& graph,
                                      const NodeId      n1,
                                      const NodeId      n2) const;
    };

  } /* namespace learning */

} /* namespace gum */

/// always include templated methods
//#include <agrum/learning/threeOffTwo_tpl.h>

#endif /* GUM_LEARNING_3_OFF_2_H */<|MERGE_RESOLUTION|>--- conflicted
+++ resolved
@@ -21,10 +21,10 @@
  * @file
  * @brief The 3off12 algorithm
  *
- * The ThreeOffTwo class implements the 3off2 algorithm as proposed by Affeldt and
- * al. in https://doi.org/10.1186/s12859-015-0856-x.
- * It starts by eliminating edges that correspond to independent vaiables to build
- * the skeleton of the graph, and then directs the remaining edges to get an
+ * The ThreeOffTwo class implements the 3off2 algorithm as proposed by Affeldt and 
+ * al. in https://doi.org/10.1186/s12859-015-0856-x. 
+ * It starts by eliminating edges that correspond to independent vaiables to build 
+ * the skeleton of the graph, and then directs the remaining edges to get an 
  * essential graph. Latent variables can be detected using bi-directed arcs.
  *
  * @author Quentin FALCAND
@@ -72,7 +72,6 @@
         const std::tuple< std::tuple< Idx, Idx, Idx >*, double, double, double >&
           e2) const;
     };
-
     /**
      * @class ThreeOffTwo
      * @brief The 3off2 learning algorithm
@@ -134,7 +133,7 @@
        * @param graph the MixedGraph we start from for our learning
        * */
       MixedGraph learnMixedStructure(CorrectedMutualInformation<>& I,
-                                     MixedGraph                    graph);
+                                     MixedGraph graph);
 
       /// learns the structure of an Bayesian network, ie a DAG, from an Essential
       /// graph.
@@ -175,7 +174,6 @@
       void orientMIIC();
       /// Sets the orientation phase to follow the one of the 3off2 algorithm
       void orient3off2();
-
       /// @}
       // ##########################################################################
       /// @name Signalers and Listeners
@@ -192,10 +190,10 @@
 
       protected:
       // ##########################################################################
-      /// @name Main phases
-      // ##########################################################################
-      /// @{
-
+      /// @name Main phases 
+      // ##########################################################################
+      /// @{
+      
       /// Initiation phase
       /**
        * We go over all edges and test if the variables are independent. If they
@@ -203,57 +201,42 @@
        * the edge is deleted. If not, the best contributor is found.
        */
       void _initiation(
-        CorrectedMutualInformation<>& I,
-        MixedGraph&                   graph,
+        CorrectedMutualInformation<>&                           I, 
+        MixedGraph&                                             graph, 
         HashTable< std::pair< Idx, Idx >, std::vector< Idx > >& sep_set,
-        Heap<
+        Heap< 
           std::pair< std::tuple< Idx, Idx, Idx, std::vector< Idx > >*, double >,
           GreaterPairOn2nd >& _rank);
-
+      
       /// Iteration phase
       /**
        * As long as we find important nodes for edges, we go over them to see if
        * we can assess the independence of the variables.
        */
       void _iteration(
-        CorrectedMutualInformation<>& I,
-        MixedGraph&                   graph,
+        CorrectedMutualInformation<>&                           I, 
+        MixedGraph&                                             graph, 
         HashTable< std::pair< Idx, Idx >, std::vector< Idx > >& sep_set,
-        Heap<
+        Heap< 
           std::pair< std::tuple< Idx, Idx, Idx, std::vector< Idx > >*, double >,
           GreaterPairOn2nd >& _rank);
-
+      
       /// Orientation phase
       void _orientation(
-        CorrectedMutualInformation<>& I,
-        MixedGraph&                   graph,
-<<<<<<< HEAD
+        CorrectedMutualInformation<>&                                 I, 
+        MixedGraph&                                                   graph, 
         const HashTable< std::pair< Idx, Idx >, std::vector< Idx > >& sep_set);
-
       void _orientation_latents(
-        CorrectedMutualInformation<>& I,
-        MixedGraph&                   graph,
+        CorrectedMutualInformation<>&                                 I, 
+        MixedGraph&                                                   graph, 
         const HashTable< std::pair< Idx, Idx >, std::vector< Idx > >& sep_set);
 
       void _orientation_miic(
         CorrectedMutualInformation<>& I,
         MixedGraph&                   graph,
         const HashTable< std::pair< Idx, Idx >, std::vector< Idx > >& sep_set);
-=======
-        const HashTable< std::pair< Idx, Idx >, std::vector< Idx > >& sep_set,
-        Heap<
-          std::pair< std::tuple< Idx, Idx, Idx, std::vector< Idx > >*, double >,
-          GreaterPairOn2nd >& _rank);
-      void _orientation_latents(
-        CorrectedMutualInformation<>& I,
-        MixedGraph&                   graph,
-        const HashTable< std::pair< Idx, Idx >, std::vector< Idx > >& sep_set,
-        Heap<
-          std::pair< std::tuple< Idx, Idx, Idx, std::vector< Idx > >*, double >,
-          GreaterPairOn2nd >& _rank);
->>>>>>> 3ba77382
-      /// @}
-
+      /// @}
+      
       /// finds the best contributor node for a pair given a conditioning set
       /**@param x first node
        * @param y second node
@@ -297,7 +280,6 @@
         std::vector<
           std::tuple< std::tuple< Idx, Idx, Idx >*, double, double, double > >
           proba_triples);
-
       /// Propagates the orientation from a node to its neighbours
       /*@param dag graph in which to which to propagate arcs
        *@param node node on which neighbours to propagate th orientation
@@ -316,7 +298,6 @@
 
       /// size of the database
       Size __N;
-
       /// wether to use the miic algorithm or not
       bool __usemiic{false};
 
