--- conflicted
+++ resolved
@@ -21,7 +21,7 @@
  * @brief A basic pack of learning algorithms that can easily be used
  *
  * The pack currently contains K2, GreedyHillClimbing and LocalSearchWithTabuList
- *
+ * 
  * @author Christophe GONZALES and Pierre-Henri WUILLEMIN
  */
 #ifndef GUM_LEARNING_BN_LEARNER_H
@@ -70,7 +70,7 @@
 
 namespace gum {
 
-
+  
   namespace learning {
 
 
@@ -82,77 +82,121 @@
      * @ingroup learning_group
      */
     class BNLearner {
-      public:
-
-        // ##########################################################################
-        /// @name Constructors / Destructors
-        // ##########################################################################
-        /// @{
-
-        /// default constructor
-        BNLearner ();
-
-        /// copy constructor
-        BNLearner ( const BNLearner& );
-
-        /// move constructor
-        BNLearner ( BNLearner&& );
-
-        /// destructor
-        ~BNLearner ();
-
-        /// @}
-
-
-        // ##########################################################################
-        /// @name Operators
-        // ##########################################################################
-        /// @{
-
-        /// copy operator
-        BNLearner& operator= ( const BNLearner& );
-
-        /// move operator
-        BNLearner& operator= ( BNLearner&& );
-
-        /// @}
-
-
-        // ##########################################################################
-        /// @name Accessors / Modifiers
-        // ##########################################################################
-        /// @{
-
-        /// learn a structure from a file
-        DAG learnDAG ( std::string filename );
-
-        /// learn a Bayes Net from a file
-        template <typename GUM_SCALAR = float>
-        BayesNet<GUM_SCALAR> learnBN ( std::string filename );
-
-        /// sets an initial DAG structure
-        void setInitialDAG ( const DAG& );
-
-        /// @}
-
-
-        // ##########################################################################
-        /// @name Score selection
-        // ##########################################################################
-        /// @{
-
-        /// indicate that we wish to use an AIC score
-        void useScoreAIC () noexcept;
-
-        /*
-        /// indicate that we wish to use a BD score
-        void useScoreBD () noexcept;
-
-        /// indicate that we wish to use a BDeu score
-        void useScoreBDeu () noexcept;
-        */
-
-<<<<<<< HEAD
+    private:
+      
+      /// an enumeration enabling to select easily the score we wish to use
+      enum class ScoreType {
+        AIC,
+        BD,
+        BDEU,
+        BIC,
+        K2,
+        LOG2LIKELIHOOD };
+
+      /// an enumeration to select the type of parameter estimation we shall apply
+      enum ParamEstimatorType {
+        ML,
+        MLwithUniformApriori
+      };
+      
+      /// an enumeration to select easily the learning algorithm to use
+      enum class AlgoType {
+        K2,
+        GREEDY_HILL_CLIMBING,
+        LOCAL_SEARCH_WITH_TABU_LIST
+      };
+      
+      
+     public:
+      
+      // ##########################################################################
+      /// @name Constructors / Destructors
+      // ##########################################################################
+      /// @{
+
+      /// default constructor
+      BNLearner ();
+
+      /// copy constructor
+      BNLearner ( const BNLearner& );
+
+      /// move constructor
+      BNLearner ( BNLearner&& );
+
+      /// destructor
+      ~BNLearner ();
+
+      /// @}
+
+
+      // ##########################################################################
+      /// @name Operators
+      // ##########################################################################
+      /// @{
+
+      /// copy operator
+      BNLearner& operator= ( const BNLearner& );
+
+      /// move operator
+      BNLearner& operator= ( BNLearner&& );
+
+      /// @}
+
+
+      // ##########################################################################
+      /// @name Accessors / Modifiers
+      // ##########################################################################
+      /// @{
+
+      /// learn a structure from a file
+      DAG learnDAG ( std::string filename );
+
+      /// learn a Bayes Net from a file
+      template <typename GUM_SCALAR = float>
+      BayesNet<GUM_SCALAR> learnBN ( std::string filename );
+
+      /// sets an initial DAG structure
+      void setInitialDAG ( const DAG& );
+
+      /// @}
+      
+      
+      // ##########################################################################
+      /// @name Score selection
+      // ##########################################################################
+      /// @{
+
+      /// indicate that we wish to use an AIC score
+      void useScoreAIC () noexcept;
+
+      /*
+      /// indicate that we wish to use a BD score
+      void useScoreBD () noexcept;
+      
+      /// indicate that we wish to use a BDeu score
+      void useScoreBDeu () noexcept;
+      */
+      
+      /// indicate that we wish to use a BIC score
+      void useScoreBIC () noexcept;
+
+      /// indicate that we wish to use a K2 score
+      void useScoreK2 () noexcept;
+
+      /// indicate that we wish to use a Log2Likelihood score
+      void useScoreLog2Likelihood () noexcept;
+      
+      /// @}
+
+      
+      // ##########################################################################
+      /// @name Learning algorithm selection
+      // ##########################################################################
+      /// @{
+
+       /// indicate that we wish to use a greedy hill climbing algorithm
+      void useGreedyHillClimbing () noexcept;
+
       /// indicate that we wish to use a local search with tabu list
       /** @param tabu_size indicate the size of the tabu list
        * @param nb_decrease indicate the max number of changes decreasing the
@@ -167,43 +211,34 @@
       void useK2 ( const std::vector<NodeId>& order ) noexcept;
       
       /// @}
-=======
-        /// indicate that we wish to use a BIC score
-        void useScoreBIC () noexcept;
-
-        /// indicate that we wish to use a K2 score
-        void useScoreK2 () noexcept;
->>>>>>> e2b8e9c0
-
-        /// indicate that we wish to use a Log2Likelihood score
-        void useScoreLog2Likelihood () noexcept;
-
-        /// @}
-
-
-<<<<<<< HEAD
+
+
+      // ##########################################################################
+      /// @name Accessors / Modifiers for adding constraints on learning
+      // ##########################################################################
+      /// @{
+
+      /// sets the max indegree
+      void setMaxIndegree ( unsigned int max_indegree );
+
       /// sets a partial order on the nodes
       void setSliceOrder ( const NodeProperty<unsigned int>& slice_order );
-=======
-        // ##########################################################################
-        /// @name Learning algorithm selection
-        // ##########################################################################
-        /// @{
-
-        /// indicate that we wish to use a greedy hill climbing algorithm
-        void useGreedyHillClimbing () noexcept;
->>>>>>> e2b8e9c0
-
-        /// indicate that we wish to use a local search with tabu list
-        void useLocalSearchWithTabuList () noexcept;
-
-        /// indicate that we wish to use K2
-        void useK2 () noexcept;
-
-        /// @}
-
-
-<<<<<<< HEAD
+
+      /// assign a set of forbidden arcs
+      void setForbiddenArcs ( const ArcSet& set );
+
+      /// assign a new forbidden arc
+      void addForbiddenArc ( const Arc& arc );
+
+      /// remove a forbidden arc
+      void eraseForbiddenArc ( const Arc& arc );
+      
+      /// assign a set of forbidden arcs
+      void setMandatoryArcs ( const ArcSet& set );
+
+      /// assign a new forbidden arc
+      void addMandatoryArc ( const Arc& arc );
+
       /// remove a forbidden arc
       void eraseMandatoryArc ( const Arc& arc );
       
@@ -213,164 +248,73 @@
     private:
       /// the score selected for learning
       ScoreType __score_type { ScoreType::BIC };
-=======
-        // ##########################################################################
-        /// @name Accessors / Modifiers for adding constraints on learning
-        // ##########################################################################
-        /// @{
-
-        /// sets the max indegree
-        void setMaxIndegree ( unsigned int max_indegree );
-
-        /// sets a partial order on the nodes
-        void setPartialOrder ( const NodeProperty<unsigned int>& partial_order );
-
-        /// sets a kTBN constraint (alias for setPartialOrder)
-        void setkTBN ( const NodeProperty<unsigned int>& partial_order );
->>>>>>> e2b8e9c0
-
-        /// assign a set of forbidden arcs
-        void setForbiddenArcs ( const ArcSet& set );
-
-        /// assign a new forbidden arc
-        void addForbiddenArc ( const Arc& arc );
-
-        /// remove a forbidden arc
-        void eraseForbiddenArc ( const Arc& arc );
-
-<<<<<<< HEAD
+
+      /// the score used
+      Score<>* __score { nullptr };
+
+      /// the type of the parameter estimator
+      ParamEstimatorType
+      __param_estimator_type { ParamEstimatorType::MLwithUniformApriori };
+
+      /// the parameter estimator to use
+      ParamEstimator<>* __param_estimator { nullptr };
+
       /// the constraint for 2TBNs
       StructuralConstraintSliceOrder __constraint_SliceOrder;
-=======
-        /// assign a set of forbidden arcs
-        void setMandatoryArcs ( const ArcSet& set );
->>>>>>> e2b8e9c0
-
-        /// assign a new forbidden arc
-        void addMandatoryArc ( const Arc& arc );
-
-        /// remove a forbidden arc
-        void eraseMandatoryArc ( const Arc& arc );
-
-        /** @bried set the max number of changes decreasing the score that we
-         * allow to apply in LocalSearchWithTabuList */
-        void setMaxNbDecreasingChanges ( unsigned int nb );
-
-        /// set an ordering for K2 (by default, nodes are ordered by increasing id)
-        void setOrder ( const Sequence<NodeId>& order );
-
-        /// set an ordering for K2 (by default, nodes are ordered by increasing id)
-        void setOrder ( const std::vector<NodeId>& order );
-
-<<<<<<< HEAD
+
+      /// the constraint for indegrees
+      StructuralConstraintIndegree __constraint_Indegree;
+
+      /// the constraint for tabu lists
+      StructuralConstraintTabuList __constraint_TabuList;
+
+      /// the constraint on forbidden arcs
+      StructuralConstraintForbiddenArcs __constraint_ForbiddenArcs;
+
+      /// the constraint on forbidden arcs
+      StructuralConstraintMandatoryArcs __constraint_MandatoryArcs;
+
+      /// the selected learning algorithm
+      AlgoType __selected_algo { AlgoType::GREEDY_HILL_CLIMBING };
+
       /// the K2 algorithm
       K2 __K2;
 
       /// the greedy hill climbing algorithm
       GreedyHillClimbing __greedy_hill_climbing;
-=======
-        /// @}
->>>>>>> e2b8e9c0
-
-
-      private:
-
-<<<<<<< HEAD
+
+      /// the local search with tabu list algorithm
+      LocalSearchWithTabuList __local_search_with_tabu_list;
+
+      /// an initial DAG given to learners
+      DAG __initial_dag;
+
  
-=======
-        /// an enumeration enabling to select easily the score we wish to use
-        enum class ScoreType {
-          AIC,
-          BD,
-          BDEU,
-          BIC,
-          K2Score,
-          LOG2LIKELIHOOD
-        };
-
-        /// an enumeration to select the type of parameter estimation we shall apply
-        enum ParamEstimatorType {
-          ML,
-          MLwithUniformApriori
-        };
->>>>>>> e2b8e9c0
-
-        /// an enumeration to select easily the learning algorithm to use
-        enum class AlgoType {
-          K2,
-          GREEDY_HILL_CLIMBING,
-          LOCAL_SEARCH_WITH_TABU_LIST
-        };
-
-
-        /// the score selected for learning
-        ScoreType __score_type { ScoreType::BIC };
-
-        /// the score used
-        Score<>* __score { nullptr };
-
-        /// the type of the parameter estimator
-        ParamEstimatorType
-        __param_estimator_type { ParamEstimatorType::MLwithUniformApriori };
-
-        /// the parameter estimator to use
-        ParamEstimator<>* __param_estimator { nullptr };
-
-        /// the constraint for 2TBNs
-        StructuralConstraintPartialOrder __constraint_PartialOrder;
-
-        /// the constraint for indegrees
-        StructuralConstraintIndegree __constraint_Indegree;
-
-        /// the constraint for tabu lists
-        StructuralConstraintTabuList __constraint_TabuList;
-
-        /// the constraint on forbidden arcs
-        StructuralConstraintForbiddenArcs __constraint_ForbiddenArcs;
-
-        /// the constraint on forbidden arcs
-        StructuralConstraintMandatoryArcs __constraint_MandatoryArcs;
-
-        /// the selected learning algorithm
-        AlgoType __selected_algo { AlgoType::GREEDY_HILL_CLIMBING };
-
-        /// the greedy hill climbing algorith
-        GreedyHillClimbing __greedy_hill_climbing;
-
-        /// the local search with tabu list algorithm
-        LocalSearchWithTabuList __local_search_with_tabu_list;
-
-        /// an initial DAG given to learners
-        DAG __initial_dag;
-
-        /// the order used by K2
-        Sequence<NodeId> __order;
-
-
-
-        /// reads a file and returns a databaseVectInRam
-        DatabaseVectInRAM __readFile ( const std::string& filename );
-
-        /// create the score used for learning
-        template <typename FILTER>
-        void __createScore ( FILTER& filter,
-                             std::vector<unsigned int>& modalities );
-
-        /// create the parameter estimator used for learning
-        template <typename FILTER>
-        void __createParamEstimator ( FILTER& filter,
-                                      std::vector<unsigned int>& modalities );
-
-        /// returns the DAG learnt
-        template <typename FILTER>
-        DAG __learnDAG ( FILTER& filter, std::vector<unsigned int>& modal );
+
+      
+      /// reads a file and returns a databaseVectInRam
+      DatabaseVectInRAM __readFile ( const std::string& filename );
+
+      /// create the score used for learning
+      template <typename FILTER>
+      void __createScore ( FILTER& filter,
+                           std::vector<unsigned int>& modalities );
+
+      /// create the parameter estimator used for learning
+      template <typename FILTER>
+      void __createParamEstimator ( FILTER& filter,
+                                    std::vector<unsigned int>& modalities );
+
+      /// returns the DAG learnt
+      template <typename FILTER>
+      DAG __learnDAG ( FILTER& filter, std::vector<unsigned int>& modal );
 
     };
-
-
+    
+      
   } /* namespace learning */
-
-
+  
+  
 } /* namespace gum */
 
 
