--- conflicted
+++ resolved
@@ -66,12 +66,11 @@
 
             // perform the change
             switch ( change.type () ) {
-<<<<<<< HEAD
             case GraphChangeType::ARC_ADDITION:
               if ( ! impacted_queues[ change.node2 () ] &&
                    selector.isChangeValid ( change ) ) {
                 delta_score += selector.bestScore ( i );
-                dag.insertArc ( change.node1 (), change.node2 () );
+                dag.addArc ( change.node1 (), change.node2 () );
                 impacted_queues[ change.node2 () ] = true;
                 selector.applyChangeWithoutScoreUpdate ( change );
                 ++nb_changes_applied;
@@ -95,7 +94,7 @@
                    selector.isChangeValid ( change ) ) {
                 delta_score += selector.bestScore ( i );
                 dag.eraseArc ( Arc ( change.node1 (), change.node2 () ) );
-                dag.insertArc ( change.node2 (), change.node1 () );
+                dag.addArc ( change.node2 (), change.node1 () );
                 impacted_queues[ change.node1 () ] = true;
                 impacted_queues[ change.node2 () ] = true;
                 selector.applyChangeWithoutScoreUpdate ( change );
@@ -106,47 +105,7 @@
             default:
               GUM_ERROR ( OperationNotAllowed,
                           "edge modifications are not supported by local search" );
-=======
-              case GraphChangeType::ARC_ADDITION:
-                if ( ! impacted_queues[ change.node2 () ] &&
-                     selector.isChangeValid ( change ) ) {
-                  dag.addArc ( change.node1 (), change.node2 () );
-                  impacted_queues[ change.node2 () ] = true;
-                  selector.applyChangeWithoutScoreUpdate ( change );
-                  ++nb_changes_applied;
-                }
 
-                break;
-
-              case GraphChangeType::ARC_DELETION:
-                if ( ! impacted_queues[ change.node2 () ] &&
-                     selector.isChangeValid ( change ) ) {
-                  dag.eraseArc ( Arc ( change.node1 (), change.node2 () ) );
-                  impacted_queues[ change.node2 () ] = true;
-                  selector.applyChangeWithoutScoreUpdate ( change );
-                  ++nb_changes_applied;
-                }
-
-                break;
-
-              case GraphChangeType::ARC_REVERSAL:
-                if ( ( ! impacted_queues[ change.node1 () ] ) &&
-                     ( ! impacted_queues[ change.node2 () ] ) &&
-                     selector.isChangeValid ( change ) ) {
-                  dag.eraseArc ( Arc ( change.node1 (), change.node2 () ) );
-                  dag.addArc ( change.node2 (), change.node1 () );
-                  impacted_queues[ change.node1 () ] = true;
-                  impacted_queues[ change.node2 () ] = true;
-                  selector.applyChangeWithoutScoreUpdate ( change );
-                  ++nb_changes_applied;
-                }
-
-                break;
-
-              default:
-                GUM_ERROR ( OperationNotAllowed,
-                            "edge modifications are not supported by local search" );
->>>>>>> e2b8e9c0
             }
           }
         }
@@ -157,17 +116,12 @@
         for ( auto iter = impacted_queues.begin ();
               iter != impacted_queues.end (); ++iter )
           *iter = false;
-<<<<<<< HEAD
 
         updateApproximationScheme ( nb_changes_applied );
         
       } while ( nb_changes_applied &&
                 continueApproximationScheme( delta_score ) );
-   
-=======
-      }
-
->>>>>>> e2b8e9c0
+      
       return dag;
     }
 
