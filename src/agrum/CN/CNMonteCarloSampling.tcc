#include "CNMonteCarloSampling.h"
#include <agrum/core/exceptions.h>

namespace gum {
  namespace credal {

    template <typename GUM_SCALAR, class BNInferenceEngine>
    CNMonteCarloSampling<GUM_SCALAR, BNInferenceEngine>::CNMonteCarloSampling(
        const CredalNet<GUM_SCALAR>& credalNet )
        : MultipleInferenceEngine<GUM_SCALAR, BNInferenceEngine>::
              MultipleInferenceEngine( credalNet ) {
      __infEs::_repetitiveInd = false;
      //__infEs::_iterStop = 1000;
      __infEs::_storeVertices = false;
      __infEs::_storeBNOpt = false;

      this->setMaxTime( 60 );
      this->enableMaxTime();

      /// this->setBurnIn ( 1000 );
      this->setPeriodSize( 1000 );

      GUM_CONSTRUCTOR( CNMonteCarloSampling );
    }

    template <typename GUM_SCALAR, class BNInferenceEngine>
    CNMonteCarloSampling<GUM_SCALAR,
                         BNInferenceEngine>::~CNMonteCarloSampling() {
      GUM_DESTRUCTOR( CNMonteCarloSampling );
    }

    template <typename GUM_SCALAR, class BNInferenceEngine>
    void CNMonteCarloSampling<GUM_SCALAR, BNInferenceEngine>::makeInference() {

      if ( __infEs::_repetitiveInd ) {
        try {
          this->_repetitiveInit();
        } catch ( InvalidArgument& err ) {
          GUM_SHOWERROR( err );
          __infEs::_repetitiveInd = false;
        }
      }

      // debug
      /// notOptDelete = 0;

      __mcInitApproximationScheme();

      __mcThreadDataCopy();

      // don't put it after burnIn, it could stop with timeout : we want at
      // least one
      // burnIn and one periodSize
      GUM_SCALAR eps = 1.;  // to validate testSuite ?

      /// auto bsize = this->burnIn();
      auto psize = this->periodSize();

      auto remaining = this->remainingBurnIn();

      /// this->burnIn() should be 0 therefor the first do ... while should be
      /// skipped
      if ( remaining != 0 ) {
        /// instead of doing the whole burnIn in one pass, we do it period by
        /// period
        /// so we can test the timer ( done by continueApproximationScheme ) and
        /// exit
        /// during burnIn
        /// no error is thrown if we exit during burnIn ( although one should )
        do {
          eps = 0;

          auto iters = ( remaining < psize ) ? remaining : psize;

#pragma omp parallel for

          for ( decltype( iters ) iter = 0; iter < iters; iter++ ) {
            __threadInference();
            __threadUpdate();
          }  // end of : parallel periodSize

          this->updateApproximationScheme( iters );

          /// this->_updateMarginals(); // fusion threads + update margi

          /// eps = this->_computeEpsilon(); // also updates oldMargi

          remaining = this->remainingBurnIn();

        } while ( ( remaining > 0 ) &&
                  this->continueApproximationScheme( eps ) );
      }

      if ( this->continueApproximationScheme( eps ) ) {

        do {
          eps = 0;

// less overheads with high periodSize
#pragma omp parallel for

          for ( decltype( psize ) iter = 0; iter < psize; iter++ ) {
            __threadInference();
            __threadUpdate();
          }  // end of : parallel periodSize

          this->updateApproximationScheme( psize );

          this->_updateMarginals();  // fusion threads + update margi

          eps = this->_computeEpsilon();  // also updates oldMargi

        } while ( this->continueApproximationScheme( eps ) );
      }

      if ( !this->_modal.empty() ) {
        this->_expFusion();
      }

      if ( __infEs::_storeBNOpt ) {
        this->_optFusion();
      }

      if ( __infEs::_storeVertices ) {
        this->_verticesFusion();
      }

      if ( !this->_modal.empty() ) {
        this->_dynamicExpectations();  // work with any network
      }

      /// GUM_TRACE ( this->messageApproximationScheme() );
    }

    template <typename GUM_SCALAR, class BNInferenceEngine>
    inline void
    CNMonteCarloSampling<GUM_SCALAR, BNInferenceEngine>::__threadUpdate() {
      int tId = getThreadNumber();
      // bool keepSample = false;

      if ( this->_l_inferenceEngine[tId]->evidenceProbability() > 0 ) {
        const DAG& tDag = this->_workingSet[tId]->dag();

        for ( auto node : tDag.nodes() ) {
          const Potential<GUM_SCALAR>& potential(
              this->_l_inferenceEngine[tId]->posterior( node ) );
          Instantiation ins( potential );
          std::vector<GUM_SCALAR> vertex;

          for ( ins.setFirst(); !ins.end(); ++ins ) {
            vertex.push_back( potential[ins] );
          }

          // true for redundancy elimination of node it credal set
          // but since global marginals are only updated at the end of each
          // period of
          // approximationScheme, it is "useless" ( and expensive ) to check now
          this->_updateThread( node, vertex, false );

        }  // end of : for all nodes
      }    // end of : if ( p(e) > 0 )
    }

    template <typename GUM_SCALAR, class BNInferenceEngine>
    inline void
    CNMonteCarloSampling<GUM_SCALAR, BNInferenceEngine>::__threadInference() {
      int tId = getThreadNumber();
      __verticesSampling();
      this->_l_inferenceEngine[tId]->eraseAllEvidence();
      __insertEvidence();
      this->_l_inferenceEngine[tId]->makeInference();
    }

    template <typename GUM_SCALAR, class BNInferenceEngine>
    void
    CNMonteCarloSampling<GUM_SCALAR,
                         BNInferenceEngine>::__mcInitApproximationScheme() {
      // this->setEpsilon ( std::numeric_limits< GUM_SCALAR >::min() );
      /**
       * VERIFIER d/dt(e(t+1)-e(t))
       */
      this->setEpsilon( 0. );
      this->enableEpsilon();  // to be sure

      this->disableMinEpsilonRate();
      this->disableMaxIter();

      this->initApproximationScheme();
    }

    template <typename GUM_SCALAR, class BNInferenceEngine>
    void
    CNMonteCarloSampling<GUM_SCALAR, BNInferenceEngine>::__mcThreadDataCopy() {
      int num_threads;
#pragma omp parallel
      {
        int this_thread = getThreadNumber();

// implicit wait clause (don't put nowait)
#pragma omp single
        {
          // should we ask for max threads instead ( no differences here in
          // practice
          // )
          num_threads = getNumberOfRunningThreads();

          this->_initThreadsData( num_threads, __infEs::_storeVertices,
                                  __infEs::_storeBNOpt );
          this->_l_inferenceEngine.resize( num_threads, nullptr );

          // if ( __infEs::_storeBNOpt )
          // this->_l_sampledNet.resize ( num_threads );
        }  // end of : single region

        // we could put those below in a function in InferenceEngine, but let's
        // keep
        // this parallel region instead of breaking it and making another one to
        // do
        // the same stuff in 2 places since :
        // !!! BNInferenceEngine still needs to be initialized here anyway !!!

        BayesNet<GUM_SCALAR>* thread_bn = new BayesNet<GUM_SCALAR>();
#pragma omp critical( Init )
        {
          // IBayesNet< GUM_SCALAR > * thread_bn = new IBayesNet< GUM_SCALAR
          // >();//(this->_credalNet->current_bn());
          *thread_bn = this->_credalNet->current_bn();
        }
        this->_workingSet[this_thread] = thread_bn;

        this->_l_marginalMin[this_thread] = this->_marginalMin;
        this->_l_marginalMax[this_thread] = this->_marginalMax;
        this->_l_expectationMin[this_thread] = this->_expectationMin;
        this->_l_expectationMax[this_thread] = this->_expectationMax;
        this->_l_modal[this_thread] = this->_modal;

        __infEs::_l_clusters[this_thread].resize( 2 );
        __infEs::_l_clusters[this_thread][0] = __infEs::_t0;
        __infEs::_l_clusters[this_thread][1] = __infEs::_t1;

        if ( __infEs::_storeVertices ) {
          this->_l_marginalSets[this_thread] = this->_marginalSets;
        }

        List<const Potential<GUM_SCALAR>*>* evi_list =
            new List<const Potential<GUM_SCALAR>*>();
        this->_workingSetE[this_thread] = evi_list;

        BNInferenceEngine* inference_engine =
            new BNInferenceEngine( *( this->_workingSet[this_thread] ) );
        this->_l_inferenceEngine[this_thread] = inference_engine;

        if ( __infEs::_storeBNOpt ) {
          VarMod2BNsMap<GUM_SCALAR>* threadOpt =
              new VarMod2BNsMap<GUM_SCALAR>( *this->_credalNet );
          this->_l_optimalNet[this_thread] = threadOpt;
        }
      }
    }

    template <typename GUM_SCALAR, class BNInferenceEngine>
    inline void
    CNMonteCarloSampling<GUM_SCALAR, BNInferenceEngine>::__binaryRep(
        std::vector<bool>& toFill, const unsigned int value ) const {
      unsigned int n = value;
      auto tfsize = toFill.size();

      // get bits of choosen_vertex
      for ( decltype( tfsize ) i = 0; i < tfsize; i++ ) {
        toFill[i] = n & 1;
        n /= 2;
      }
    }

    template <typename GUM_SCALAR, class BNInferenceEngine>
    inline void
    CNMonteCarloSampling<GUM_SCALAR, BNInferenceEngine>::__verticesSampling() {
      int this_thread = getThreadNumber();
      IBayesNet<GUM_SCALAR>* working_bn = this->_workingSet[this_thread];

<<<<<<< HEAD
      const auto cpt = &this->_credalNet->credalNet_currentCpt();
=======
      const typename Property<
          std::vector<std::vector<std::vector<GUM_SCALAR>>>>::onNodes* cpt =
          &this->_credalNet->credalNet_currentCpt();
>>>>>>> 19fb8a3f

      typedef std::vector<std::vector<std::vector<bool>>> dBN;

      dBN sample;

      if ( __infEs::_storeBNOpt ) {
        sample = dBN( this->_l_optimalNet[this_thread]->getSampleDef() );
      }

<<<<<<< HEAD
      if (__infEs::_repetitiveInd) {
        const auto &t0 = __infEs::_l_clusters[this_thread][0];
        const auto &t1 = __infEs::_l_clusters[this_thread][1];
=======
      if ( __infEs::_repetitiveInd ) {
        const typename Property<std::vector<NodeId>>::onNodes& t0 =
            __infEs::_l_clusters[this_thread][0];
        const typename Property<std::vector<NodeId>>::onNodes& t1 =
            __infEs::_l_clusters[this_thread][1];
>>>>>>> 19fb8a3f

        for ( const auto& elt : t0 ) {
          auto dSize = working_bn->variable( elt.first ).domainSize();
          Potential<GUM_SCALAR>* potential( const_cast<Potential<GUM_SCALAR>*>(
              &working_bn->cpt( elt.first ) ) );
          std::vector<GUM_SCALAR> var_cpt( potential->domainSize() );

          Size pconfs = ( *cpt )[elt.first].size();

          for ( Size pconf = 0; pconf < pconfs; pconf++ ) {
            auto choosen_vertex = rand() % ( *cpt )[elt.first][pconf].size();

            if ( __infEs::_storeBNOpt ) {
              __binaryRep( sample[elt.first][pconf], choosen_vertex );
            }

            for ( Size mod = 0; mod < dSize; mod++ ) {
              var_cpt[pconf * dSize + mod] =
                  ( *cpt )[elt.first][pconf][choosen_vertex][mod];
            }
          }  // end of : pconf

          potential->fillWith( var_cpt );

          Size t0esize = elt.second.size();

          for ( Size pos = 0; pos < t0esize; pos++ ) {
            if ( __infEs::_storeBNOpt ) {
              sample[elt.second[pos]] = sample[elt.first];
            }

            Potential<GUM_SCALAR>* potential2(
                const_cast<Potential<GUM_SCALAR>*>(
                    &working_bn->cpt( elt.second[pos] ) ) );
            potential2->fillWith( var_cpt );
          }
        }

        for ( const auto& elt : t1 ) {
          auto dSize = working_bn->variable( elt.first ).domainSize();
          Potential<GUM_SCALAR>* potential( const_cast<Potential<GUM_SCALAR>*>(
              &working_bn->cpt( elt.first ) ) );
          std::vector<GUM_SCALAR> var_cpt( potential->domainSize() );

          for ( Size pconf = 0; pconf < ( *cpt )[elt.first].size(); pconf++ ) {
            auto choosen_vertex = rand() % ( *cpt )[elt.first][pconf].size();

            if ( __infEs::_storeBNOpt ) {
              __binaryRep( sample[elt.first][pconf], choosen_vertex );
            }

            for ( decltype( dSize ) mod = 0; mod < dSize; mod++ ) {
              var_cpt[pconf * dSize + mod] =
                  ( *cpt )[elt.first][pconf][choosen_vertex][mod];
            }
          }  // end of : pconf

          potential->fillWith( var_cpt );

          auto t1esize = elt.second.size();

          for ( decltype( t1esize ) pos = 0; pos < t1esize; pos++ ) {
            if ( __infEs::_storeBNOpt ) {
              sample[elt.second[pos]] = sample[elt.first];
            }

            Potential<GUM_SCALAR>* potential2(
                const_cast<Potential<GUM_SCALAR>*>(
                    &working_bn->cpt( elt.second[pos] ) ) );
            potential2->fillWith( var_cpt );
          }
        }

        if ( __infEs::_storeBNOpt ) {
          this->_l_optimalNet[this_thread]->setCurrentSample( sample );
        }
      } else {
        for ( auto node : working_bn->nodes() ) {
          auto dSize = working_bn->variable( node ).domainSize();
          Potential<GUM_SCALAR>* potential(
              const_cast<Potential<GUM_SCALAR>*>( &working_bn->cpt( node ) ) );
          std::vector<GUM_SCALAR> var_cpt( potential->domainSize() );

          auto pConfs = ( *cpt )[node].size();

          for ( decltype( pConfs ) pconf = 0; pconf < pConfs; pconf++ ) {
            auto nVertices = ( *cpt )[node][pconf].size();
            auto choosen_vertex = rand() % nVertices;

            if ( __infEs::_storeBNOpt ) {
              __binaryRep( sample[node][pconf], choosen_vertex );
            }

            for ( decltype( dSize ) mod = 0; mod < dSize; mod++ ) {
              var_cpt[pconf * dSize + mod] =
                  ( *cpt )[node][pconf][choosen_vertex][mod];
            }
          }  // end of : pconf

          potential->fillWith( var_cpt );
        }

        if ( __infEs::_storeBNOpt ) {
          this->_l_optimalNet[this_thread]->setCurrentSample( sample );
        }
      }
    }

    template <typename GUM_SCALAR, class BNInferenceEngine>
    inline void
    CNMonteCarloSampling<GUM_SCALAR, BNInferenceEngine>::__insertEvidence() {
      if ( this->_evidence.size() == 0 ) {
        return;
      }

      int this_thread = getThreadNumber();

      BNInferenceEngine* inference_engine =
          this->_l_inferenceEngine[this_thread];

      IBayesNet<GUM_SCALAR>* working_bn = this->_workingSet[this_thread];

      List<const Potential<GUM_SCALAR>*>* evi_list =
          this->_workingSetE[this_thread];

      if ( evi_list->size() > 0 ) {
        inference_engine->insertEvidence( *evi_list );
        return;
      }

      for ( const auto& elt : this->_evidence ) {
        Potential<GUM_SCALAR>* p = new Potential<GUM_SCALAR>;
        ( *p ) << working_bn->variable( elt.first );

        try {
          p->fillWith( elt.second );
        } catch ( Exception& err ) {
          GUM_SHOWERROR( err );
          throw( err );
        }

        evi_list->insert( p );
      }

      if ( evi_list->size() > 0 ) {
        inference_engine->insertEvidence( *evi_list );
      }
    }

  }  // namespace cn
}<|MERGE_RESOLUTION|>--- conflicted
+++ resolved
@@ -278,13 +278,7 @@
       int this_thread = getThreadNumber();
       IBayesNet<GUM_SCALAR>* working_bn = this->_workingSet[this_thread];
 
-<<<<<<< HEAD
       const auto cpt = &this->_credalNet->credalNet_currentCpt();
-=======
-      const typename Property<
-          std::vector<std::vector<std::vector<GUM_SCALAR>>>>::onNodes* cpt =
-          &this->_credalNet->credalNet_currentCpt();
->>>>>>> 19fb8a3f
 
       typedef std::vector<std::vector<std::vector<bool>>> dBN;
 
@@ -294,17 +288,9 @@
         sample = dBN( this->_l_optimalNet[this_thread]->getSampleDef() );
       }
 
-<<<<<<< HEAD
       if (__infEs::_repetitiveInd) {
         const auto &t0 = __infEs::_l_clusters[this_thread][0];
         const auto &t1 = __infEs::_l_clusters[this_thread][1];
-=======
-      if ( __infEs::_repetitiveInd ) {
-        const typename Property<std::vector<NodeId>>::onNodes& t0 =
-            __infEs::_l_clusters[this_thread][0];
-        const typename Property<std::vector<NodeId>>::onNodes& t1 =
-            __infEs::_l_clusters[this_thread][1];
->>>>>>> 19fb8a3f
 
         for ( const auto& elt : t0 ) {
           auto dSize = working_bn->variable( elt.first ).domainSize();
