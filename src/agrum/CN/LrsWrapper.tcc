--- conflicted
+++ resolved
@@ -719,15 +719,9 @@
     template <typename GUM_SCALAR>
     void LRSWrapper<GUM_SCALAR>::__coutOff() const {
       fflush( stdout );
-<<<<<<< HEAD
 #ifdef _MSC_VER 
       freopen("NUL","w",stdout);
 #else // _MSC_VER
-=======
-#ifdef _MSC_VER
-      freopen( "NUL", "w", stdout );
-#else   // _MSC_VER
->>>>>>> 1627eb38
       __oldCout = dup( 1 );
 
       int new_cout = open( "/dev/null", O_WRONLY );
@@ -739,15 +733,9 @@
     template <typename GUM_SCALAR>
     void LRSWrapper<GUM_SCALAR>::__coutOn() const {
       fflush( stdout );
-<<<<<<< HEAD
 #ifdef _MSC_VER 
       freopen("CON","w",stdout);
 #else // _MSC_VER
-=======
-#ifdef _MSC_VER
-      freopen( "CON", "w", stdout );
-#else   // _MSC_VER
->>>>>>> 1627eb38
       dup2( __oldCout, 1 );
       close( __oldCout );
 #endif  // _MSC_VER
