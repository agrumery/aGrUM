#include "CredalNet.h"
#include "../core/exceptions.h"

namespace gum {
<<<<<<< HEAD
namespace credal {

	template< typename GUM_SCALAR >
	CredalNet< GUM_SCALAR >::CredalNet () {
		__initParams();
		
		__src_bn = BayesNet< GUM_SCALAR > ();
		__src_bn_min = BayesNet< GUM_SCALAR > ();
		__src_bn_max = BayesNet< GUM_SCALAR > ();
		
		GUM_CONSTRUCTOR ( CredalNet );
	}
	
	
	template< typename GUM_SCALAR >
	NodeId CredalNet< GUM_SCALAR >::addNode ( const std::string & name, const unsigned long & card ) {		
		LabelizedVariable var ( name, "node " + name, card );
		
		NodeId a = __src_bn.add ( var );
		NodeId b = __src_bn_min.add ( var );
		NodeId c = __src_bn_max.add ( var );
		
		if ( a != b || a != c /*|| b != c*/ )
			GUM_ERROR ( OperationNotAllowed, "addNode : not the same id over all networks : " << a << ", " << b << ", " << c );
		
		return a;
	}
	
	
	template< typename GUM_SCALAR >
	void CredalNet< GUM_SCALAR >::addArc ( const NodeId & tail, const NodeId & head ) {
		__src_bn.addArc ( tail, head );
		__src_bn_min.addArc ( tail, head );
		__src_bn_max.addArc ( tail, head );
	}
	
	
	template< typename GUM_SCALAR >
	void CredalNet< GUM_SCALAR >::setCPTs ( const NodeId & id, const std::vector< std::vector< std::vector< GUM_SCALAR > > > & cpt ) {
		const Potential< GUM_SCALAR > * const potential ( &__src_bn.cpt ( id ) );
		
		auto var_dSize = __src_bn.variable ( id ).domainSize();
		auto entry_size = potential->domainSize() / var_dSize;
		
		if ( cpt.size() != entry_size )
			GUM_ERROR ( SizeError, "setCPTs : entry sizes of cpts does not match for node id : " << id << " : " << cpt.size() << " != " << entry_size );
		
		for ( auto & cset : cpt ) {
			if ( cset.size() == 0 )
				GUM_ERROR ( SizeError, "setCPTs : vertices in credal set does not match for node id : " << id << " with 0 vertices" );
			
			for ( auto & vertex : cset ) {
				if ( vertex.size() != var_dSize )
					GUM_ERROR ( SizeError, "setCPTs : variable modalities in cpts does not match for node id : " << id << " with vertex " << vertex << " : " << vertex.size() << " != " << var_dSize );
				
				GUM_SCALAR sum = 0;
				for ( auto & prob : vertex ) {
					sum += prob;
				}
				
				if ( fabs( sum - 1 ) > 1e-6 )
					GUM_ERROR ( CPTNoSumTo1, "setCPTs : a vertex coordinates does not sum to one for node id : " << id << " with vertex " << vertex );
			}
		}
		
		__credalNet_src_cpt.insert ( id, cpt );
	}
	
	template< typename GUM_SCALAR >
	void CredalNet< GUM_SCALAR >::setCPT ( const NodeId & id, unsigned long int & entry, const std::vector< std::vector< GUM_SCALAR > > & cpt ) {
		const Potential< GUM_SCALAR > * const potential ( &__src_bn.cpt ( id ) );
		
		auto var_dSize = __src_bn.variable ( id ).domainSize();
		auto entry_size = potential->domainSize() / var_dSize;
		
		if ( entry >= entry_size )
			GUM_ERROR ( SizeError, "setCPT : entry is greater or equal than entry size (entries start at 0 up to entry_size - 1) : " << entry << " >= " << entry_size );
		
		if ( cpt.size() == 0 )
			GUM_ERROR ( SizeError, "setCPT : empty credal set for entry : " << entry );
		
		for ( auto & vertex : cpt ) {	
			if ( vertex.size() != var_dSize )
				GUM_ERROR ( SizeError, "setCPT : variable modalities in cpts does not match for node id : " << id << " with vertex " << vertex << " at entry " << entry << " : " << vertex.size() << " != " << var_dSize );
			
			GUM_SCALAR sum = 0;
			for ( auto & prob : vertex ) {
				sum += prob;
			}
			
			if ( fabs( sum - 1 ) > 1e-6 )
				GUM_ERROR ( CPTNoSumTo1, "setCPT : a vertex coordinates does not sum to one for node id : " << id << " at entry " << entry << " with vertex " << vertex );
		}
		// !! auto does NOT use adress (if available) unless explicitly asked !!
		auto & node_cpt = __credalNet_src_cpt.getWithDefault ( id, std::vector< std::vector< std::vector< GUM_SCALAR > > > (entry_size) );
		
		if( node_cpt[ entry ].size() != 0 )
			GUM_ERROR ( DuplicateElement, "setCPT : vertices of entry id " << entry << " already set to : " << node_cpt[ entry ] << ", cannot insert : " << cpt );
		
		node_cpt[ entry ] = cpt;
		
		///__credalNet_src_cpt.set ( id, node_cpt );
	}
	
	template< typename GUM_SCALAR >
	void CredalNet< GUM_SCALAR >::setCPT ( const NodeId & id, Instantiation ins, const std::vector< std::vector< GUM_SCALAR > > & cpt ) {
		const Potential< GUM_SCALAR > * const potential ( &__src_bn.cpt ( id ) );
		
		auto var_dSize = __src_bn.variable ( id ).domainSize();
		auto entry_size = potential->domainSize() / var_dSize;
		
		// to be sure of entry index reorder ins according to the bayes net potentials ( of the credal net )
		// it WONT throw an error if the sequences are not equal not because of order but content, so we double check (before & after order correction)
		// beware of slaves & master
		Instantiation ref ( potential );
		ref.forgetMaster();
		
		ins.forgetMaster();
		
		const auto & vseq = ref.variablesSequence();
		
		if ( ins.variablesSequence() != vseq ) {
			ins.reorder( ref );
			
			if( ins.variablesSequence() != vseq )
				GUM_ERROR ( OperationNotAllowed, "setCPT : instantiation : " << ins << " is not valid for node id " << id << " which accepts instantiations such as (order is not important) : " << ref );
		}
		
		unsigned long int entry = 0, jump = 1;
		
		for ( unsigned int i = 0, end = ins.nbrDim(); i < end; i++ ) {
			if ( __src_bn.nodeId( ins.variable( i ) ) == id )
				continue;

			entry += ins.val( i ) * jump;
			
			jump *= ins.variable( i ).domainSize();
		}
		
		if ( entry >= entry_size )
			GUM_ERROR ( SizeError, "setCPT : entry is greater or equal than entry size (entries start at 0 up to entry_size - 1) : " << entry << " >= " << entry_size );
		
		if ( cpt.size() == 0 )
			GUM_ERROR ( SizeError, "setCPT : empty credal set for entry : " << entry );
		
		for ( auto & vertex : cpt ) {	
			if ( vertex.size() != var_dSize )
				GUM_ERROR ( SizeError, "setCPT : variable modalities in cpts does not match for node id : " << id << " with vertex " << vertex << " at entry " << entry << " : " << vertex.size() << " != " << var_dSize );
			
			GUM_SCALAR sum = 0;
			for ( auto & prob : vertex ) {
				sum += prob;
			}
			
			if ( fabs( sum - 1 ) > 1e-6 )
				GUM_ERROR ( CPTNoSumTo1, "setCPT : a vertex coordinates does not sum to one for node id : " << id << " at entry " << entry << " with vertex " << vertex );
		}
		
		auto & node_cpt = __credalNet_src_cpt.getWithDefault ( id, std::vector< std::vector< std::vector< GUM_SCALAR > > > (entry_size) );
		
		if( node_cpt[ entry ].size() != 0 )
			GUM_ERROR ( DuplicateElement, "setCPT : vertices of entry : " << ins << " id " << entry << " already set to : " << node_cpt[ entry ] << ", cannot insert : " << cpt );
		
		node_cpt[ entry ] = cpt;
		
		///__credalNet_src_cpt.set ( id, node_cpt );
	}
	
	
	template< typename GUM_SCALAR >
	void CredalNet< GUM_SCALAR >::fillConstraints ( const NodeId & id, const std::vector< GUM_SCALAR > & lower, const std::vector< GUM_SCALAR > & upper ) {
		try {
		__src_bn_min.cpt( id ).fillWith( lower );
		__src_bn_max.cpt( id ).fillWith( upper );
		}
		catch ( const SizeError & err ) {
			GUM_ERROR( SizeError, "fillConstraints : sizes does not match in fillWith for node id : " << id );
		}
	}
	
	
	template< typename GUM_SCALAR >
	void CredalNet< GUM_SCALAR >::fillConstraint ( const NodeId & id, unsigned long int & entry, const std::vector< GUM_SCALAR > & lower, const std::vector<  GUM_SCALAR > & upper ) {
		Potential< GUM_SCALAR > * const potential_min ( const_cast< Potential< GUM_SCALAR > * const > ( &__src_bn_min.cpt ( id ) ) );
		Potential< GUM_SCALAR > * const potential_max ( const_cast< Potential< GUM_SCALAR > * const > ( &__src_bn_max.cpt ( id ) ) );
		
		auto var_dSize = __src_bn.variable ( id ).domainSize();
		
		if ( lower.size() != var_dSize || upper.size() != var_dSize )
			GUM_ERROR ( SizeError, "setCPT : variable modalities in cpts does not match for node id : " << id << " with sizes of constraints : ( "<< lower.size() << " || " << upper.size() << " ) != " << var_dSize );
		
		auto entry_size = potential_min->domainSize() / var_dSize;
		
		if ( entry >= entry_size )
			GUM_ERROR ( SizeError, "setCPT : entry is greater or equal than entry size (entries start at 0 up to entry_size - 1) : " << entry << " >= " << entry_size );
		
		Instantiation min ( potential_min );
		Instantiation max ( potential_max );
		min.setFirst();
		max.setFirst();
		
		unsigned long int pos = 0;
		while ( pos != entry ) {
			++min;
			++max;
			++pos;
		}
		
		for ( decltype ( var_dSize ) i = 0; i < var_dSize; i++ ) {
			potential_min->set ( min, lower[ i ] );
			potential_max->set ( max, upper[ i ] );
			++min;
			++max;
		}
		
	}
	
	
	template< typename GUM_SCALAR >
	void CredalNet< GUM_SCALAR >::fillConstraint ( const NodeId & id, Instantiation ins, const std::vector< GUM_SCALAR > & lower, const std::vector<  GUM_SCALAR > & upper ) {
		const Potential< GUM_SCALAR > * const potential ( &__src_bn.cpt ( id ) );
		/*
		auto var_dSize = __src_bn.variable ( id ).domainSize();
		auto entry_size = potential->domainSize() / var_dSize;
		*/
		// to be sure of entry index reorder ins according to the bayes net potentials ( of the credal net )
		// it WONT throw an error if the sequences are not equal not because of order but content, so we double check (before & after order correction)
		// beware of slaves & master
		Instantiation ref ( potential );
		ref.forgetMaster();
		
		ins.forgetMaster();
		
		const auto & vseq = ref.variablesSequence();
		
		if ( ins.variablesSequence() != vseq ) {
			ins.reorder( ref );
			
			if( ins.variablesSequence() != vseq )
				GUM_ERROR ( OperationNotAllowed, "setCPT : instantiation : " << ins << " is not valid for node id " << id << " which accepts instantiations such as (order is not important) : " << ref );
		}
		
		unsigned long int entry = 0, jump = 1;
		
		for ( unsigned int i = 0, end = ins.nbrDim(); i < end; i++ ) {
			if ( __src_bn.nodeId( ins.variable( i ) ) == id )
				continue;
			
			entry += ins.val( i ) * jump;
			
			jump *= ins.variable( i ).domainSize();
		}
		/*
		if ( entry >= entry_size )
			GUM_ERROR ( SizeError, "setCPT : entry is greater or equal than entry size (entries start at 0 up to entry_size - 1) : " << entry << " >= " << entry_size );
		
		if ( lower.size() != var_dSize || upper.size() != var_dSize )
			GUM_ERROR ( SizeError, "setCPT : variable modalities in cpts does not match for node id : " << id << " with sizes of constraints : ( "<< lower.size() << " || " << upper.size() << " ) != " << var_dSize );
		*/
		fillConstraint ( id, entry, lower, upper );
	}
	
	////////////////////////////////////////////////
	/// bnet accessors / shortcuts
	
	template< typename GUM_SCALAR >
	Instantiation CredalNet< GUM_SCALAR >::instantiation ( const NodeId & id ) {
		return Instantiation ( __src_bn.cpt( id ) );
	}
	
	template< typename GUM_SCALAR >
	auto CredalNet< GUM_SCALAR >::domainSize ( const NodeId & id ) -> decltype ( std::declval< DiscreteVariable >().domainSize() ) {
		return __src_bn.variable( id ).domainSize();
	}
	
	
	///////////////////////////////////////////////
	
	
  template< typename GUM_SCALAR >
  CredalNet< GUM_SCALAR >::CredalNet ( const std::string &src_min_num, const std::string &src_max_den ) {
    try {
=======
  namespace credal {

    template< typename GUM_SCALAR >
    CredalNet< GUM_SCALAR >::CredalNet() {
>>>>>>> d641797a
      __initParams();

      __src_bn = BayesNet< GUM_SCALAR > ();
      __src_bn_min = BayesNet< GUM_SCALAR > ();
      __src_bn_max = BayesNet< GUM_SCALAR > ();

      GUM_CONSTRUCTOR( CredalNet );
    }


    template< typename GUM_SCALAR >
    NodeId CredalNet< GUM_SCALAR >::addNode( const std::string& name, const unsigned long& card ) {
      LabelizedVariable var( name, "node " + name, card );

      NodeId a = __src_bn.add( var );
      NodeId b = __src_bn_min.add( var );
      NodeId c = __src_bn_max.add( var );

      if ( a != b || a != c /*|| b != c*/ )
        GUM_ERROR( OperationNotAllowed, "addNode : not the same id over all networks : " << a << ", " << b << ", " << c );

      return a;
    }


    template< typename GUM_SCALAR >
    void CredalNet< GUM_SCALAR >::addArc( const NodeId& tail, const NodeId& head ) {
      __src_bn.addArc( tail, head );
      __src_bn_min.addArc( tail, head );
      __src_bn_max.addArc( tail, head );
    }


    template< typename GUM_SCALAR >
    void CredalNet< GUM_SCALAR >::setCPTs( const NodeId& id, const std::vector< std::vector< std::vector< GUM_SCALAR > > >& cpt ) {
      const Potential< GUM_SCALAR >* const potential( &__src_bn.cpt( id ) );

      auto var_dSize = __src_bn.variable( id ).domainSize();
      auto entry_size = potential->domainSize() / var_dSize;

      if ( cpt.size() != entry_size )
        GUM_ERROR( SizeError, "setCPTs : entry sizes of cpts does not match for node id : " << id << " : " << cpt.size() << " != " << entry_size );

      for ( auto & cset : cpt ) {
        if ( cset.size() == 0 )
          GUM_ERROR( SizeError, "setCPTs : vertices in credal set does not match for node id : " << id << " with 0 vertices" );

        for ( auto & vertex : cset ) {
          if ( vertex.size() != var_dSize )
            GUM_ERROR( SizeError, "setCPTs : variable modalities in cpts does not match for node id : " << id << " with vertex " << vertex << " : " << vertex.size() << " != " << var_dSize );

          GUM_SCALAR sum = 0;

          for ( auto & prob : vertex ) {
            sum += prob;
          }

          if ( fabs( sum - 1 ) > 1e-6 )
            GUM_ERROR( CPTNoSumTo1, "setCPTs : a vertex coordinates does not sum to one for node id : " << id << " with vertex " << vertex );
        }
      }

      __credalNet_src_cpt.insert( id, cpt );
    }

    template< typename GUM_SCALAR >
    void CredalNet< GUM_SCALAR >::setCPT( const NodeId& id, unsigned long int& entry, const std::vector< std::vector< GUM_SCALAR > >& cpt ) {
      const Potential< GUM_SCALAR >* const potential( &__src_bn.cpt( id ) );

      auto var_dSize = __src_bn.variable( id ).domainSize();
      auto entry_size = potential->domainSize() / var_dSize;

      if ( entry >= entry_size )
        GUM_ERROR( SizeError, "setCPT : entry is greater or equal than entry size (entries start at 0 up to entry_size - 1) : " << entry << " >= " << entry_size );

      if ( cpt.size() == 0 )
        GUM_ERROR( SizeError, "setCPT : empty credal set for entry : " << entry );

      for ( auto & vertex : cpt ) {
        if ( vertex.size() != var_dSize )
          GUM_ERROR( SizeError, "setCPT : variable modalities in cpts does not match for node id : " << id << " with vertex " << vertex << " at entry " << entry << " : " << vertex.size() << " != " << var_dSize );

        GUM_SCALAR sum = 0;

        for ( auto & prob : vertex ) {
          sum += prob;
        }

        if ( fabs( sum - 1 ) > 1e-6 )
          GUM_ERROR( CPTNoSumTo1, "setCPT : a vertex coordinates does not sum to one for node id : " << id << " at entry " << entry << " with vertex " << vertex );
      }

      // !! auto does NOT use adress (if available) unless explicitly asked !!
      auto& node_cpt = __credalNet_src_cpt.getWithDefault( id, std::vector< std::vector< std::vector< GUM_SCALAR > > > ( entry_size ) );

      if ( node_cpt[ entry ].size() != 0 )
        GUM_ERROR( DuplicateElement, "setCPT : vertices of entry id " << entry << " already set to : " << node_cpt[ entry ] << ", cannot insert : " << cpt );

      node_cpt[ entry ] = cpt;

      ///__credalNet_src_cpt.set ( id, node_cpt );
    }

    template< typename GUM_SCALAR >
    void CredalNet< GUM_SCALAR >::setCPT( const NodeId& id, Instantiation ins, const std::vector< std::vector< GUM_SCALAR > >& cpt ) {
      const Potential< GUM_SCALAR >* const potential( &__src_bn.cpt( id ) );

      auto var_dSize = __src_bn.variable( id ).domainSize();
      auto entry_size = potential->domainSize() / var_dSize;

      // to be sure of entry index reorder ins according to the bayes net potentials ( of the credal net )
      // it WONT throw an error if the sequences are not equal not because of order but content, so we double check (before & after order correction)
      // beware of slaves & master
      Instantiation ref( potential );
      ref.forgetMaster();

      ins.forgetMaster();

      const auto& vseq = ref.variablesSequence();

      if ( ins.variablesSequence() != vseq ) {
        ins.reorder( ref );

        if ( ins.variablesSequence() != vseq )
          GUM_ERROR( OperationNotAllowed, "setCPT : instantiation : " << ins << " is not valid for node id " << id << " which accepts instantiations such as (order is not important) : " << ref );
      }

      unsigned long int entry = 0, jump = 1;

      for ( unsigned int i = 0, end = ins.nbrDim(); i < end; i++ ) {
        if ( __src_bn.nodeId( ins.variable( i ) ) == id )
          continue;

        entry += ins.val( i ) * jump;

        jump *= ins.variable( i ).domainSize();
      }

      if ( entry >= entry_size )
        GUM_ERROR( SizeError, "setCPT : entry is greater or equal than entry size (entries start at 0 up to entry_size - 1) : " << entry << " >= " << entry_size );

      if ( cpt.size() == 0 )
        GUM_ERROR( SizeError, "setCPT : empty credal set for entry : " << entry );

      for ( auto & vertex : cpt ) {
        if ( vertex.size() != var_dSize )
          GUM_ERROR( SizeError, "setCPT : variable modalities in cpts does not match for node id : " << id << " with vertex " << vertex << " at entry " << entry << " : " << vertex.size() << " != " << var_dSize );

        GUM_SCALAR sum = 0;

        for ( auto & prob : vertex ) {
          sum += prob;
        }

        if ( fabs( sum - 1 ) > 1e-6 )
          GUM_ERROR( CPTNoSumTo1, "setCPT : a vertex coordinates does not sum to one for node id : " << id << " at entry " << entry << " with vertex " << vertex );
      }

      auto& node_cpt = __credalNet_src_cpt.getWithDefault( id, std::vector< std::vector< std::vector< GUM_SCALAR > > > ( entry_size ) );

      if ( node_cpt[ entry ].size() != 0 )
        GUM_ERROR( DuplicateElement, "setCPT : vertices of entry : " << ins << " id " << entry << " already set to : " << node_cpt[ entry ] << ", cannot insert : " << cpt );

      node_cpt[ entry ] = cpt;

      ///__credalNet_src_cpt.set ( id, node_cpt );
    }


    template< typename GUM_SCALAR >
    void CredalNet< GUM_SCALAR >::fillConstraints( const NodeId& id, const std::vector< GUM_SCALAR >& lower, const std::vector< GUM_SCALAR >& upper ) {
      try {
        __src_bn_min.cpt( id ).fillWith( lower );
        __src_bn_max.cpt( id ).fillWith( upper );
      } catch ( const SizeError& err ) {
        GUM_ERROR( SizeError, "fillConstraints : sizes does not match in fillWith for node id : " << id );
      }
    }


    template< typename GUM_SCALAR >
    void CredalNet< GUM_SCALAR >::fillConstraint( const NodeId& id, unsigned long int& entry, const std::vector< GUM_SCALAR >& lower, const std::vector<  GUM_SCALAR >& upper ) {
      Potential< GUM_SCALAR >* const potential_min( const_cast< Potential< GUM_SCALAR > * const >( &__src_bn_min.cpt( id ) ) );
      Potential< GUM_SCALAR >* const potential_max( const_cast< Potential< GUM_SCALAR > * const >( &__src_bn_max.cpt( id ) ) );

      auto var_dSize = __src_bn.variable( id ).domainSize();

      if ( lower.size() != var_dSize || upper.size() != var_dSize )
        GUM_ERROR( SizeError, "setCPT : variable modalities in cpts does not match for node id : " << id << " with sizes of constraints : ( "<< lower.size() << " || " << upper.size() << " ) != " << var_dSize );

      auto entry_size = potential_min->domainSize() / var_dSize;

      if ( entry >= entry_size )
        GUM_ERROR( SizeError, "setCPT : entry is greater or equal than entry size (entries start at 0 up to entry_size - 1) : " << entry << " >= " << entry_size );

      Instantiation min( potential_min );
      Instantiation max( potential_max );
      min.setFirst();
      max.setFirst();

      unsigned long int pos = 0;

      while ( pos != entry ) {
        ++min;
        ++max;
        ++pos;
      }

      for ( decltype( var_dSize ) i = 0; i < var_dSize; i++ ) {
        potential_min->set( min, lower[ i ] );
        potential_max->set( max, upper[ i ] );
        ++min;
        ++max;
      }

    }


    template< typename GUM_SCALAR >
    void CredalNet< GUM_SCALAR >::fillConstraint( const NodeId& id, Instantiation ins, const std::vector< GUM_SCALAR >& lower, const std::vector<  GUM_SCALAR >& upper ) {
      const Potential< GUM_SCALAR >* const potential( &__src_bn.cpt( id ) );
      /*
      auto var_dSize = __src_bn.variable ( id ).domainSize();
      auto entry_size = potential->domainSize() / var_dSize;
      */
      // to be sure of entry index reorder ins according to the bayes net potentials ( of the credal net )
      // it WONT throw an error if the sequences are not equal not because of order but content, so we double check (before & after order correction)
      // beware of slaves & master
      Instantiation ref( potential );
      ref.forgetMaster();

      ins.forgetMaster();

      const auto& vseq = ref.variablesSequence();

      if ( ins.variablesSequence() != vseq ) {
        ins.reorder( ref );

        if ( ins.variablesSequence() != vseq )
          GUM_ERROR( OperationNotAllowed, "setCPT : instantiation : " << ins << " is not valid for node id " << id << " which accepts instantiations such as (order is not important) : " << ref );
      }

      unsigned long int entry = 0, jump = 1;

      for ( unsigned int i = 0, end = ins.nbrDim(); i < end; i++ ) {
        if ( __src_bn.nodeId( ins.variable( i ) ) == id )
          continue;

        entry += ins.val( i ) * jump;

        jump *= ins.variable( i ).domainSize();
      }

      /*
      if ( entry >= entry_size )
        GUM_ERROR ( SizeError, "setCPT : entry is greater or equal than entry size (entries start at 0 up to entry_size - 1) : " << entry << " >= " << entry_size );

      if ( lower.size() != var_dSize || upper.size() != var_dSize )
        GUM_ERROR ( SizeError, "setCPT : variable modalities in cpts does not match for node id : " << id << " with sizes of constraints : ( "<< lower.size() << " || " << upper.size() << " ) != " << var_dSize );
      */
      fillConstraint( id, entry, lower, upper );
    }

    ////////////////////////////////////////////////
    /// bnet accessors / shortcuts

    template< typename GUM_SCALAR >
    Instantiation CredalNet< GUM_SCALAR >::instantiation( const NodeId& id ) {
      return Instantiation( __src_bn.cpt( id ) );
    }

    template< typename GUM_SCALAR >
    auto CredalNet< GUM_SCALAR >::domainSize( const NodeId& id ) -> decltype( std::declval< DiscreteVariable >().domainSize() ) {
      return __src_bn.variable( id ).domainSize();
    }


    ///////////////////////////////////////////////


    template< typename GUM_SCALAR >
    CredalNet< GUM_SCALAR >::CredalNet( const std::string& src_min_num, const std::string& src_max_den ) {
      try {
        __initParams();
        __initCNNets( src_min_num, src_max_den );
      } catch ( Exception& err ) {
        GUM_SHOWERROR( err );
        throw ( err );
      }

      GUM_CONSTRUCTOR( CredalNet );
    }

    template< typename GUM_SCALAR >
    CredalNet< GUM_SCALAR >::CredalNet( const BayesNet< GUM_SCALAR >& src_min_num, const BayesNet< GUM_SCALAR >& src_max_den ) {
      try {
        __initParams();
        __initCNNets( src_min_num, src_max_den );
      } catch ( Exception& err ) {
        GUM_SHOWERROR( err );
        throw ( err );
      }

      GUM_CONSTRUCTOR( CredalNet );
    }

    template< typename GUM_SCALAR >
    CredalNet< GUM_SCALAR >::~CredalNet() {
      if ( __current_bn != nullptr )
        delete __current_bn;

      if ( __credalNet_current_cpt != nullptr )
        delete __credalNet_current_cpt;

      if ( __current_nodeType != nullptr )
        delete __current_nodeType;

      GUM_DESTRUCTOR( CredalNet );
    }

    // from BNs with numerators & denominators or cpts & denominators to credal
    template< typename GUM_SCALAR >
    void CredalNet< GUM_SCALAR >::bnToCredal( const GUM_SCALAR beta, const bool oneNet, const bool keepZeroes ) {
      double epsi_min = 1;
      double epsi_max = 0;
      double epsi_moy = 0;
      double epsi_den = 0;

      for ( auto node_idIt = __src_bn.beginNodes(), theEnd = __src_bn.endNodes(); node_idIt != theEnd; ++node_idIt ) {
        const Potential< GUM_SCALAR >* const potential( &__src_bn.cpt( *node_idIt ) );

        Potential< GUM_SCALAR >* const potential_min( const_cast< Potential< GUM_SCALAR > * const >( &__src_bn_min.cpt( *node_idIt ) ) );
        Potential< GUM_SCALAR >* const potential_max( const_cast< Potential< GUM_SCALAR > * const >( &__src_bn_max.cpt( *node_idIt ) ) );

        auto var_dSize = __src_bn.variable( *node_idIt ).domainSize();
        auto entry_size = potential->domainSize() / var_dSize;

        Instantiation ins( potential );
        Instantiation ins_min( potential_min );
        Instantiation ins_max( potential_max );

        ins.setFirst(); ins_min.setFirst(); ins_max.setFirst();

        std::vector< GUM_SCALAR > vertex( var_dSize );

        for ( decltype( entry_size ) entry = 0; entry < entry_size; entry++ ) {
          GUM_SCALAR den;

          if ( oneNet )
            den = 0;
          else
            den = potential_max->get( ins_max );

          unsigned int nbm = 0;

          for ( decltype( var_dSize ) modality = 0; modality < var_dSize; modality++ ) {
            vertex[modality] = potential->get( ins );

            if ( oneNet ) {
              den += vertex[modality];

              if ( vertex[modality] < 1 && vertex[modality] > 0 )
                GUM_ERROR( OperationNotAllowed, "bnToCredal : the BayesNet contains probabilities and not event counts although user precised oneNet = " << oneNet );
            }

            if ( vertex[modality] > 0 )
              nbm++;

            ++ins;
          }

          /// check sum is 1 if not oneNet (we are not using counts)
          if ( ! oneNet ) {
            GUM_SCALAR sum = 0;

            for ( auto modality = vertex.cbegin(), theEnd = vertex.cend(); modality != theEnd; ++modality ) {
              sum += *modality;
            }

            if ( fabs( 1. - sum ) > __epsRedund ) {
              GUM_ERROR( CPTNoSumTo1 , __src_bn.variable( *node_idIt ).name() << "(" << __epsRedund << ")" << " " << entry << std::endl << vertex << std::endl << ins << std::endl );
            }
          }

          /// end check sum is 1

          GUM_SCALAR epsilon;

          if ( beta == 0 )
            epsilon = 0;
          else if ( den == 0 || beta == 1 )
            epsilon = 1;
          else
            epsilon = pow( beta, log( den + 1 ) );

          epsi_moy += epsilon;
          epsi_den += 1;

          if ( epsilon > epsi_max )
            epsi_max = epsilon;

          if ( epsilon < epsi_min )
            epsi_min = epsilon;

          GUM_SCALAR min, max;

          for ( decltype( var_dSize ) modality = 0; modality < var_dSize; modality++ ) {
            if ( ( vertex[modality] > 0 && nbm > 1 ) || ! keepZeroes ) {
              min = ( 1. - epsilon ) * vertex[modality];

              if ( oneNet )
                min = min * 1.0 / den;

              max = min + epsilon;
            } else {//if ( ( vertex[modality] == 0 && keepZeroes ) || ( vertex[modality] > 0 && nbm <= 1 ) || ( vertex[modality] == 0 && nbm <= 1 ) ) {
              min = vertex[modality];

              if ( oneNet )
                min = min * 1.0 / den;

              max = min;
            }

            potential_min->set( ins_min, min );
            potential_max->set( ins_max, max );

            ++ins_min; ++ins_max;
          } // end of : for each modality

        } // end of : for each entry

      } // end of : for each variable

      __epsilonMin = epsi_min;
      __epsilonMax = epsi_max;
      __epsilonMoy = ( double ) epsi_moy / ( double ) epsi_den;

      __intervalToCredal();
    }


    template< typename GUM_SCALAR >
    void CredalNet< GUM_SCALAR >::lagrangeNormalization() {
      for ( auto node_idIt = __src_bn.beginNodes(), theEnd = __src_bn.endNodes(); node_idIt != theEnd; ++node_idIt ) {
        const Potential< GUM_SCALAR >* const potential( &__src_bn.cpt( *node_idIt ) );

        auto var_dSize = __src_bn.variable( *node_idIt ).domainSize();
        auto entry_size = potential->domainSize() / var_dSize;

        Instantiation ins( potential );

        ins.setFirst();

        std::vector< GUM_SCALAR > vertex( var_dSize );

        for ( decltype( entry_size ) entry = 0; entry < entry_size; entry++ ) {

          GUM_SCALAR den = 0;
          bool zeroes = false;
          Instantiation ins_prev = ins;

          for ( decltype( var_dSize ) modality = 0; modality < var_dSize; modality++ ) {
            vertex[ modality ] = potential->get( ins );

            if ( vertex[modality] < 1 && vertex[modality] > 0 )
              GUM_ERROR( OperationNotAllowed, "lagrangeNormalization : the BayesNet contains probabilities and not event counts." );

            den += vertex[ modality ];

            if ( ! zeroes && vertex[ modality ] == 0 ) {
              zeroes = true;
            }

            ++ins;
          }

          if ( zeroes ) {
            ins = ins_prev;

            for ( decltype( var_dSize ) modality = 0; modality < var_dSize; modality++ ) {
              potential->set( ins, potential->get( ins ) + 1 );
              ++ins;
            }
          }

        } // end of : for each entry

      } // end of : for each variable
    }


    template< typename GUM_SCALAR >
    void CredalNet< GUM_SCALAR >::idmLearning( const unsigned int s, const bool keepZeroes ) {
      for ( auto node_idIt = __src_bn.beginNodes(), theEnd = __src_bn.endNodes(); node_idIt != theEnd; ++node_idIt ) {
        const Potential< GUM_SCALAR >* const potential( &__src_bn.cpt( *node_idIt ) );

        Potential< GUM_SCALAR >* const potential_min( const_cast< Potential< GUM_SCALAR > * const >( &__src_bn_min.cpt( *node_idIt ) ) );
        Potential< GUM_SCALAR >* const potential_max( const_cast< Potential< GUM_SCALAR > * const >( &__src_bn_max.cpt( *node_idIt ) ) );

        auto var_dSize = __src_bn.variable( *node_idIt ).domainSize();
        auto entry_size = potential->domainSize() / var_dSize;

        Instantiation ins( potential );
        Instantiation ins_min( potential_min );
        Instantiation ins_max( potential_max );

        ins.setFirst(); ins_min.setFirst(); ins_max.setFirst();

        std::vector< GUM_SCALAR > vertex( var_dSize );

        for ( decltype( entry_size ) entry = 0; entry < entry_size; entry++ ) {
          GUM_SCALAR den = 0;
          unsigned int nbm = 0;

          for ( decltype( var_dSize ) modality = 0; modality < var_dSize; modality++ ) {
            vertex[modality] = potential->get( ins );

            if ( vertex[modality] < 1 && vertex[modality] > 0 )
              GUM_ERROR( OperationNotAllowed, "idmLearning : the BayesNet contains probabilities and not event counts." );

            den += vertex[modality];

            if ( vertex[modality] > 0 )
              nbm++;

            ++ins;
          }

          if ( nbm > 1 || ! keepZeroes )
            den += s;

          GUM_SCALAR min, max;

          for ( decltype( var_dSize ) modality = 0; modality < var_dSize; modality++ ) {
            min = vertex[modality];
            max = min;

            if ( ( vertex[modality] > 0 && nbm > 1 ) || ! keepZeroes ) {
              max += s;
            }

            min = min * 1.0 / den;
            max = max * 1.0 / den;

            potential_min->set( ins_min, min );
            potential_max->set( ins_max, max );

            ++ins_min; ++ins_max;
          } // end of : for each modality

        } // end of : for each entry

      } // end of : for each variable

      __epsilonMin = s;
      __epsilonMax = s;
      __epsilonMoy = s;
      __intervalToCredal();
    }


    /* no need for lrs : (max ... min ... max) vertices from bnToCredal() */
    template< typename GUM_SCALAR >
    void CredalNet< GUM_SCALAR >::__intervalToCredal() {
      if ( ! __credalNet_src_cpt.empty() )
        __credalNet_src_cpt.clear();

      __credalNet_src_cpt.resize( __src_bn.size() );

      for ( auto node_idIt = __src_bn.beginNodes(), theEnd = __src_bn.endNodes(); node_idIt != theEnd; ++node_idIt ) {
        const Potential< GUM_SCALAR >* const potential_min( &__src_bn_min.cpt( *node_idIt ) );
        const Potential< GUM_SCALAR >* const potential_max( &__src_bn_max.cpt( *node_idIt ) );

        auto var_dSize = __src_bn.variable( *node_idIt ).domainSize();
        auto entry_size = potential_min->domainSize() / var_dSize;

        std::vector< std::vector< std::vector< GUM_SCALAR > > > var_cpt( entry_size );

        Instantiation ins_min( potential_min );
        Instantiation ins_max( potential_max );

        ins_min.setFirst();
        ins_max.setFirst();

        std::vector< GUM_SCALAR > lower( var_dSize );
        std::vector< GUM_SCALAR > upper( var_dSize );

        for ( decltype( entry_size ) entry = 0; entry < entry_size; entry++ ) {
          for ( decltype( var_dSize ) modality = 0; modality < var_dSize; modality++, ++ins_min, ++ins_max ) {
            lower[modality] = potential_min->get( ins_min );
            upper[modality] = potential_max->get( ins_max );
          }

          bool all_equals = true;
          std::vector< std::vector< GUM_SCALAR > > vertices;

          for ( decltype( var_dSize ) modality = 0; modality < var_dSize; modality++ ) {
            if ( fabs( upper[modality] - lower[modality] ) < 1e-6 )
              continue;

            all_equals = false;
            std::vector< GUM_SCALAR > vertex( var_dSize );
            vertex[modality] = upper[modality];

            for ( decltype( var_dSize ) mod = 0; mod < var_dSize; mod++ ) {
              if ( modality != mod )
                vertex[mod] = lower[mod];
            }

            double total = 0;

            auto vsize = vertex.size();

            for ( decltype( vsize ) i = 0; i < vsize; i++ )
              total += vertex[i];

            if ( fabs( total - 1. ) > 1e-6 )
              GUM_ERROR( CPTNoSumTo1 , __src_bn.variable( *node_idIt ).name() << " " << entry << std::endl << vertex << std::endl );

            vertices.push_back( vertex );
          }

          if ( all_equals ) {
            std::vector< GUM_SCALAR > vertex( var_dSize );

            for ( decltype( var_dSize ) modality = 0; modality < var_dSize; modality++ )
              vertex[modality] = lower[modality];

            double total = 0.;

            auto vsize = vertex.size();

            for ( decltype( vsize ) i = 0; i < vsize; i++ )
              total += vertex[i];

            if ( fabs( total - 1. ) > 1e-6 )
              GUM_ERROR( CPTNoSumTo1 , __src_bn.variable( *node_idIt ).name() << " " << entry << std::endl << vertex << std::endl );

            vertices.push_back( vertex );
          }

          var_cpt[entry] = vertices;
        }

        __credalNet_src_cpt.insert( *node_idIt, var_cpt );

      } // end of : for each variable (node)

      // get precise/credal/vacuous status of each variable
      __sort_varType();
      __separatelySpecified = true;
    }

    /* uses lrsWrapper */
    template< typename GUM_SCALAR >
    void CredalNet< GUM_SCALAR >::intervalToCredal() {
      if ( ! __credalNet_src_cpt.empty() )
        __credalNet_src_cpt.clear();

      __credalNet_src_cpt.resize( __src_bn.size() );

      LRSWrapper< GUM_SCALAR > lrsWrapper;

      for ( auto node_idIt = __src_bn.beginNodes(), theEnd = __src_bn.endNodes(); node_idIt != theEnd; ++node_idIt ) {
        const Potential< GUM_SCALAR >* const potential_min( &__src_bn_min.cpt( *node_idIt ) );
        const Potential< GUM_SCALAR >* const potential_max( &__src_bn_max.cpt( *node_idIt ) );

        auto var_dSize = __src_bn.variable( *node_idIt ).domainSize();
        auto entry_size = potential_min->domainSize() / var_dSize;

        std::vector< std::vector< std::vector< GUM_SCALAR > > > var_cpt( entry_size );

        Instantiation ins_min( potential_min );
        Instantiation ins_max( potential_max );

        ins_min.setFirst();
        ins_max.setFirst();

        lrsWrapper.setUpH( var_dSize );

        for ( decltype( entry_size ) entry = 0; entry < entry_size; entry++ ) {
          for ( decltype( var_dSize ) modality = 0; modality < var_dSize; modality++ ) {
            lrsWrapper.fillH( potential_min->get( ins_min ), potential_max->get( ins_max ), modality );
            ++ins_min; ++ins_max;
          }

          lrsWrapper.H2V();
          var_cpt[ entry ] = lrsWrapper.getOutput();
          lrsWrapper.nextHInput();
        }

        __credalNet_src_cpt.insert( *node_idIt, var_cpt );

      } // end of : for each variable (node)

      // get precise/credal/vacuous status of each variable
      __sort_varType();
      __separatelySpecified = true;
    }


    /* call lrs */
    template< typename GUM_SCALAR >
    void CredalNet< GUM_SCALAR >::intervalToCredalWithFiles() {
      if ( ! __credalNet_src_cpt.empty() )
        __credalNet_src_cpt.clear();

      __credalNet_src_cpt.resize( __src_bn.size() );

      for ( auto node_idIt = __src_bn.beginNodes(), theEnd = __src_bn.endNodes(); node_idIt != theEnd; ++node_idIt ) {
        const Potential< GUM_SCALAR >* const potential_min( &__src_bn_min.cpt( *node_idIt ) );
        const Potential< GUM_SCALAR >* const potential_max( &__src_bn_max.cpt( *node_idIt ) );

        auto var_dSize = __src_bn.variable( *node_idIt ).domainSize();
        auto entry_size = potential_min->domainSize() / var_dSize;

        std::vector< std::vector< std::vector< GUM_SCALAR > > > var_cpt( entry_size );

        Instantiation ins_min( potential_min );
        Instantiation ins_max( potential_max );

        ins_min.setFirst();
        ins_max.setFirst();

        // use iterator
        for ( decltype( entry_size ) entry = 0; entry < entry_size; entry++ ) {
          std::vector< std::vector< GUM_SCALAR > > vertices;
          std::vector< GUM_SCALAR > vertex( var_dSize );  // if not interval

          std::vector< std::vector< GUM_SCALAR > > inequalities( var_dSize * 2, std::vector< GUM_SCALAR > ( var_dSize + 1, 0 ) );

          std::vector< GUM_SCALAR > sum_ineq1( var_dSize + 1, -1 );
          std::vector< GUM_SCALAR > sum_ineq2( var_dSize + 1, 1 );
          sum_ineq1[0] = 1;
          sum_ineq2[0] = -1;

          bool isInterval = false;

          for ( decltype( var_dSize ) modality = 0; modality < var_dSize; modality++ ) {
            inequalities[modality * 2][0] = - potential_min->get( ins_min );
            inequalities[modality * 2 + 1][0] = potential_max->get( ins_max );
            inequalities[modality * 2][modality + 1] = 1;
            inequalities[modality * 2 + 1][modality + 1] = -1;

            vertex[modality] = inequalities[modality * 2 + 1][0];

            if ( !isInterval && ( - inequalities[modality * 2][0] != inequalities[modality * 2 + 1][0] ) )
              isInterval = true;

            ++ins_min;
            ++ins_max;
          }

          inequalities.push_back( sum_ineq1 );
          inequalities.push_back( sum_ineq2 );

          if ( ! isInterval ) {
            vertices.push_back( vertex );
          } else {
            try {
              __H2Vlrs( inequalities, vertices );
              //__H2Vcdd ( inequalities, vertices );
            } catch ( const std::exception& err ) {
              std::cout << err.what() << std::endl;
              throw;
            }

          } // end of : is interval

          if ( entry == 0 && vertices.size() >= 2 ) {
            auto tmp = vertices[0];
            vertices[0] = vertices[1];
            vertices[1] = tmp;
          }

          var_cpt[entry] = vertices;

        } // end of : for each entry

        __credalNet_src_cpt.insert( *node_idIt, var_cpt );
        //std::cout << __src_bn.variable(*node_idIt).name() << std::endl;
        //std::cout << var_cpt << std::endl;

      } // end of : for each variable (node)

      // get precise/credal/vacuous status of each variable
      __sort_varType();
      __separatelySpecified = true;
    }

    /**
     * to call after bnToCredal( GUM_SCALAR beta )
     * save a BN with lower probabilities and a BN with upper ones
     */
    template< typename GUM_SCALAR >
    void CredalNet< GUM_SCALAR >::saveBNsMinMax( const std::string& min_path, const std::string& max_path ) const {
      BIFWriter< GUM_SCALAR > writer;

      std::string minfilename = min_path;//"min.bif";
      std::string maxfilename = max_path;//"max.bif";
      std::ofstream min_file( minfilename.c_str() , std::ios::out | std::ios::trunc );
      std::ofstream max_file( maxfilename.c_str(), std::ios::out | std::ios::trunc );

      if ( ! min_file.good() )
        GUM_ERROR( IOError, "bnToCredal() : could not open stream : min_file : " << minfilename );

      if ( ! max_file.good() ) {
        min_file.close();
        GUM_ERROR( IOError, "bnToCredal() : could not open stream : min_file : " << maxfilename );
      }

      try {
        writer.write( min_file, __src_bn_min );
        writer.write( max_file, __src_bn_max );
      } catch ( Exception& err ) {
        GUM_SHOWERROR( err );
        min_file.close();
        max_file.close();
        throw ( err );
      }

      min_file.close();
      max_file.close();

    }


    template< typename GUM_SCALAR >
    void CredalNet< GUM_SCALAR >::approximatedBinarization() {
      // don't forget to delete the old one (__current), if necessary at the end
      BayesNet< GUM_SCALAR >* __bin_bn = new BayesNet< GUM_SCALAR >();

      //__bnCopy ( *__bin_bn );
      // delete old one too
      typename Property< std::vector< std::vector< std::vector< GUM_SCALAR > > > >::onNodes* __credalNet_bin_cpt = new typename Property< std::vector< std::vector< std::vector< GUM_SCALAR > > > >::onNodes();

      // delete old one too
      typename Property< NodeType >::onNodes* __bin_nodeType = new typename Property< NodeType >::onNodes();

      const BayesNet< GUM_SCALAR >* __current_bn;
      //const typename Property< nodeType >::onNodes *__current_nodeType;
      const typename Property< std::vector< std::vector< std::vector< GUM_SCALAR > > > >::onNodes* __credalNet_current_cpt;

      if ( this->__current_bn == nullptr )
        __current_bn = & this->__src_bn;
      else
        __current_bn = this->__current_bn;

      if ( this->__credalNet_current_cpt == nullptr )
        __credalNet_current_cpt = & this->__credalNet_src_cpt;
      else
        __credalNet_current_cpt = this->__credalNet_current_cpt;

      /*if ( this->__current_nodeType == nullptr )
        __current_nodeType = & this->__nodeType;
      else
        __current_nodeType = this->__current_nodeType;*/

      if ( ! __var_bits.empty() )
        __var_bits.clear();

      __bin_bn->beginTopologyTransformation();

      for ( auto node_idIt = __current_bn->beginNodes(), theEnd = __current_bn->endNodes(); node_idIt != theEnd; ++node_idIt ) {
        Size nb_bits, new_card;
        auto var_dSize = __current_bn->variable( *node_idIt ).domainSize();

        if ( var_dSize != 2 ) {
          superiorPow( var_dSize, nb_bits, new_card );

          std::string bit_name;
          std::vector< NodeId > bits( nb_bits );

          for ( decltype( nb_bits ) bit = 0; bit < nb_bits; bit++ ) {
            bit_name = __current_bn->variable( *node_idIt ).name() + " - bit - ";
            std::stringstream ss;
            ss << bit;
            bit_name += ss.str();

            LabelizedVariable var_bit( bit_name, "node " + bit_name, 2 );
            NodeId iD = __bin_bn->add( var_bit );

            bits[bit] = iD;
          } // end of : for each bit

          __var_bits.insert( *node_idIt, bits );

        } // end of : if variable is not binary
        else {
          std::string bit_name = __current_bn->variable( *node_idIt ).name();
          LabelizedVariable var_bit( bit_name, "node " + bit_name, 2 );
          NodeId iD = __bin_bn->add( var_bit );

          __var_bits.insert( *node_idIt, std::vector< NodeId > ( 1, iD ) );
        }

      } // end of : for each original variable

      for ( auto node_idIt = __current_bn->beginNodes(), theEnd = __current_bn->endNodes(); node_idIt != theEnd; ++node_idIt ) {
        NodeSet parents = __current_bn->dag().parents( *node_idIt );

        if ( ! parents.empty() ) {
          for ( auto parent_idIt = __current_bn->cpt( *node_idIt ).begin(), theEnd2 = __current_bn->cpt( *node_idIt ).end(); parent_idIt != theEnd2; ++parent_idIt ) {
            if ( __current_bn->nodeId( **parent_idIt ) != *node_idIt ) {
              for ( Size parent_bit = 0, spbits = __var_bits[ __current_bn->nodeId( **parent_idIt ) ].size(); parent_bit < spbits; parent_bit++ )
                for ( Size var_bit = 0, mbits = __var_bits[ *node_idIt ].size(); var_bit < mbits; var_bit++ )
                  __bin_bn->addArc( __var_bits[ __current_bn->nodeId( **parent_idIt ) ][ parent_bit ], __var_bits[ *node_idIt ][ var_bit ] );
            }

          } // end of : for each parent
        } // end of : if parents

        // arcs with one's bits
        auto bitsize = __var_bits[ *node_idIt ].size();

        for ( decltype( bitsize ) bit_c = 1; bit_c < bitsize; bit_c++ )
          for ( decltype( bit_c ) bit_p = 0; bit_p < bit_c; bit_p++ )
            __bin_bn->addArc( __var_bits[ *node_idIt ][ bit_p ], __var_bits[ *node_idIt ][ bit_c ] );


      } // end of : for each original variable

      __bin_bn->endTopologyTransformation();

      // binarization of cpts

      auto varsize = __current_bn->size();

      for ( decltype( varsize ) var = 0; var < varsize; var++ ) {
        auto bitsize = __var_bits[ var ].size();

        for ( decltype( bitsize ) i = 0; i < bitsize; i++ ) {
          Potential< GUM_SCALAR > const* potential( &__bin_bn->cpt( __var_bits[ var ][ i ] ) );
          Instantiation ins( potential );
          ins.setFirst();

          auto entry_size = potential->domainSize() / 2;
          std::vector< std::vector< std::vector< GUM_SCALAR > > > var_cpt( entry_size );

          unsigned int old_conf = 0;

          for ( decltype( entry_size ) conf = 0; conf < entry_size; conf++ ) {
            std::vector< std::vector< GUM_SCALAR > > pvar_cpt;
            auto verticessize = ( *__credalNet_current_cpt )[ var ][ old_conf ].size();

            for ( decltype( verticessize ) old_distri = 0; old_distri < verticessize; old_distri++ ) {
              const std::vector< GUM_SCALAR >& vertex = ( *__credalNet_current_cpt )[ var ][ old_conf ][ old_distri ];
              auto vertexsize = vertex.size();

              std::vector< unsigned int > incc( vertexsize, 0 );

              for ( decltype( i ) preced = 0; preced < i; preced++ ) {
                auto bit_pos = ins.pos( __bin_bn->variable( __var_bits[ var ][ preced ] ) );
                auto val = ins.val( bit_pos );

                Size pas = preced;
                int2Pow( pas );

                decltype( vertexsize ) elem;

                if ( val == 0 )
                  elem = 0;
                else
                  elem = pas;

                while ( elem < vertexsize ) {
                  incc[ elem ]++;
                  elem++;

                  if ( elem % pas == 0 )
                    elem += pas;
                }
              }

              Size pas = i;
              int2Pow( pas );

              std::vector< GUM_SCALAR > distri( 2, 0 );
              int pos = 1;

              for ( decltype( vertexsize ) elem = 0; elem < vertexsize; elem++ ) {
                if ( elem % pas == 0 )
                  pos = -pos;

                if ( incc[ elem ] == i )
                  ( pos < 0 ) ? ( distri[ 0 ] += vertex[ elem ] ) : ( distri[ 1 ] += vertex[ elem ] );
              }

              if ( i > 0 ) {
                GUM_SCALAR den = distri[ 0 ] + distri[ 1 ];

                if ( den == 0 ) {
                  distri[ 0 ] = 0;
                  distri[ 1 ] = 0;
                } else {
                  distri[ 0 ] /= den;
                  distri[ 1 ] /= den;
                }
              }

              pvar_cpt.push_back( distri );

            } // end of old distris

            // get min/max approx, 2 vertices
            std::vector< std::vector< GUM_SCALAR > > vertices( 2, std::vector< GUM_SCALAR > ( 2, 1 ) );
            vertices[ 1 ][ 1 ] = 0;

            auto new_verticessize = pvar_cpt.size();

            for ( decltype( new_verticessize ) v = 0; v < new_verticessize; v++ ) {
              if ( pvar_cpt[ v ][ 1 ] < vertices[ 0 ][ 1 ] )
                vertices[ 0 ][ 1 ] = pvar_cpt[ v ][ 1 ];

              if ( pvar_cpt[ v ][ 1 ] > vertices[ 1 ][ 1 ] )
                vertices[ 1 ][ 1 ] = pvar_cpt[ v ][ 1 ];
            }

            vertices[ 0 ][ 0 ] = 1 - vertices[ 0 ][ 1 ];
            vertices[ 1 ][ 0 ] = 1 - vertices[ 1 ][ 1 ];

            pvar_cpt = vertices;

            var_cpt[ conf ] = pvar_cpt;

            ++ins;
            ++ins;

            old_conf++;

            if ( old_conf == ( *__credalNet_current_cpt )[ var ].size() )
              old_conf = 0;

          } // end of new parent conf

          __credalNet_bin_cpt->insert( __var_bits[ var ][ i ], var_cpt );

        } // end of bit i

      } // end of old variable

      __bin_bn->beginTopologyTransformation();

      /* indicatrices variables */
      auto old_varsize = __var_bits.size();

      for ( decltype( old_varsize ) i = 0; i < old_varsize; i++ ) {
        auto bitsize = __var_bits[ i ].size();

        // binary variable
        if ( bitsize == 1 )
          continue;

        auto old_card = __src_bn.variable( i ).domainSize();

        for ( decltype( old_card ) mod = 0; mod < old_card; mod++ ) {
          std::string s;
          s = "I-";
          std::stringstream ss;
          ss << __src_bn.variable( i ).name();
          ss << "-";
          ss << mod;
          s += ss.str();

          LabelizedVariable var( s, "node " + s, 2 );
          const NodeId indic = __bin_bn->add( var );

          // arcs from one's bits
          for ( decltype( bitsize ) bit = 0; bit < bitsize; bit++ )
            __bin_bn->addArc( __var_bits[ i ][ bit ], indic );

          // cpt
          Size num = bitsize;
          int2Pow( num );

          std::vector< std::vector< std::vector< GUM_SCALAR > > > icpt( num );

          for ( decltype( num ) entry = 0; entry < num; entry++ ) {
            std::vector< std::vector< GUM_SCALAR > > vertices( 1, std::vector< GUM_SCALAR > ( 2, 0 ) );

            if ( i == entry )
              vertices[ 0 ][ 1 ] = 1;
            else
              vertices[ 0 ][ 0 ] = 1;

            icpt[ entry ] = vertices;
          }

          __credalNet_bin_cpt->insert( indic, icpt );

          __bin_nodeType->insert( indic, NodeType::Indic );
        } // end of each modality, i.e. as many indicatrice

      }

      __bin_bn->endTopologyTransformation();

      if ( this->__current_bn != nullptr )
        delete this->__current_bn;

      this->__current_bn = __bin_bn;

      if ( this->__credalNet_current_cpt != nullptr )
        delete this->__credalNet_current_cpt;

      this->__credalNet_current_cpt = __credalNet_bin_cpt;

      if ( this->__current_nodeType != nullptr )
        delete this->__current_nodeType;

      this->__current_nodeType = __bin_nodeType;

      __sort_varType(); // will fill __bin_nodeType except for NodeType::Indic variables
    }


    template< typename GUM_SCALAR >
    const typename Property< std::vector< std::vector< std::vector< GUM_SCALAR > > > >::onNodes& CredalNet< GUM_SCALAR >::credalNet_currentCpt() const {
      if ( __credalNet_current_cpt != nullptr )
        return *__credalNet_current_cpt;

      return __credalNet_src_cpt;
    }

    template< typename GUM_SCALAR >
    const typename Property< std::vector< std::vector< std::vector< GUM_SCALAR > > > >::onNodes& CredalNet< GUM_SCALAR >::credalNet_srcCpt() const {
      return __credalNet_src_cpt;
    }

    template< typename GUM_SCALAR >
    typename CredalNet< GUM_SCALAR >::NodeType CredalNet< GUM_SCALAR >::currentNodeType( const NodeId& id ) const {
      if ( __current_nodeType != nullptr )
        return ( * ( __current_nodeType ) ) [id];

      return __original_nodeType[id];
    }

    template< typename GUM_SCALAR >
    typename CredalNet< GUM_SCALAR >::NodeType CredalNet< GUM_SCALAR >::nodeType( const NodeId& id ) const {
      return __original_nodeType[id];
    }

    template< typename GUM_SCALAR >
    const bool CredalNet< GUM_SCALAR >::isSeparatelySpecified() const {
      return __separatelySpecified;
    }


    // only if CN is binary !!
    template< typename GUM_SCALAR >
    void CredalNet< GUM_SCALAR >::computeCPTMinMax() {
      __binCptMin.resize( current_bn().size() );
      __binCptMax.resize( current_bn().size() );

      for ( auto node_idIt = current_bn().beginNodes(), theEnd = current_bn().endNodes(); node_idIt != theEnd; ++node_idIt ) {
        auto pConf = credalNet_currentCpt() [*node_idIt].size();
        std::vector< GUM_SCALAR > min( pConf );
        std::vector< GUM_SCALAR > max( pConf );

        for ( decltype( pConf ) pconf = 0; pconf < pConf; pconf++ ) {
          GUM_SCALAR v1, v2;
          v1 = credalNet_currentCpt() [*node_idIt][pconf][0][1];

          if ( credalNet_currentCpt() [*node_idIt][pconf].size() > 1 )
            v2 = credalNet_currentCpt() [*node_idIt][pconf][1][1];
          else
            v2 = v1;

          GUM_SCALAR delta = v1 - v2;
          min[pconf] = ( delta >= 0 ) ? v2 : v1;
          max[pconf] = ( delta >= 0 ) ? v1 : v2;
        }

        __binCptMin[*node_idIt] = min;
        __binCptMax[*node_idIt] = max;
      }
    }

    template< typename GUM_SCALAR >
    const std::vector< std::vector< GUM_SCALAR > >& CredalNet< GUM_SCALAR >::get_CPT_min() const {
      return __binCptMin;
    }

    template< typename GUM_SCALAR >
    const std::vector< std::vector< GUM_SCALAR > >& CredalNet< GUM_SCALAR >::get_CPT_max() const {
      return __binCptMax;
    }

    template< typename GUM_SCALAR >
    const double& CredalNet< GUM_SCALAR >::epsilonMin() const {
      return __epsilonMin;
    }

    template< typename GUM_SCALAR >
    const double& CredalNet< GUM_SCALAR >::epsilonMax() const {
      return __epsilonMax;
    }

    template< typename GUM_SCALAR >
    const double& CredalNet< GUM_SCALAR >::epsilonMean() const {
      return __epsilonMoy;
    }


    template< typename GUM_SCALAR >
    std::string CredalNet< GUM_SCALAR >::toString() const {
      std::stringstream output;
      const BayesNet< GUM_SCALAR >* __current_bn;
      const typename Property< std::vector< std::vector< std::vector< GUM_SCALAR > > > >::onNodes* __credalNet_current_cpt;

      if ( this->__current_bn == nullptr )
        __current_bn = & this->__src_bn;
      else
        __current_bn = this->__current_bn;

      if ( this->__credalNet_current_cpt == nullptr )
        __credalNet_current_cpt = & this->__credalNet_src_cpt;
      else
        __credalNet_current_cpt = this->__credalNet_current_cpt;

      for ( auto node_idIt = __current_bn->beginNodes(), theEnd = __current_bn->endNodes(); node_idIt != theEnd; ++node_idIt ) {
        const Potential< GUM_SCALAR >* potential( &__current_bn->cpt( *node_idIt ) );
        auto pconfs = potential->domainSize() / __current_bn->variable( *node_idIt ).domainSize();

        output << "\n" << __current_bn->variable( *node_idIt ) << "\n";

        Instantiation ins( potential );
        ins.forgetMaster();
        ins.erase( __current_bn->variable( *node_idIt ) );
        ins.setFirst();

        for ( decltype( pconfs ) pconf = 0; pconf < pconfs; pconf++ ) {
          output << ins << " : ";
          output << ( *__credalNet_current_cpt ) [*node_idIt][pconf] << "\n";

          if ( pconf < pconfs - 1 )
            ++ins;
        }
      }

      output << "\n";

      return output.str();
    }

    template< typename GUM_SCALAR >
    const BayesNet< GUM_SCALAR >& CredalNet< GUM_SCALAR >::current_bn() const {
      if ( __current_bn != nullptr )
        return *__current_bn;

      return __src_bn;
    }

    template< typename GUM_SCALAR >
    const BayesNet< GUM_SCALAR >& CredalNet< GUM_SCALAR >::src_bn() const {
      return __src_bn;
    }



    /////////// protected stuff //////////

    /////////// private stuff ////////////


    template< typename GUM_SCALAR >
    void CredalNet< GUM_SCALAR >::__initParams() {
      __epsilonMin = 0;
      __epsilonMax = 0;
      __epsilonMoy = 0;

      __epsRedund = 1e-6;

      // farey algorithm
      __epsF = 1e-6;
      __denMax = 1e6; // beware LRSWrapper

      // continued fractions, beware LRSWrapper
      // decimal paces (__epsC * __precisionC == 1)
      __precisionC = 1e6;
      __deltaC = 5;

      // old custom algorithm
      __precision = 1e6; // beware LRSWrapper

      __current_bn = nullptr;
      __credalNet_current_cpt =  nullptr;
      __current_nodeType = nullptr;
    }

    template< typename GUM_SCALAR >
    void CredalNet< GUM_SCALAR >::__initCNNets( const std::string& src_min_num, const std::string& src_max_den ) {
      BIFReader< GUM_SCALAR > reader( &__src_bn, src_min_num );
      std::string other;

      if ( src_max_den.compare( "" ) != 0 )
        other = src_max_den;
      else
        other = src_min_num;

      BIFReader< GUM_SCALAR > reader_min( &__src_bn_min, src_min_num );
      BIFReader< GUM_SCALAR > reader_max( &__src_bn_max, other );

      try {
        reader.proceed();
      } catch ( Exception& err ) {
        GUM_SHOWERROR( err );
        throw ( err );
      }

      try {
        reader_min.proceed();
      } catch ( Exception& err ) {
        GUM_SHOWERROR( err );
        throw ( err );
      }

      try {
        reader_max.proceed();
      } catch ( Exception& err ) {
        GUM_SHOWERROR( err );
        throw ( err );
      }

    }

    template< typename GUM_SCALAR >
    void CredalNet< GUM_SCALAR >::__initCNNets( const BayesNet< GUM_SCALAR >& src_min_num, const BayesNet< GUM_SCALAR >& src_max_den ) {
      __src_bn = src_min_num;
      __src_bn_min = src_min_num;

      if ( src_max_den.size() > 0 )
        __src_bn_max = src_max_den;
      else
        __src_bn_max = src_min_num;
    }

    template< typename GUM_SCALAR >
    int CredalNet< GUM_SCALAR >::__find_dNode_card( const std::vector< std::vector< std::vector< GUM_SCALAR > > >& var_cpt ) const {
      Size vertices_size = 0;

      for ( auto entry = var_cpt.cbegin(), theEnd = var_cpt.cend(); entry != theEnd; ++entry ) {
        if ( entry->size() > vertices_size )
          vertices_size = entry->size();
      }

      return vertices_size;
    }

    template< typename GUM_SCALAR >
    void CredalNet< GUM_SCALAR >::__bnCopy( BayesNet< GUM_SCALAR >& dest ) {
      const BayesNet< GUM_SCALAR >* __current_bn;

      if ( this->__current_bn == nullptr )
        __current_bn = & this->__src_bn;
      else
        __current_bn = this->__current_bn;

      for ( auto node_idIt = __current_bn->beginNodes(), theEnd = __current_bn->endNodes(); node_idIt != theEnd; ++node_idIt )
        dest.add( __current_bn->variable( *node_idIt ) );

      dest.beginTopologyTransformation();

      for ( auto node_idIt = __current_bn->beginNodes(), theEnd = __current_bn->endNodes(); node_idIt != theEnd; ++node_idIt ) {
        for ( auto parent_idIt = __current_bn->cpt( *node_idIt ).begin(), theEnd2 = __current_bn->cpt( *node_idIt ).end(); parent_idIt != theEnd2; ++parent_idIt ) {
          if ( __current_bn->nodeId( **parent_idIt ) != *node_idIt )
            dest.addArc( __current_bn->nodeId( **parent_idIt ), *node_idIt );
        } // end of : for each parent in order of appearence
      } // end of : for each variable

      dest.endTopologyTransformation();
    }


    /*
      // cdd can use real values, not just rationals / integers
      template< typename GUM_SCALAR >
      void CredalNet< GUM_SCALAR >::__H2Vcdd ( const std::vector< std::vector< GUM_SCALAR > > & h_rep, std::vector< std::vector< GUM_SCALAR > > & v_rep ) const {
        dd_set_global_constants();

        dd_MatrixPtr M, G;
        dd_PolyhedraPtr poly;
        dd_ErrorType err;

        unsigned int rows = h_rep.size();
        unsigned int cols = 0;
        if( h_rep.size() > 0 )
          cols = h_rep[0].size();

        M = dd_CreateMatrix( rows, cols);

        for ( unsigned int row = 0; row < rows; row++ )
          for ( unsigned int col = 0; col < cols; col++ )
            dd_set_d( M->matrix[row][col], h_rep[row][col] );

        M->representation = dd_Inequality;

        poly = dd_DDMatrix2Poly(M, &err);
        G = dd_CopyGenerators(poly);

        rows = G->rowsize;
        cols = G->colsize;

        v_rep.clear();
        for ( unsigned int row = 0; row < rows; row++ ) {
          std::vector< GUM_SCALAR > aRow(cols - 1);

          if ( *G->matrix[row][0] != 1 )
            GUM_ERROR(OperationNotAllowed, "__H2Vcdd : not reading a vertex");

          for ( unsigned int col = 0; col < cols - 1; col++ )
            aRow[col] = *G->matrix[row][ col + 1 ];

          v_rep.push_back(aRow);
        }

        dd_FreeMatrix(M);
        dd_FreeMatrix(G);
        dd_FreePolyhedra(poly);

        dd_free_global_constants();
      }
    */

    template< typename GUM_SCALAR >
    void CredalNet< GUM_SCALAR >::__H2Vlrs( const std::vector< std::vector< GUM_SCALAR > >& h_rep, std::vector< std::vector< GUM_SCALAR > >& v_rep ) const {
      // write H rep file
      long int num, den;

      char* inefile = tmpnam( nullptr );  // generate unique file name, we need to add .ine or .ext for lrs to know which input it is (Hrep to Vrep or Vrep to Hrep)
      std::string sinefile( inefile );
      sinefile += ".ine";

      std::ofstream h_file( sinefile.c_str(), std::ios::out | std::ios::trunc );

      if ( ! h_file.good() )
        GUM_ERROR( IOError, "__H2Vlrs : could not open lrs input file : " << inefile );

      h_file << "H - representation\n";
      h_file << "begin\n";
      h_file << h_rep.size() << ' ' << h_rep[0].size() << " rational\n";

      for ( auto it = h_rep.cbegin(), theEnd = h_rep.cend(); it != theEnd; ++it ) {
        for ( auto it2 = it->cbegin(), theEnd2 = it->cend(); it2 != theEnd2; ++it2 ) {
          // get integer fraction from decimal value
          // smallest numerator & denominator is farley, also
          // best precision
          Rational< GUM_SCALAR >::farey( num, den, ( ( *it2 > 0 ) ? *it2 : - *it2 ), __denMax, __epsF );

          h_file << ( ( *it2 > 0 ) ? num : -num ) << '/' << den << ' ';
        }

        h_file << '\n';
      }

      h_file << "end\n";
      h_file.close();

      // call lrs
      // lrs arguments
      char* args[3];

      std::string soft_name = "lrs";
      std::string extfile( inefile );
      extfile += ".ext";

      args[0] = new char[soft_name.size()];
      args[1] = new char[sinefile.size()];
      args[2] = new char[extfile.size()];

      strcpy( args[0], soft_name.c_str() );
      strcpy( args[1], sinefile.c_str() );
      strcpy( args[2], extfile.c_str() );


      // cout to null not working in agrum, why ?
      //
      // doesn't matter, use temporary file (not working with TestSuite either)
      //
      /*   char * lrs_outputs = tmpnam(nullptr);
         std::string lrslog(lrs_outputs);
         lrslog += ".lrslog";

         std::ofstream l_file ( lrslog.c_str(), std::ios::out | std::ios::trunc );

         if ( ! l_file.good() )
           GUM_ERROR ( IOError, "__H2V : could not open lrs log file : " << lrslog );

         std::streambuf *coutbuf = std::cout.rdbuf(); // save old buf
         std::cout.rdbuf(l_file.rdbuf()); //redirect cout to tmp file

         lrs_main ( 3, args );

         std::cout.rdbuf(coutbuf); //restore standard output again

         // delete file
         if( std::remove(lrslog.c_str()) != 0)
           GUM_ERROR(IOError, "error removing : " + lrslog);
      */
      /////
      /////
      /////


      // standard cout to null (avoid lrs flooding)
      int old_cout, new_cout;
      fflush( stdout );
      old_cout = dup( 1 );

      new_cout = open( "/dev/null", O_WRONLY );
      dup2( new_cout, 1 );
      close( new_cout );

      lrs_main( 3, args );

      // restore standard cout
      fflush( stdout );
      dup2( old_cout, 1 );
      close( old_cout );


      delete[] args[2]; delete[] args[1]; delete[] args[0];

      // read V rep file
      std::ifstream v_file( extfile.c_str() /*extfilename.c_str()*/, std::ios::in );

      if ( ! v_file.good() )
        GUM_ERROR( IOError, "__H2Vlrs : could not open lrs ouput file : " );

      std::string line, tmp;
      char* cstr, * p;
      GUM_SCALAR probability;

      std::string::size_type pos, end_pos;
      bool keep_going = true;
      //int vertices;

      std::vector< GUM_SCALAR > vertex;

      v_file.ignore( 256, 'l' );

      while ( v_file.good() && keep_going ) {
        getline( v_file, line );

        if ( line.size() == 0 ) continue;
        else if ( line.compare( "end" ) == 0 ) {
          keep_going = false;
          // this is to get vertices number :
          /*getline ( v_file, line );
          pos = line.find ( "vertices = " );
          end_pos = line.find ( "rays", pos + 9 );
          vertices = atoi ( line.substr ( pos + 9, end_pos - pos - 9 ).c_str() );*/
          break;
        } else if ( line[1] != '1' ) {
          GUM_ERROR( IOError, "__H2Vlrs : reading something other than a vertex from lrs output file : " );
        }

        line = line.substr( 2 );
        cstr = new char[line.size() + 1];
        strcpy( cstr, line.c_str() );

        p = strtok( cstr, " " );

        while ( p != nullptr ) {
          tmp = p;

          if ( tmp.compare( "1" ) == 0 || tmp.compare( "0" ) == 0 )
            probability = atof( tmp.c_str() );
          else {
            pos = tmp.find( "/" );
            probability = atof( tmp.substr( 0, pos ).c_str() ) / atof( tmp.substr( pos + 1, tmp.size() ).c_str() );
          }

          vertex.push_back( probability );
          p = strtok( nullptr, " " );
        } // end of : for all tokens

        delete[] p;
        delete[] cstr;

        bool is_redund = false;

        #pragma omp parallel
        {
          int this_thread = getThreadNumber();
          int num_threads = getNumberOfRunningThreads();

          auto begin_pos = ( this_thread + 0 ) * v_rep.size() / num_threads;
          auto end_pos = ( this_thread + 1 ) * v_rep.size() / num_threads;

          for ( auto p = begin_pos; p < end_pos; p++ ) {
            #pragma omp flush(is_redund)

            if ( is_redund ) break;

            bool thread_redund = true;

            auto vsize = vertex.size();

            for ( decltype( vsize ) modality = 0; modality < vsize; modality++ ) {
              if ( fabs( vertex[modality] - v_rep[p][modality] ) > __epsRedund ) {
                thread_redund = false;
                break;
              }
            }

            if ( thread_redund ) {
              is_redund = true;
              #pragma omp flush(is_redund)
            }
          } // end of : each thread for
        } // end of : parallel

        if ( ! is_redund )
          v_rep.push_back( vertex );

        vertex.clear();

      } // end of : file

      v_file.close();

      if ( std::remove( sinefile.c_str() ) != 0 )
        GUM_ERROR( IOError, "error removing : " + sinefile );

      if ( std::remove( extfile.c_str() ) != 0 )
        GUM_ERROR( IOError, "error removing : " + extfile );
    }

    template< typename GUM_SCALAR >
    void CredalNet< GUM_SCALAR >::__sort_varType() {
      typename Property< NodeType >::onNodes* __current_nodeType;
      const typename Property< std::vector< std::vector< std::vector< GUM_SCALAR > > > >::onNodes* __credalNet_current_cpt;

      const BayesNet< GUM_SCALAR >* __current_bn;

      if ( this->__current_bn == nullptr )
        __current_bn = & __src_bn;
      else
        __current_bn = this->__current_bn;

      if ( this->__credalNet_current_cpt == nullptr )
        __credalNet_current_cpt = & __credalNet_src_cpt;
      else
        __credalNet_current_cpt = this->__credalNet_current_cpt;

      if ( this->__current_nodeType == nullptr )
        __current_nodeType = & __original_nodeType;
      else
        __current_nodeType = this->__current_nodeType;

      /*if ( ! __current_nodeType->empty() )
        __current_nodeType->clear();*/

      for ( auto node_idIt = __current_bn->beginNodes(), theEnd = __current_bn->endNodes(); node_idIt != theEnd; ++node_idIt ) {

        // indicatrices are already present
        if ( __current_nodeType->exists( *node_idIt ) )
          continue;

        bool precise = true, vacuous = true;

        for ( auto entry = ( *__credalNet_current_cpt ) [*node_idIt].cbegin(), theEnd2 = ( *__credalNet_current_cpt ) [*node_idIt].cend(); entry != theEnd2; ++entry ) {

          auto vertices = entry->size();
          auto var_dSize = ( *entry ) [0].size();

          if ( precise && vertices > 1 )
            precise = false;

          if ( vacuous && vertices == var_dSize ) {
            std::vector< bool > elem( var_dSize, false );

            for ( auto vertex = entry->cbegin(), vEnd = entry->cend(); vertex != vEnd; ++vertex ) {
              for ( auto probability = vertex->cbegin(), pEnd = vertex->cend(); probability != pEnd; ++probability ) {
                if ( *probability == 1 ) {
                  elem[probability - vertex->begin()] = true;
                  break;
                }
              } // end of : for each modality

              break; // not vacuous
            } // end of : for each vertex

            for ( auto/*std::vector< bool >::const_iterator*/ probability = elem.cbegin(); probability != elem.cend(); ++probability )
              if ( *probability == false )
                vacuous = false;

          } // end of : if vertices == dSize
          else
            vacuous = false;

          if ( vacuous == false && precise == false ) {
            __current_nodeType->insert( *node_idIt, NodeType::Credal );
            break;
          }

        } // end of : for each parents entry

        if ( vacuous )
          __current_nodeType->insert( *node_idIt, NodeType::Vacuous );
        else if ( precise )
          __current_nodeType->insert( *node_idIt, NodeType::Precise );

      } // end of : for each variable
    }


  } // namespace cn
}<|MERGE_RESOLUTION|>--- conflicted
+++ resolved
@@ -2,295 +2,10 @@
 #include "../core/exceptions.h"
 
 namespace gum {
-<<<<<<< HEAD
-namespace credal {
-
-	template< typename GUM_SCALAR >
-	CredalNet< GUM_SCALAR >::CredalNet () {
-		__initParams();
-		
-		__src_bn = BayesNet< GUM_SCALAR > ();
-		__src_bn_min = BayesNet< GUM_SCALAR > ();
-		__src_bn_max = BayesNet< GUM_SCALAR > ();
-		
-		GUM_CONSTRUCTOR ( CredalNet );
-	}
-	
-	
-	template< typename GUM_SCALAR >
-	NodeId CredalNet< GUM_SCALAR >::addNode ( const std::string & name, const unsigned long & card ) {		
-		LabelizedVariable var ( name, "node " + name, card );
-		
-		NodeId a = __src_bn.add ( var );
-		NodeId b = __src_bn_min.add ( var );
-		NodeId c = __src_bn_max.add ( var );
-		
-		if ( a != b || a != c /*|| b != c*/ )
-			GUM_ERROR ( OperationNotAllowed, "addNode : not the same id over all networks : " << a << ", " << b << ", " << c );
-		
-		return a;
-	}
-	
-	
-	template< typename GUM_SCALAR >
-	void CredalNet< GUM_SCALAR >::addArc ( const NodeId & tail, const NodeId & head ) {
-		__src_bn.addArc ( tail, head );
-		__src_bn_min.addArc ( tail, head );
-		__src_bn_max.addArc ( tail, head );
-	}
-	
-	
-	template< typename GUM_SCALAR >
-	void CredalNet< GUM_SCALAR >::setCPTs ( const NodeId & id, const std::vector< std::vector< std::vector< GUM_SCALAR > > > & cpt ) {
-		const Potential< GUM_SCALAR > * const potential ( &__src_bn.cpt ( id ) );
-		
-		auto var_dSize = __src_bn.variable ( id ).domainSize();
-		auto entry_size = potential->domainSize() / var_dSize;
-		
-		if ( cpt.size() != entry_size )
-			GUM_ERROR ( SizeError, "setCPTs : entry sizes of cpts does not match for node id : " << id << " : " << cpt.size() << " != " << entry_size );
-		
-		for ( auto & cset : cpt ) {
-			if ( cset.size() == 0 )
-				GUM_ERROR ( SizeError, "setCPTs : vertices in credal set does not match for node id : " << id << " with 0 vertices" );
-			
-			for ( auto & vertex : cset ) {
-				if ( vertex.size() != var_dSize )
-					GUM_ERROR ( SizeError, "setCPTs : variable modalities in cpts does not match for node id : " << id << " with vertex " << vertex << " : " << vertex.size() << " != " << var_dSize );
-				
-				GUM_SCALAR sum = 0;
-				for ( auto & prob : vertex ) {
-					sum += prob;
-				}
-				
-				if ( fabs( sum - 1 ) > 1e-6 )
-					GUM_ERROR ( CPTNoSumTo1, "setCPTs : a vertex coordinates does not sum to one for node id : " << id << " with vertex " << vertex );
-			}
-		}
-		
-		__credalNet_src_cpt.insert ( id, cpt );
-	}
-	
-	template< typename GUM_SCALAR >
-	void CredalNet< GUM_SCALAR >::setCPT ( const NodeId & id, unsigned long int & entry, const std::vector< std::vector< GUM_SCALAR > > & cpt ) {
-		const Potential< GUM_SCALAR > * const potential ( &__src_bn.cpt ( id ) );
-		
-		auto var_dSize = __src_bn.variable ( id ).domainSize();
-		auto entry_size = potential->domainSize() / var_dSize;
-		
-		if ( entry >= entry_size )
-			GUM_ERROR ( SizeError, "setCPT : entry is greater or equal than entry size (entries start at 0 up to entry_size - 1) : " << entry << " >= " << entry_size );
-		
-		if ( cpt.size() == 0 )
-			GUM_ERROR ( SizeError, "setCPT : empty credal set for entry : " << entry );
-		
-		for ( auto & vertex : cpt ) {	
-			if ( vertex.size() != var_dSize )
-				GUM_ERROR ( SizeError, "setCPT : variable modalities in cpts does not match for node id : " << id << " with vertex " << vertex << " at entry " << entry << " : " << vertex.size() << " != " << var_dSize );
-			
-			GUM_SCALAR sum = 0;
-			for ( auto & prob : vertex ) {
-				sum += prob;
-			}
-			
-			if ( fabs( sum - 1 ) > 1e-6 )
-				GUM_ERROR ( CPTNoSumTo1, "setCPT : a vertex coordinates does not sum to one for node id : " << id << " at entry " << entry << " with vertex " << vertex );
-		}
-		// !! auto does NOT use adress (if available) unless explicitly asked !!
-		auto & node_cpt = __credalNet_src_cpt.getWithDefault ( id, std::vector< std::vector< std::vector< GUM_SCALAR > > > (entry_size) );
-		
-		if( node_cpt[ entry ].size() != 0 )
-			GUM_ERROR ( DuplicateElement, "setCPT : vertices of entry id " << entry << " already set to : " << node_cpt[ entry ] << ", cannot insert : " << cpt );
-		
-		node_cpt[ entry ] = cpt;
-		
-		///__credalNet_src_cpt.set ( id, node_cpt );
-	}
-	
-	template< typename GUM_SCALAR >
-	void CredalNet< GUM_SCALAR >::setCPT ( const NodeId & id, Instantiation ins, const std::vector< std::vector< GUM_SCALAR > > & cpt ) {
-		const Potential< GUM_SCALAR > * const potential ( &__src_bn.cpt ( id ) );
-		
-		auto var_dSize = __src_bn.variable ( id ).domainSize();
-		auto entry_size = potential->domainSize() / var_dSize;
-		
-		// to be sure of entry index reorder ins according to the bayes net potentials ( of the credal net )
-		// it WONT throw an error if the sequences are not equal not because of order but content, so we double check (before & after order correction)
-		// beware of slaves & master
-		Instantiation ref ( potential );
-		ref.forgetMaster();
-		
-		ins.forgetMaster();
-		
-		const auto & vseq = ref.variablesSequence();
-		
-		if ( ins.variablesSequence() != vseq ) {
-			ins.reorder( ref );
-			
-			if( ins.variablesSequence() != vseq )
-				GUM_ERROR ( OperationNotAllowed, "setCPT : instantiation : " << ins << " is not valid for node id " << id << " which accepts instantiations such as (order is not important) : " << ref );
-		}
-		
-		unsigned long int entry = 0, jump = 1;
-		
-		for ( unsigned int i = 0, end = ins.nbrDim(); i < end; i++ ) {
-			if ( __src_bn.nodeId( ins.variable( i ) ) == id )
-				continue;
-
-			entry += ins.val( i ) * jump;
-			
-			jump *= ins.variable( i ).domainSize();
-		}
-		
-		if ( entry >= entry_size )
-			GUM_ERROR ( SizeError, "setCPT : entry is greater or equal than entry size (entries start at 0 up to entry_size - 1) : " << entry << " >= " << entry_size );
-		
-		if ( cpt.size() == 0 )
-			GUM_ERROR ( SizeError, "setCPT : empty credal set for entry : " << entry );
-		
-		for ( auto & vertex : cpt ) {	
-			if ( vertex.size() != var_dSize )
-				GUM_ERROR ( SizeError, "setCPT : variable modalities in cpts does not match for node id : " << id << " with vertex " << vertex << " at entry " << entry << " : " << vertex.size() << " != " << var_dSize );
-			
-			GUM_SCALAR sum = 0;
-			for ( auto & prob : vertex ) {
-				sum += prob;
-			}
-			
-			if ( fabs( sum - 1 ) > 1e-6 )
-				GUM_ERROR ( CPTNoSumTo1, "setCPT : a vertex coordinates does not sum to one for node id : " << id << " at entry " << entry << " with vertex " << vertex );
-		}
-		
-		auto & node_cpt = __credalNet_src_cpt.getWithDefault ( id, std::vector< std::vector< std::vector< GUM_SCALAR > > > (entry_size) );
-		
-		if( node_cpt[ entry ].size() != 0 )
-			GUM_ERROR ( DuplicateElement, "setCPT : vertices of entry : " << ins << " id " << entry << " already set to : " << node_cpt[ entry ] << ", cannot insert : " << cpt );
-		
-		node_cpt[ entry ] = cpt;
-		
-		///__credalNet_src_cpt.set ( id, node_cpt );
-	}
-	
-	
-	template< typename GUM_SCALAR >
-	void CredalNet< GUM_SCALAR >::fillConstraints ( const NodeId & id, const std::vector< GUM_SCALAR > & lower, const std::vector< GUM_SCALAR > & upper ) {
-		try {
-		__src_bn_min.cpt( id ).fillWith( lower );
-		__src_bn_max.cpt( id ).fillWith( upper );
-		}
-		catch ( const SizeError & err ) {
-			GUM_ERROR( SizeError, "fillConstraints : sizes does not match in fillWith for node id : " << id );
-		}
-	}
-	
-	
-	template< typename GUM_SCALAR >
-	void CredalNet< GUM_SCALAR >::fillConstraint ( const NodeId & id, unsigned long int & entry, const std::vector< GUM_SCALAR > & lower, const std::vector<  GUM_SCALAR > & upper ) {
-		Potential< GUM_SCALAR > * const potential_min ( const_cast< Potential< GUM_SCALAR > * const > ( &__src_bn_min.cpt ( id ) ) );
-		Potential< GUM_SCALAR > * const potential_max ( const_cast< Potential< GUM_SCALAR > * const > ( &__src_bn_max.cpt ( id ) ) );
-		
-		auto var_dSize = __src_bn.variable ( id ).domainSize();
-		
-		if ( lower.size() != var_dSize || upper.size() != var_dSize )
-			GUM_ERROR ( SizeError, "setCPT : variable modalities in cpts does not match for node id : " << id << " with sizes of constraints : ( "<< lower.size() << " || " << upper.size() << " ) != " << var_dSize );
-		
-		auto entry_size = potential_min->domainSize() / var_dSize;
-		
-		if ( entry >= entry_size )
-			GUM_ERROR ( SizeError, "setCPT : entry is greater or equal than entry size (entries start at 0 up to entry_size - 1) : " << entry << " >= " << entry_size );
-		
-		Instantiation min ( potential_min );
-		Instantiation max ( potential_max );
-		min.setFirst();
-		max.setFirst();
-		
-		unsigned long int pos = 0;
-		while ( pos != entry ) {
-			++min;
-			++max;
-			++pos;
-		}
-		
-		for ( decltype ( var_dSize ) i = 0; i < var_dSize; i++ ) {
-			potential_min->set ( min, lower[ i ] );
-			potential_max->set ( max, upper[ i ] );
-			++min;
-			++max;
-		}
-		
-	}
-	
-	
-	template< typename GUM_SCALAR >
-	void CredalNet< GUM_SCALAR >::fillConstraint ( const NodeId & id, Instantiation ins, const std::vector< GUM_SCALAR > & lower, const std::vector<  GUM_SCALAR > & upper ) {
-		const Potential< GUM_SCALAR > * const potential ( &__src_bn.cpt ( id ) );
-		/*
-		auto var_dSize = __src_bn.variable ( id ).domainSize();
-		auto entry_size = potential->domainSize() / var_dSize;
-		*/
-		// to be sure of entry index reorder ins according to the bayes net potentials ( of the credal net )
-		// it WONT throw an error if the sequences are not equal not because of order but content, so we double check (before & after order correction)
-		// beware of slaves & master
-		Instantiation ref ( potential );
-		ref.forgetMaster();
-		
-		ins.forgetMaster();
-		
-		const auto & vseq = ref.variablesSequence();
-		
-		if ( ins.variablesSequence() != vseq ) {
-			ins.reorder( ref );
-			
-			if( ins.variablesSequence() != vseq )
-				GUM_ERROR ( OperationNotAllowed, "setCPT : instantiation : " << ins << " is not valid for node id " << id << " which accepts instantiations such as (order is not important) : " << ref );
-		}
-		
-		unsigned long int entry = 0, jump = 1;
-		
-		for ( unsigned int i = 0, end = ins.nbrDim(); i < end; i++ ) {
-			if ( __src_bn.nodeId( ins.variable( i ) ) == id )
-				continue;
-			
-			entry += ins.val( i ) * jump;
-			
-			jump *= ins.variable( i ).domainSize();
-		}
-		/*
-		if ( entry >= entry_size )
-			GUM_ERROR ( SizeError, "setCPT : entry is greater or equal than entry size (entries start at 0 up to entry_size - 1) : " << entry << " >= " << entry_size );
-		
-		if ( lower.size() != var_dSize || upper.size() != var_dSize )
-			GUM_ERROR ( SizeError, "setCPT : variable modalities in cpts does not match for node id : " << id << " with sizes of constraints : ( "<< lower.size() << " || " << upper.size() << " ) != " << var_dSize );
-		*/
-		fillConstraint ( id, entry, lower, upper );
-	}
-	
-	////////////////////////////////////////////////
-	/// bnet accessors / shortcuts
-	
-	template< typename GUM_SCALAR >
-	Instantiation CredalNet< GUM_SCALAR >::instantiation ( const NodeId & id ) {
-		return Instantiation ( __src_bn.cpt( id ) );
-	}
-	
-	template< typename GUM_SCALAR >
-	auto CredalNet< GUM_SCALAR >::domainSize ( const NodeId & id ) -> decltype ( std::declval< DiscreteVariable >().domainSize() ) {
-		return __src_bn.variable( id ).domainSize();
-	}
-	
-	
-	///////////////////////////////////////////////
-	
-	
-  template< typename GUM_SCALAR >
-  CredalNet< GUM_SCALAR >::CredalNet ( const std::string &src_min_num, const std::string &src_max_den ) {
-    try {
-=======
   namespace credal {
 
     template< typename GUM_SCALAR >
     CredalNet< GUM_SCALAR >::CredalNet() {
->>>>>>> d641797a
       __initParams();
 
       __src_bn = BayesNet< GUM_SCALAR > ();
