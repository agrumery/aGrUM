--- conflicted
+++ resolved
@@ -235,10 +235,9 @@
        * @param tail as NodeId
        * @throw InvalidEdge If arc.tail and/or arc.head are not in the BN.
        * @deprecated This function has been deprecated. Please use @ref addArc instead
-<<<<<<< HEAD
-       */
-      GUM_DEPRECATED(void insertArc( NodeId tail, NodeId head ));
-      
+       */
+      GUM_DEPRECATED( void insertArc( NodeId tail, NodeId head ) );
+
       /**
        * Add an arc in the BN, and update arc.head's CPT.
        *
@@ -246,20 +245,7 @@
        * @param tail as NodeId
        * @throw InvalidEdge If arc.tail and/or arc.head are not in the BN.
        */
-      void addArc(NodeId tail,NodeId head);
-=======
-       */
-      GUM_DEPRECATED( void insertArc( NodeId tail, NodeId head ) );
-
-      /**
-       * Add an arc in the BN, and update arc.head's CPT.
-       *
-       * @param head and
-       * @param tail as NodeId
-       * @throw InvalidEdge If arc.tail and/or arc.head are not in the BN.
-       */
       void addArc( NodeId tail,NodeId head );
->>>>>>> d641797a
 
       /**
        * Removes an arc in the BN, and update head's CTP.
@@ -303,11 +289,7 @@
       *
       * @param variable The variable added by copy.
       * @param externalWeight @see gum::MultiDimNoisyORNet,gum::MultiDimNoisyORCompound
-<<<<<<< HEAD
-      * @return the id of the added variable. 
-=======
       * @return the id of the added variable.
->>>>>>> d641797a
       * @{
       */
 
@@ -315,17 +297,10 @@
       NodeId addNoisyORNet( const DiscreteVariable& variable, GUM_SCALAR externalWeight );
       NodeId addNoisyORCompound( const DiscreteVariable& variable, GUM_SCALAR externalWeight );
       /** @} */
-<<<<<<< HEAD
-      
-      
-      /**
-      * Add a variable, it's associate node and a noisyOR implementation. 
-=======
 
 
       /**
       * Add a variable, it's associate node and a noisyOR implementation.
->>>>>>> d641797a
       * Since it seems that the 'classical' noisyOR is the Compound noisyOR, we keep
       * the addNoisyOR as an alias for addNoisyORCompound
       *
@@ -335,34 +310,6 @@
       * @warning give an id should be reserved for rare and specific situations !!!
       * @return the id of the added variable.
       * @throws DuplicateElement if id is already used @{
-<<<<<<< HEAD
-      */
-      NodeId addNoisyOR ( const DiscreteVariable &variable, GUM_SCALAR externalWeight, NodeId id );
-      NodeId addNoisyORNet ( const DiscreteVariable &variable, GUM_SCALAR externalWeight, NodeId id );
-      NodeId addNoisyORCompound ( const DiscreteVariable &variable, GUM_SCALAR externalWeight, NodeId id );
-      /** @} */
-      
-      /**
-      * Add a variable, it's associate node and a noisyAND implementation. 
-      *
-      * @param variable The variable added by copy.
-      * @param externalWeight @see gum::MultiDimNoisyAND
-      * @return the id of the added variable. 
-      */
-      NodeId addNoisyAND( const DiscreteVariable &variable, GUM_SCALAR externalWeight, NodeId id );
-      
-      /**
-      * Add a variable, it's associate node and a noisyAND implementation. The id of the new
-      * variable is automatically generated. 
-      *
-      * @param variable The variable added by copy.
-      * @param externalWeight @see gum::MultiDimNoisyAND
-      * @return the id of the added variable. 
-      */
-      NodeId addNoisyAND( const DiscreteVariable &variable, GUM_SCALAR externalWeight );
-      
-      
-=======
       */
       NodeId addNoisyOR( const DiscreteVariable& variable, GUM_SCALAR externalWeight, NodeId id );
       NodeId addNoisyORNet( const DiscreteVariable& variable, GUM_SCALAR externalWeight, NodeId id );
@@ -389,7 +336,6 @@
       NodeId addNoisyAND( const DiscreteVariable& variable, GUM_SCALAR externalWeight );
 
 
->>>>>>> d641797a
       /**
        * Add a variable, it's associate node and an OR implementation. The id of the new
        * variable is automatically generated.
@@ -435,25 +381,8 @@
       * @param causalWeight @see gum::MultiDimCIModel
       * @throw InvalidArc If arc.tail and/or arc.head are not in the BN.
       * @throw InvalidArc If variable in arc.head is not a NoisyOR variable.
-      * 
-      * @deprecated This function has been deprecated. Please use @ref addWeightedArc instead
-      */
-      GUM_DEPRECATED(void insertWeightedArc ( NodeId tail, NodeId head, GUM_SCALAR causalWeight ));
-      
-      /**
-      * Add an arc in the BN, and update arc.head's CPT.
-      *
-      * @param head and
-      * @param tail as NodeId
-      * @param causalWeight @see gum::MultiDimCIModel
-      * @throw InvalidArc If arc.tail and/or arc.head are not in the BN.
-      * @throw InvalidArc If variable in arc.head is not a NoisyOR variable.
-      */
-<<<<<<< HEAD
-      void addWeightedArc ( NodeId tail, NodeId head, GUM_SCALAR causalWeight );
-=======
+      */
       void addWeightedArc( NodeId tail, NodeId head, GUM_SCALAR causalWeight );
->>>>>>> d641797a
 
       /// @}
       // ===========================================================================
@@ -513,9 +442,5 @@
 
 
 #include <agrum/BN/BayesNet.tcc>
-<<<<<<< HEAD
-// ============================================================================
-=======
-
->>>>>>> d641797a
+
 #endif /* GUM_BAYES_NET_H */
