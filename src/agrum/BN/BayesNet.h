--- conflicted
+++ resolved
@@ -519,23 +519,13 @@
      * Others aggregators
      * @{
      */
-<<<<<<< HEAD
-    NodeId addAMPLITUDE(const DiscreteVariable& variable);
-    NodeId addCOUNT(const DiscreteVariable& variable,Idx Value=1);
-    NodeId addEXISTS(const DiscreteVariable& variable,Idx Value=1);
-    NodeId addFORALL(const DiscreteVariable& variable,Idx Value=1);
-    NodeId addMAX(const DiscreteVariable& variable);
-    NodeId addMEDIAN(const DiscreteVariable& variable);
-    NodeId addMIN(const DiscreteVariable& variable);
-=======
     NodeId addAMPLITUDE( const DiscreteVariable& variable );
     NodeId addCOUNT( const DiscreteVariable& variable, Idx Value = 1 );
     NodeId addEXISTS( const DiscreteVariable& variable, Idx Value = 1 );
-    NodeId addFORALL( const DiscreteVariable& variable, Id Value = 1 );
+    NodeId addFORALL( const DiscreteVariable& variable, Idx Value = 1 );
     NodeId addMAX( const DiscreteVariable& variable );
     NodeId addMEDIAN( const DiscreteVariable& variable );
     NodeId addMIN( const DiscreteVariable& variable );
->>>>>>> 3158595e
     /**
      * @}
      */
