/***************************************************************************
 *   Copyright (C) 2005 by Pierre-Henri WUILLEMIN et Christophe GONZALES   *
 *   {prenom.nom}_at_lip6.fr                                               *
 *                                                                         *
 *   This program is free software; you can redistribute it and/or modify  *
 *   it under the terms of the GNU General Public License as published by  *
 *   the Free Software Foundation; either version 2 of the License, or     *
 *   (at your option) any later version.                                   *
 *                                                                         *
 *   This program is distributed in the hope that it will be useful,       *
 *   but WITHOUT ANY WARRANTY; without even the implied warranty of        *
 *   MERCHANTABILITY or FITNESS FOR A PARTICULAR PURPOSE.  See the         *
 *   GNU General Public License for more details.                          *
 *                                                                         *
 *   You should have received a copy of the GNU General Public License     *
 *   along with this program; if not, write to the                         *
 *   Free Software Foundation, Inc.,                                       *
 *   59 Temple Place - Suite 330, Boston, MA  02111-1307, USA.             *
 ***************************************************************************/
/**
 * @file
 * @brief Template implementation of BN/BayesNet.h class.
 *
 * @author Pierre-Henri WUILLEMIN and Lionel TORTI
 */

#include <limits>

#include <agrum/BN/BayesNet.h>
#include <agrum/BN/IBayesNet.h>

#include <agrum/multidim/aggregators/or.h>
#include <agrum/multidim/aggregators/and.h>

#include <agrum/multidim/ICIModels/multiDimNoisyAND.h>
#include <agrum/multidim/ICIModels/multiDimNoisyORNet.h>
#include <agrum/multidim/ICIModels/multiDimNoisyORCompound.h>

#include <agrum/multidim/ICIModels/multiDimLogit.h>

#include <agrum/BN/generator/simpleCPTGenerator.h>

namespace gum {

  template <typename GUM_SCALAR>
  INLINE BayesNet<GUM_SCALAR>::BayesNet()
      : IBayesNet<GUM_SCALAR>() {
    GUM_CONSTRUCTOR( BayesNet );
  }

  template <typename GUM_SCALAR>
  INLINE BayesNet<GUM_SCALAR>::BayesNet( std::string name )
      : IBayesNet<GUM_SCALAR>( name ) {
    GUM_CONSTRUCTOR( BayesNet );
  }

  template <typename GUM_SCALAR>
  BayesNet<GUM_SCALAR>::BayesNet( const BayesNet<GUM_SCALAR>& source )
      : IBayesNet<GUM_SCALAR>( source ), __varMap( source.__varMap ) {
    GUM_CONS_CPY( BayesNet );

    __copyPotentials( source );
  }

  template <typename GUM_SCALAR>
  BayesNet<GUM_SCALAR>& BayesNet<GUM_SCALAR>::
  operator=( const BayesNet<GUM_SCALAR>& source ) {
    if ( this != &source ) {
      IBayesNet<GUM_SCALAR>::operator=( source );
      __varMap = source.__varMap;

      __clearPotentials();
      __copyPotentials( source );
    }

    return *this;
  }

  template <typename GUM_SCALAR> BayesNet<GUM_SCALAR>::~BayesNet() {
    GUM_DESTRUCTOR( BayesNet );

    for ( auto p : __probaMap ) {
      delete p.second;
    }
  }

  template <typename GUM_SCALAR>
  INLINE const DiscreteVariable&
  BayesNet<GUM_SCALAR>::variable( NodeId id ) const {
    return __varMap.get( id );
  }

  template <typename GUM_SCALAR>
  INLINE void
  BayesNet<GUM_SCALAR>::changeVariableName( NodeId id,
                                            const std::string& new_name ) {
    __varMap.changeName( id, new_name );
  }

  template <typename GUM_SCALAR>
  INLINE NodeId
  BayesNet<GUM_SCALAR>::nodeId( const DiscreteVariable& var ) const {
    return __varMap.get( var );
  }

  template <typename GUM_SCALAR>
  INLINE NodeId BayesNet<GUM_SCALAR>::add( const DiscreteVariable& var ) {
    MultiDimArray<GUM_SCALAR>* ptr = new MultiDimArray<GUM_SCALAR>();
    NodeId res = 0;

    try {
      res = add( var, ptr );

    } catch ( Exception& e ) {
      delete ptr;
      throw;
    }

    return res;
  }

  template <typename GUM_SCALAR>
  INLINE NodeId
  BayesNet<GUM_SCALAR>::add( const DiscreteVariable& var,
                             MultiDimImplementation<GUM_SCALAR>* aContent ) {
    NodeId proposedId = dag().nextNodeId();
    NodeId res = 0;

    res = add( var, aContent, proposedId );

    return res;
  }

  template <typename GUM_SCALAR>
  INLINE NodeId
  BayesNet<GUM_SCALAR>::add( const DiscreteVariable& var, NodeId id ) {
    MultiDimArray<GUM_SCALAR>* ptr = new MultiDimArray<GUM_SCALAR>();
    NodeId res = 0;

    try {
      res = add( var, ptr, id );

    } catch ( Exception& e ) {
      delete ptr;
      throw;
    }

    return res;
  }

  template <typename GUM_SCALAR>
  NodeId
  BayesNet<GUM_SCALAR>::add( const DiscreteVariable& var,
                             MultiDimImplementation<GUM_SCALAR>* aContent,
                             NodeId id ) {
    __varMap.insert( id, var );
    this->_dag.addNode( id );

    Potential<GUM_SCALAR>* cpt = new Potential<GUM_SCALAR>( aContent );
    ( *cpt ) << variable( id );
    __probaMap.insert( id, cpt );
    return id;
  }

  template <typename GUM_SCALAR>
<<<<<<< HEAD
  INLINE NodeId BayesNet<GUM_SCALAR>::idFromName(const std::string &name) const {
    return __varMap.idFromName(name);
=======
  INLINE NodeId
  BayesNet<GUM_SCALAR>::addVariable( const DiscreteVariable& var ) {
    return add( var );
  }

  template <typename GUM_SCALAR>
  INLINE NodeId BayesNet<GUM_SCALAR>::addVariable(
      const DiscreteVariable& var,
      MultiDimImplementation<GUM_SCALAR>* aContent ) {
    return add( var, aContent );
  }

  template <typename GUM_SCALAR>
  INLINE NodeId
  BayesNet<GUM_SCALAR>::idFromName( const std::string& name ) const {
    return __varMap.idFromName( name );
>>>>>>> 19fb8a3f
  }

  template <typename GUM_SCALAR>
  INLINE const DiscreteVariable&
  BayesNet<GUM_SCALAR>::variableFromName( const std::string& name ) const {
    return __varMap.variableFromName( name );
  }

  template <typename GUM_SCALAR>
  INLINE const Potential<GUM_SCALAR>&
  BayesNet<GUM_SCALAR>::cpt( NodeId varId ) const {
    return *( __probaMap[varId] );
  }

  template <typename GUM_SCALAR>
  INLINE const VariableNodeMap& BayesNet<GUM_SCALAR>::variableNodeMap() const {
    return __varMap;
  }

  template <typename GUM_SCALAR>
<<<<<<< HEAD
  INLINE void BayesNet<GUM_SCALAR>::erase(const DiscreteVariable &var) {
    erase(__varMap.get(var));
=======
  INLINE void BayesNet<GUM_SCALAR>::eraseVariable( NodeId varId ) {
    erase( varId );
  }

  template <typename GUM_SCALAR>
  INLINE void BayesNet<GUM_SCALAR>::erase( const DiscreteVariable& var ) {
    erase( __varMap.get( var ) );
>>>>>>> 19fb8a3f
  }

  template <typename GUM_SCALAR>
  void BayesNet<GUM_SCALAR>::erase( NodeId varId ) {
    if ( __varMap.exists( varId ) ) {
      // Reduce the variable child's CPT
      const NodeSet& children = dag().children( varId );

      for ( auto c : children ) {
        __probaMap[c]->erase( variable( varId ) );
      }

      delete __probaMap[varId];

      __probaMap.erase( varId );
      __varMap.erase( varId );
      this->_dag.eraseNode( varId );
    }
  }

  template <typename GUM_SCALAR>
<<<<<<< HEAD
  INLINE void BayesNet<GUM_SCALAR>::addArc(NodeId tail, NodeId head) {
    this->_dag.addArc(tail, head);
=======
  INLINE void BayesNet<GUM_SCALAR>::insertArc( NodeId tail, NodeId head ) {
    addArc( tail, head );
  }

  template <typename GUM_SCALAR>
  INLINE void BayesNet<GUM_SCALAR>::addArc( NodeId tail, NodeId head ) {
    this->_dag.addArc( tail, head );
>>>>>>> 19fb8a3f
    // Add parent in the child's CPT
    ( *( __probaMap[head] ) ) << variable( tail );
  }

  template <typename GUM_SCALAR>
  INLINE void BayesNet<GUM_SCALAR>::eraseArc( const Arc& arc ) {
    if ( __varMap.exists( arc.tail() ) && __varMap.exists( arc.head() ) ) {
      NodeId head = arc.head(), tail = arc.tail();
      this->_dag.eraseArc( arc );
      // Remove parent froms child's CPT
      ( *( __probaMap[head] ) ) >> variable( tail );
    }
  }

  template <typename GUM_SCALAR>
  INLINE void BayesNet<GUM_SCALAR>::eraseArc( NodeId tail, NodeId head ) {
    eraseArc( Arc( tail, head ) );
  }

  template <typename GUM_SCALAR>
  void BayesNet<GUM_SCALAR>::reverseArc( const Arc& arc ) {
    // check that the arc exsists
    if ( !__varMap.exists( arc.tail() ) || !__varMap.exists( arc.head() ) ||
         !dag().existsArc( arc ) ) {
      GUM_ERROR( InvalidArc, "a nonexisting arc cannot be reversed" );
    }

    NodeId tail = arc.tail(), head = arc.head();

    // check that the reversal does not induce a cycle
    try {
      DAG d = dag();
      d.eraseArc( arc );
      d.addArc( head, tail );
    } catch ( Exception& e ) {
      GUM_ERROR( InvalidArc,
                 "this arc reversal would induce a directed cycle" );
    }

    // with the same notations as Shachter (1986), "evaluating influence
    // diagrams",
    // p.878, we shall first compute the product of probabilities:
    // pi_j^old (x_j | x_c^old(j) ) * pi_i^old (x_i | x_c^old(i) )
    Potential<GUM_SCALAR> prod{cpt( tail ) * cpt( head )};

    // modify the topology of the graph: add to tail all the parents of head
    // and add to head all the parents of tail
    beginTopologyTransformation();
    NodeSet new_parents = dag().parents( tail ) + dag().parents( head );
    // remove arc (head, tail)
    eraseArc( arc );

    // add the necessary arcs to the tail
    for ( auto p : new_parents ) {
      if ( ( p != tail ) && !dag().existsArc( p, tail ) ) {
        addArc( p, tail );
      }
    }

    addArc( head, tail );
    // add the necessary arcs to the head
    new_parents.erase( tail );

    for ( auto p : new_parents ) {
      if ( ( p != head ) && !dag().existsArc( p, head ) ) {
        addArc( p, head );
      }
    }

    endTopologyTransformation();

    // update the conditional distributions of head and tail
    Set<const DiscreteVariable*> del_vars;
    del_vars << &( variable( tail ) );
    Potential<GUM_SCALAR> new_cpt_head{projectSum( prod, del_vars )};
    Potential<GUM_SCALAR>& cpt_head =
        const_cast<Potential<GUM_SCALAR>&>( cpt( head ) );
    cpt_head = new_cpt_head;

    Potential<GUM_SCALAR> new_cpt_tail{prod / cpt_head};
    Potential<GUM_SCALAR>& cpt_tail =
        const_cast<Potential<GUM_SCALAR>&>( cpt( tail ) );
    cpt_tail = new_cpt_tail;
  }

  template <typename GUM_SCALAR>
  INLINE void BayesNet<GUM_SCALAR>::reverseArc( NodeId tail, NodeId head ) {
    reverseArc( Arc( tail, head ) );
  }

  template <typename GUM_SCALAR>
  INLINE NodeId BayesNet<GUM_SCALAR>::addOR( const DiscreteVariable& var ) {
    if ( var.domainSize() > 2 )
      GUM_ERROR( SizeError, "an OR has to be boolean" );

    return add( var, new aggregator::Or<GUM_SCALAR>() );
  }

  template <typename GUM_SCALAR>
  INLINE NodeId BayesNet<GUM_SCALAR>::addAND( const DiscreteVariable& var ) {
    if ( var.domainSize() > 2 )
      GUM_ERROR( SizeError, "an AND has to be boolean" );

    return add( var, new aggregator::And<GUM_SCALAR>() );
  }

  template <typename GUM_SCALAR>
  INLINE NodeId BayesNet<GUM_SCALAR>::addNoisyOR( const DiscreteVariable& var,
                                                  GUM_SCALAR external_weight ) {
    return addNoisyORCompound( var, external_weight );
  }

  template <typename GUM_SCALAR>
  INLINE NodeId
  BayesNet<GUM_SCALAR>::addNoisyORCompound( const DiscreteVariable& var,
                                            GUM_SCALAR external_weight ) {
    return add( var,
                new MultiDimNoisyORCompound<GUM_SCALAR>( external_weight ) );
  }

  template <typename GUM_SCALAR>
  INLINE NodeId
  BayesNet<GUM_SCALAR>::addNoisyORNet( const DiscreteVariable& var,
                                       GUM_SCALAR external_weight ) {
    return add( var, new MultiDimNoisyORNet<GUM_SCALAR>( external_weight ) );
  }

  template <typename GUM_SCALAR>
  INLINE NodeId
  BayesNet<GUM_SCALAR>::addNoisyAND( const DiscreteVariable& var,
                                     GUM_SCALAR external_weight ) {
    return add( var, new MultiDimNoisyAND<GUM_SCALAR>( external_weight ) );
  }

  template <typename GUM_SCALAR>
  INLINE NodeId BayesNet<GUM_SCALAR>::addLogit( const DiscreteVariable& var,
                                                GUM_SCALAR external_weight ) {
    return add( var, new MultiDimLogit<GUM_SCALAR>( external_weight ) );
  }

  template <typename GUM_SCALAR>
  INLINE NodeId
  BayesNet<GUM_SCALAR>::addNoisyOR( const DiscreteVariable& var,
                                    GUM_SCALAR external_weight, NodeId id ) {
    return addNoisyORCompound( var, external_weight, id );
  }

  template <typename GUM_SCALAR>
  INLINE NodeId
  BayesNet<GUM_SCALAR>::addNoisyAND( const DiscreteVariable& var,
                                     GUM_SCALAR external_weight, NodeId id ) {
    return add( var, new MultiDimNoisyAND<GUM_SCALAR>( external_weight ), id );
  }

  template <typename GUM_SCALAR>
  INLINE NodeId
  BayesNet<GUM_SCALAR>::addLogit( const DiscreteVariable& var,
                                  GUM_SCALAR external_weight, NodeId id ) {
    return add( var, new MultiDimLogit<GUM_SCALAR>( external_weight ), id );
  }

  template <typename GUM_SCALAR>
  INLINE NodeId
  BayesNet<GUM_SCALAR>::addNoisyORCompound( const DiscreteVariable& var,
                                            GUM_SCALAR external_weight,
                                            NodeId id ) {
    return add( var, new MultiDimNoisyORCompound<GUM_SCALAR>( external_weight ),
                id );
  }

  template <typename GUM_SCALAR>
  INLINE NodeId
  BayesNet<GUM_SCALAR>::addNoisyORNet( const DiscreteVariable& var,
                                       GUM_SCALAR external_weight, NodeId id ) {
    return add( var, new MultiDimNoisyORNet<GUM_SCALAR>( external_weight ),
                id );
  }

  template <typename GUM_SCALAR>
<<<<<<< HEAD
  void BayesNet<GUM_SCALAR>::addWeightedArc(NodeId tail, NodeId head,
                                            GUM_SCALAR causalWeight) {
    const MultiDimAdressable &content = cpt(head).getMasterRef();
=======
  void BayesNet<GUM_SCALAR>::insertWeightedArc( NodeId tail, NodeId head,
                                                GUM_SCALAR causalWeight ) {
    addWeightedArc( tail, head, causalWeight );
  }

  template <typename GUM_SCALAR>
  void BayesNet<GUM_SCALAR>::addWeightedArc( NodeId tail, NodeId head,
                                             GUM_SCALAR causalWeight ) {
    const MultiDimAdressable& content = cpt( head ).getMasterRef();
>>>>>>> 19fb8a3f

    const MultiDimICIModel<GUM_SCALAR>* CImodel =
        dynamic_cast<const MultiDimICIModel<GUM_SCALAR>*>( &content );

    if ( CImodel != 0 ) {
      // or is OK
      addArc( tail, head );

      CImodel->causalWeight( variable( tail ), causalWeight );
    } else {
      GUM_ERROR( InvalidArc, "Head variable ("
                                 << variable( head ).name()
                                 << ") is not a CIModel variable !" );
    }
  }

  template <typename GUM_SCALAR>
  INLINE std::ostream& operator<<( std::ostream& output,
                                   const BayesNet<GUM_SCALAR>& bn ) {
    output << bn.toString();
    return output;
  }

  /// begin Multiple Change for all CPTs
  template <typename GUM_SCALAR>
  void BayesNet<GUM_SCALAR>::beginTopologyTransformation() {
    for ( auto node : nodes() )
      __probaMap[node]->beginMultipleChanges();
  }

  /// end Multiple Change for all CPTs
  template <typename GUM_SCALAR>
  void BayesNet<GUM_SCALAR>::endTopologyTransformation() {
    for ( auto node : nodes() )
      __probaMap[node]->endMultipleChanges();
  }

  /// clear all potentials
  template <typename GUM_SCALAR>
  void BayesNet<GUM_SCALAR>::__clearPotentials() {
    // Removing previous potentials
    for ( auto& elt : __probaMap ) {
      delete elt.second;
    }

    __probaMap.clear();
  }

  /// copy of potentials from a BN to another, using names of vars as ref.
  template <typename GUM_SCALAR>
  void
  BayesNet<GUM_SCALAR>::__copyPotentials( const BayesNet<GUM_SCALAR>& source ) {
    // Copying potentials
    Potential<GUM_SCALAR>* copy_array = nullptr;

    for ( auto src : source.__probaMap ) {
      // First we build the node's CPT
      copy_array = new Potential<GUM_SCALAR>();

      for ( gum::Idx i = 0; i < src.second->nbrDim(); i++ ) {
        ( *copy_array ) << variableFromName( src.second->variable( i ).name() );
      }

      copy_array->copyFrom( *( src.second ) );

      // We add the CPT to the CPT's hashmap
      __probaMap.insert( src.first, copy_array );
    }
  }

  template <typename GUM_SCALAR> void BayesNet<GUM_SCALAR>::generateCPTs() {
    SimpleCPTGenerator<GUM_SCALAR> generator;

    for ( auto node : nodes() ) {
      generator.generateCPT( cpt( node ).pos( variable( node ) ), cpt( node ) );
    }
  }

  template <typename GUM_SCALAR>
  void BayesNet<GUM_SCALAR>::changePotential( NodeId id,
                                              Potential<GUM_SCALAR>* newPot ) {
    if ( cpt( id ).nbrDim() != newPot->nbrDim() ) {
      GUM_ERROR( OperationNotAllowed,
                 "cannot exchange potentials with different "
                 "dimensions for variable with id "
                     << id );
    }

    for ( Idx i = 0; i < cpt( id ).nbrDim(); i++ ) {
      if ( &cpt( id ).variable( i ) != &( newPot->variable( i ) ) ) {
        GUM_ERROR( OperationNotAllowed,
                   "cannot exchange potentials because, for variable with id "
                       << id << ", dimension " << i << " differs. " );
      }
    }

    _unsafeChangePotential( id, newPot );
  }

  template <typename GUM_SCALAR>
  void BayesNet<GUM_SCALAR>::_unsafeChangePotential(
      NodeId id, Potential<GUM_SCALAR>* newPot ) {
    delete __probaMap[id];
    __probaMap[id] = newPot;
  }

} /* namespace gum */<|MERGE_RESOLUTION|>--- conflicted
+++ resolved
@@ -163,27 +163,9 @@
   }
 
   template <typename GUM_SCALAR>
-<<<<<<< HEAD
-  INLINE NodeId BayesNet<GUM_SCALAR>::idFromName(const std::string &name) const {
-    return __varMap.idFromName(name);
-=======
-  INLINE NodeId
-  BayesNet<GUM_SCALAR>::addVariable( const DiscreteVariable& var ) {
-    return add( var );
-  }
-
-  template <typename GUM_SCALAR>
-  INLINE NodeId BayesNet<GUM_SCALAR>::addVariable(
-      const DiscreteVariable& var,
-      MultiDimImplementation<GUM_SCALAR>* aContent ) {
-    return add( var, aContent );
-  }
-
-  template <typename GUM_SCALAR>
   INLINE NodeId
   BayesNet<GUM_SCALAR>::idFromName( const std::string& name ) const {
     return __varMap.idFromName( name );
->>>>>>> 19fb8a3f
   }
 
   template <typename GUM_SCALAR>
@@ -204,18 +186,8 @@
   }
 
   template <typename GUM_SCALAR>
-<<<<<<< HEAD
   INLINE void BayesNet<GUM_SCALAR>::erase(const DiscreteVariable &var) {
     erase(__varMap.get(var));
-=======
-  INLINE void BayesNet<GUM_SCALAR>::eraseVariable( NodeId varId ) {
-    erase( varId );
-  }
-
-  template <typename GUM_SCALAR>
-  INLINE void BayesNet<GUM_SCALAR>::erase( const DiscreteVariable& var ) {
-    erase( __varMap.get( var ) );
->>>>>>> 19fb8a3f
   }
 
   template <typename GUM_SCALAR>
@@ -237,18 +209,8 @@
   }
 
   template <typename GUM_SCALAR>
-<<<<<<< HEAD
   INLINE void BayesNet<GUM_SCALAR>::addArc(NodeId tail, NodeId head) {
     this->_dag.addArc(tail, head);
-=======
-  INLINE void BayesNet<GUM_SCALAR>::insertArc( NodeId tail, NodeId head ) {
-    addArc( tail, head );
-  }
-
-  template <typename GUM_SCALAR>
-  INLINE void BayesNet<GUM_SCALAR>::addArc( NodeId tail, NodeId head ) {
-    this->_dag.addArc( tail, head );
->>>>>>> 19fb8a3f
     // Add parent in the child's CPT
     ( *( __probaMap[head] ) ) << variable( tail );
   }
@@ -428,21 +390,9 @@
   }
 
   template <typename GUM_SCALAR>
-<<<<<<< HEAD
   void BayesNet<GUM_SCALAR>::addWeightedArc(NodeId tail, NodeId head,
                                             GUM_SCALAR causalWeight) {
     const MultiDimAdressable &content = cpt(head).getMasterRef();
-=======
-  void BayesNet<GUM_SCALAR>::insertWeightedArc( NodeId tail, NodeId head,
-                                                GUM_SCALAR causalWeight ) {
-    addWeightedArc( tail, head, causalWeight );
-  }
-
-  template <typename GUM_SCALAR>
-  void BayesNet<GUM_SCALAR>::addWeightedArc( NodeId tail, NodeId head,
-                                             GUM_SCALAR causalWeight ) {
-    const MultiDimAdressable& content = cpt( head ).getMasterRef();
->>>>>>> 19fb8a3f
 
     const MultiDimICIModel<GUM_SCALAR>* CImodel =
         dynamic_cast<const MultiDimICIModel<GUM_SCALAR>*>( &content );
