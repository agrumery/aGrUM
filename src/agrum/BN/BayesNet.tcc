/***************************************************************************
 *   Copyright (C) 2005 by Pierre-Henri WUILLEMIN et Christophe GONZALES   *
 *   {prenom.nom}_at_lip6.fr                                               *
 *                                                                         *
 *   This program is free software; you can redistribute it and/or modify  *
 *   it under the terms of the GNU General Public License as published by  *
 *   the Free Software Foundation; either version 2 of the License, or     *
 *   (at your option) any later version.                                   *
 *                                                                         *
 *   This program is distributed in the hope that it will be useful,       *
 *   but WITHOUT ANY WARRANTY; without even the implied warranty of        *
 *   MERCHANTABILITY or FITNESS FOR A PARTICULAR PURPOSE.  See the         *
 *   GNU General Public License for more details.                          *
 *                                                                         *
 *   You should have received a copy of the GNU General Public License     *
 *   along with this program; if not, write to the                         *
 *   Free Software Foundation, Inc.,                                       *
 *   59 Temple Place - Suite 330, Boston, MA  02111-1307, USA.             *
 ***************************************************************************/
/**
 * @file
 * @brief Template implementation of bns/bayesNet.h classes.
 *
 * @author Pierre-Henri WUILLEMIN and Lionel TORTI
 */

#include <limits>

#include <agrum/BN/BayesNet.h>

#include <agrum/multidim/aggregators/or.h>
#include <agrum/multidim/aggregators/and.h>

#include <agrum/multidim/CIModels/multiDimNoisyAND.h>
#include <agrum/multidim/CIModels/multiDimNoisyORNet.h>
#include <agrum/multidim/CIModels/multiDimNoisyORCompound.h>

<<<<<<< HEAD
// ============================================================================
=======
#include <agrum/BN/generator/defaultCPTGenerator.h>

>>>>>>> d641797a

namespace gum {

//                                  BayesNet


  template<typename GUM_SCALAR> INLINE
  BayesNet<GUM_SCALAR>::BayesNet() :
    DAGmodel() {
    GUM_CONSTRUCTOR( BayesNet );
  }

  template<typename GUM_SCALAR> INLINE
<<<<<<< HEAD
  BayesNet<GUM_SCALAR>::BayesNet ( std::string name ) :
    AbstractBayesNet<GUM_SCALAR>(),
    __moralGraph ( 0 ), __topologicalOrder ( 0 ) {
    GUM_CONSTRUCTOR ( BayesNet );
    __topologicalOrder = new Sequence<NodeId>();
    __moralGraph = new UndiGraph();
    this->setProperty ( "name", name );
=======
  BayesNet<GUM_SCALAR>::BayesNet( std::string name ) :
    DAGmodel() {
    GUM_CONSTRUCTOR( BayesNet );
    this->setProperty( "name", name );
>>>>>>> d641797a
  }

  template<typename GUM_SCALAR>
  BayesNet<GUM_SCALAR>::BayesNet( const BayesNet<GUM_SCALAR>& source ) :
    DAGmodel( source ),
    __varMap( source.__varMap ) {
    GUM_CONS_CPY( BayesNet );

    __copyPotentials( source );
  }

  template<typename GUM_SCALAR>
  BayesNet<GUM_SCALAR>&
  BayesNet<GUM_SCALAR>::operator= ( const BayesNet<GUM_SCALAR>& source ) {
    if ( this != &source ) {
      DAGmodel::operator= ( source );
      __varMap = source.__varMap;

      __clearPotentials();
      __copyPotentials( source );
    }

    return *this;
  }

  template<typename GUM_SCALAR>
  BayesNet<GUM_SCALAR>::~BayesNet() {
    GUM_DESTRUCTOR( BayesNet );

    for ( HashTableConstIterator<NodeId, Potential<GUM_SCALAR>*> iter = __probaMap.begin();
          iter != __probaMap.end();
          ++iter ) {
      delete *iter;
    }
  }

  template<typename GUM_SCALAR> INLINE
  const DiscreteVariable&  BayesNet<GUM_SCALAR>::variable( NodeId id ) const {
    return __varMap.get( id );
  }

  template<typename GUM_SCALAR> INLINE
  void BayesNet<GUM_SCALAR>::changeVariableName( NodeId id, const std::string& new_name ) {
    __varMap.changeName( id, new_name );
  }

  template<typename GUM_SCALAR> INLINE
  NodeId BayesNet<GUM_SCALAR>::nodeId( const DiscreteVariable& var ) const {
    return __varMap.get( var );
  }

  template<typename GUM_SCALAR> INLINE
  NodeId
  BayesNet<GUM_SCALAR>::add( const DiscreteVariable& var ) {
    MultiDimArray<GUM_SCALAR>* ptr = new MultiDimArray<GUM_SCALAR>();
    NodeId res = 0;

    try {
      res = add( var, ptr );

    } catch ( Exception& e ) {
      delete ptr;
      throw;
    }

    return res;
  }

  template<typename GUM_SCALAR> INLINE
  NodeId
<<<<<<< HEAD
  BayesNet<GUM_SCALAR>::add ( const DiscreteVariable& var, MultiDimImplementation<GUM_SCALAR>* aContent ) {
    NodeId proposedId = __dag.nextNodeId();
=======
  BayesNet<GUM_SCALAR>::add( const DiscreteVariable& var, MultiDimImplementation<GUM_SCALAR>* aContent ) {
    NodeId proposedId = _dag.nextNodeId();
    NodeId res=0;
>>>>>>> d641797a

    res=add( var,aContent,proposedId );

<<<<<<< HEAD
    Potential<GUM_SCALAR>* cpt = new Potential<GUM_SCALAR> ( aContent );
    ( *cpt ) << variable ( proposedId );
    __probaMap.insert ( proposedId, cpt );
    return proposedId;
=======
    return res;
>>>>>>> d641797a
  }

  template<typename GUM_SCALAR> INLINE
  NodeId
  BayesNet<GUM_SCALAR>::add( const DiscreteVariable& var , NodeId id ) {
    MultiDimArray<GUM_SCALAR>* ptr = new MultiDimArray<GUM_SCALAR>();
    NodeId res = 0;

    try {
      res = add( var, ptr, id );

    } catch ( Exception& e ) {
      delete ptr;
      throw;
    }

    return res;
  }

  template<typename GUM_SCALAR>
  NodeId
<<<<<<< HEAD
  BayesNet<GUM_SCALAR>::add ( const DiscreteVariable& var, MultiDimImplementation<GUM_SCALAR>* aContent , NodeId id ) {
    __varMap.insert ( id, var );
    __dag.insertNode ( id );

    Potential<GUM_SCALAR>* cpt = new Potential<GUM_SCALAR> ( aContent );
    ( *cpt ) << variable ( id );
    __probaMap.insert ( id, cpt );
=======
  BayesNet<GUM_SCALAR>::add( const DiscreteVariable& var, MultiDimImplementation<GUM_SCALAR>* aContent , NodeId id ) {
    __varMap.insert( id, var );
    _dag.insertNode( id );

    Potential<GUM_SCALAR>* cpt = new Potential<GUM_SCALAR> ( aContent );
    ( *cpt ) << variable( id );
    __probaMap.insert( id, cpt );
>>>>>>> d641797a
    return id;
  }

  template<typename GUM_SCALAR> INLINE
  NodeId
  BayesNet<GUM_SCALAR>::addVariable( const DiscreteVariable& var ) {
    return add( var );
  }

  template<typename GUM_SCALAR> INLINE
  NodeId
<<<<<<< HEAD
  BayesNet<GUM_SCALAR>::addVariable ( const DiscreteVariable& var,
                                      MultiDimImplementation<GUM_SCALAR>* aContent ) {
    return add ( var, aContent );
=======
  BayesNet<GUM_SCALAR>::addVariable( const DiscreteVariable& var,
                                     MultiDimImplementation<GUM_SCALAR>* aContent ) {
    return add( var, aContent );
>>>>>>> d641797a
  }

  template<typename GUM_SCALAR> INLINE
  NodeId BayesNet<GUM_SCALAR>::idFromName( const std::string& name ) const {
    return __varMap.idFromName( name );
  }

  template<typename GUM_SCALAR> INLINE
  const DiscreteVariable& BayesNet<GUM_SCALAR>::variableFromName( const std::string& name ) const {
    return __varMap.variableFromName( name );
  }

  template<typename GUM_SCALAR> INLINE
  const Potential<GUM_SCALAR>&
  BayesNet<GUM_SCALAR>::cpt( NodeId varId ) const {
    return * ( __probaMap[varId] );
  }

  template<typename GUM_SCALAR> INLINE
  const VariableNodeMap&
  BayesNet<GUM_SCALAR>::variableNodeMap() const {
    return __varMap;
  }

  template<typename GUM_SCALAR>
  Idx
  BayesNet<GUM_SCALAR>::dim() const {
    Idx dim = 0;

    for ( DAG::NodeIterator node = dag().beginNodes(); node != dag().endNodes(); ++node ) {
      Idx q = 1;
      Set<NodeId> s = _dag.parents( *node );

      for ( Set<NodeId>::iterator parent = s.begin(); parent != s.end(); ++parent ) {
        q *= variable( *parent ).domainSize();
      }

      dim += ( variable( *node ).domainSize() - 1 ) * q;
    }

    return dim;
  }

  template<typename GUM_SCALAR> INLINE
  void
  BayesNet<GUM_SCALAR>::eraseVariable( NodeId varId ) {
    erase( varId );
  }

  template<typename GUM_SCALAR> INLINE
  void
  BayesNet<GUM_SCALAR>::erase( const DiscreteVariable& var ) {
    erase( __varMap.get( var ) );
  }

  template<typename GUM_SCALAR>
  void
  BayesNet<GUM_SCALAR>::erase( NodeId varId ) {
    if ( __varMap.exists( varId ) ) {
      // Reduce the variable child's CPT
      const NodeSet& children = _dag.children( varId );

      for ( NodeSetIterator iter = children.begin();
            iter != children.end(); ++iter ) {
        __probaMap[ *iter ]->erase( variable( varId ) );
      }

      delete __probaMap[varId];

      __probaMap.erase( varId );
      __varMap.erase( varId );
      _dag.eraseNode( varId );
    }
  }

  template<typename GUM_SCALAR> INLINE
  void
<<<<<<< HEAD
  BayesNet<GUM_SCALAR>::insertArc ( NodeId tail, NodeId head ) {
    addArc ( tail, head );
=======
  BayesNet<GUM_SCALAR>::insertArc( NodeId tail, NodeId head ) {
    addArc( tail, head );
>>>>>>> d641797a
  }

  template<typename GUM_SCALAR> INLINE
  void
<<<<<<< HEAD
  BayesNet<GUM_SCALAR>::addArc ( NodeId tail, NodeId head ) {
    __dag.insertArc ( tail, head );
=======
  BayesNet<GUM_SCALAR>::addArc( NodeId tail, NodeId head ) {
    _dag.insertArc( tail, head );
>>>>>>> d641797a
    // Add parent in the child's CPT
    ( * ( __probaMap[head] ) ) << variable( tail );
  }

  template<typename GUM_SCALAR> INLINE
  void
  BayesNet<GUM_SCALAR>::eraseArc( const Arc& arc ) {
    if ( __varMap.exists( arc.tail() ) && __varMap.exists( arc.head() ) ) {
      NodeId head = arc.head(), tail = arc.tail();
      _dag.eraseArc( arc );
      // Remove parent froms child's CPT
      ( * ( __probaMap[head] ) ) >> variable( tail );
    }
  }

  template<typename GUM_SCALAR> INLINE
  void
  BayesNet<GUM_SCALAR>::eraseArc( NodeId tail, NodeId head ) {
    eraseArc( Arc( tail, head ) );
  }


  template<typename GUM_SCALAR> INLINE
  NodeId
  BayesNet<GUM_SCALAR>::addOR( const DiscreteVariable& var ) {
    if ( var.domainSize() > 2 ) GUM_ERROR( SizeError, "an OR has to be boolean" );

    return add( var, new aggregator::Or<GUM_SCALAR> () );
  }

  template<typename GUM_SCALAR> INLINE
  NodeId
  BayesNet<GUM_SCALAR>::addAND( const DiscreteVariable& var ) {
    if ( var.domainSize() > 2 ) GUM_ERROR( SizeError, "an AND has to be boolean" );

    return add( var, new aggregator::And<GUM_SCALAR> () );
  }

  template<typename GUM_SCALAR> INLINE
  NodeId
<<<<<<< HEAD
  BayesNet<GUM_SCALAR>::addOR ( const DiscreteVariable& var ) {
    if ( var.domainSize() > 2 ) GUM_ERROR ( SizeError, "an OR has to be boolean" );

    return add ( var, new aggregator::Or<GUM_SCALAR> () );
=======
  BayesNet<GUM_SCALAR>::addNoisyOR( const DiscreteVariable& var , GUM_SCALAR external_weight ) {
    return addNoisyORCompound( var, external_weight );
  }

  template<typename GUM_SCALAR> INLINE
  NodeId
  BayesNet<GUM_SCALAR>::addNoisyORCompound( const DiscreteVariable& var , GUM_SCALAR external_weight ) {
    return add( var, new MultiDimNoisyORCompound<GUM_SCALAR> ( external_weight ) );
  }

  template<typename GUM_SCALAR> INLINE
  NodeId
  BayesNet<GUM_SCALAR>::addNoisyORNet( const DiscreteVariable& var , GUM_SCALAR external_weight ) {
    return add( var, new MultiDimNoisyORNet<GUM_SCALAR> ( external_weight ) );
>>>>>>> d641797a
  }

  template<typename GUM_SCALAR> INLINE
  NodeId
  BayesNet<GUM_SCALAR>::addNoisyAND( const DiscreteVariable& var , GUM_SCALAR external_weight ) {
    return add( var, new MultiDimNoisyAND<GUM_SCALAR> ( external_weight ) );
  }

  template<typename GUM_SCALAR> INLINE
  NodeId
<<<<<<< HEAD
  BayesNet<GUM_SCALAR>::addNoisyOR ( const DiscreteVariable& var , GUM_SCALAR external_weight ) {
    return addNoisyORCompound ( var, external_weight );
  }

  template<typename GUM_SCALAR> INLINE
  NodeId
  BayesNet<GUM_SCALAR>::addNoisyORCompound ( const DiscreteVariable& var , GUM_SCALAR external_weight ) {
    return add ( var, new MultiDimNoisyORCompound<GUM_SCALAR> ( external_weight ) );
  }

  template<typename GUM_SCALAR> INLINE
  NodeId
  BayesNet<GUM_SCALAR>::addNoisyORNet ( const DiscreteVariable& var , GUM_SCALAR external_weight ) {
    return add ( var, new MultiDimNoisyORNet<GUM_SCALAR> ( external_weight ) );
=======
  BayesNet<GUM_SCALAR>::addNoisyOR( const DiscreteVariable& var , GUM_SCALAR external_weight, NodeId id ) {
    return addNoisyORCompound( var, external_weight, id );
>>>>>>> d641797a
  }

  template<typename GUM_SCALAR> INLINE
  NodeId
<<<<<<< HEAD
  BayesNet<GUM_SCALAR>::addNoisyAND ( const DiscreteVariable& var , GUM_SCALAR external_weight ) {
    return add ( var, new MultiDimNoisyAND<GUM_SCALAR> ( external_weight ) );
  }

  template<typename GUM_SCALAR> INLINE
  NodeId
  BayesNet<GUM_SCALAR>::addNoisyOR ( const DiscreteVariable& var , GUM_SCALAR external_weight, NodeId id ) {
    return addNoisyORCompound ( var, external_weight, id );
=======
  BayesNet<GUM_SCALAR>::addNoisyAND( const DiscreteVariable& var , GUM_SCALAR external_weight, NodeId id ) {
    return add( var, new MultiDimNoisyAND<GUM_SCALAR> ( external_weight ) , id );
>>>>>>> d641797a
  }


  template<typename GUM_SCALAR> INLINE
  NodeId
<<<<<<< HEAD
  BayesNet<GUM_SCALAR>::addNoisyAND ( const DiscreteVariable& var , GUM_SCALAR external_weight, NodeId id ) {
    return add ( var, new MultiDimNoisyAND<GUM_SCALAR> ( external_weight ) , id );
  }


  template<typename GUM_SCALAR> INLINE
  NodeId
  BayesNet<GUM_SCALAR>::addNoisyORCompound ( const DiscreteVariable& var , GUM_SCALAR external_weight, NodeId id ) {
    return add ( var, new MultiDimNoisyORCompound<GUM_SCALAR> ( external_weight ) , id );
=======
  BayesNet<GUM_SCALAR>::addNoisyORCompound( const DiscreteVariable& var , GUM_SCALAR external_weight, NodeId id ) {
    return add( var, new MultiDimNoisyORCompound<GUM_SCALAR> ( external_weight ) , id );
>>>>>>> d641797a
  }

  template<typename GUM_SCALAR> INLINE
  NodeId
  BayesNet<GUM_SCALAR>::addNoisyORNet( const DiscreteVariable& var , GUM_SCALAR external_weight, NodeId id ) {
    return add( var, new MultiDimNoisyORNet<GUM_SCALAR> ( external_weight ) , id );
  }

<<<<<<< HEAD
  
  template<typename GUM_SCALAR>
  void
  BayesNet<GUM_SCALAR>::insertWeightedArc ( NodeId tail, NodeId head, GUM_SCALAR causalWeight ) {
    addWeightedArc(tail,head,causalWeight);
  }
  
  template<typename GUM_SCALAR>
  void
  BayesNet<GUM_SCALAR>::addWeightedArc ( NodeId tail, NodeId head, GUM_SCALAR causalWeight ) {
    const MultiDimAdressable& content = cpt ( head ).getMasterRef();
=======

  template<typename GUM_SCALAR>
  void
  BayesNet<GUM_SCALAR>::insertWeightedArc( NodeId tail, NodeId head, GUM_SCALAR causalWeight ) {
    addWeightedArc( tail,head,causalWeight );
  }
>>>>>>> d641797a

  template<typename GUM_SCALAR>
  void
  BayesNet<GUM_SCALAR>::addWeightedArc( NodeId tail, NodeId head, GUM_SCALAR causalWeight ) {
    const MultiDimAdressable& content = cpt( head ).getMasterRef();

    const MultiDimCIModel<GUM_SCALAR>* CImodel = dynamic_cast<const MultiDimCIModel<GUM_SCALAR>*>( &content );

    if ( CImodel != 0 ) {
      // or is OK
<<<<<<< HEAD
      addArc ( tail, head );

      CImodel->causalWeight ( variable ( tail ), causalWeight );
    } else {
      GUM_ERROR ( InvalidArc, "Head variable (" << variable ( head ).name() << ") is not a CIModel variable !" );
=======
      addArc( tail, head );

      CImodel->causalWeight( variable( tail ), causalWeight );
    } else {
      GUM_ERROR( InvalidArc, "Head variable (" << variable( head ).name() << ") is not a CIModel variable !" );
>>>>>>> d641797a
    }
  }

  template<typename GUM_SCALAR> INLINE
  std::ostream&
  operator<< ( std::ostream& output, const BayesNet<GUM_SCALAR>& bn ) {
    output << bn.toString();
    return output;
  }


  template<typename GUM_SCALAR> INLINE
  std::string
  BayesNet<GUM_SCALAR>::toString( void ) const {
    Size param = 0;

    double dSize=log10DomainSize();

    for ( DAG::NodeIterator it = beginNodes(); it != endNodes(); ++it ) {
      param += ( ( const MultiDimImplementation<GUM_SCALAR>& ) cpt( *it ).getMasterRef() ).realSize();
    }

    double compressionRatio = log10( 1.0*param )-dSize;

    std::stringstream s;
    s << "BN{nodes: " << size() << ", arcs: " << dag().sizeArcs() << ", ";

    if ( dSize>6 )
      s<<"domainSize: 10^" << dSize;
    else
      s<<"domainSize: " << round( pow( 10.0,dSize ) );

    s<< ", parameters: " << param << ", compression ratio: ";

    if ( compressionRatio>-3 )
      s<<trunc( 100.0-pow( 10.0,compressionRatio+2.0 ) );
    else
      s<<"100-10^" << compressionRatio+2.0;

    s<< "% }";

    return s.str();
  }

  template<typename GUM_SCALAR>
  std::string
  BayesNet<GUM_SCALAR>::toDot( void ) const {
    std::stringstream output;
    output << "digraph \"";

    std::string bn_name;

    try {
      bn_name = this->property( "name" );
    } catch ( NotFound& ) {
      bn_name = "no_name";
    }


    output << bn_name << "\" {" << std::endl;
    output << "  graph [bgcolor=transparent,label=\"" << bn_name << "\"];" << std::endl;
    output << "  node [style=filled fillcolor=\"#ffffaa\"];" << std::endl << std::endl;

    for ( DAG::NodeIterator node_iter = dag().beginNodes();
          node_iter != dag().endNodes(); ++node_iter ) {
      output << "\"" << variable( *node_iter ).name() << "\" [comment=\"" << *node_iter << ":" << variable( *node_iter ) << "\"];" << std::endl;
    }

    output << std::endl;

    std::string tab = "  ";

    for ( DAG::NodeIterator node_iter = dag().beginNodes();
          node_iter != dag().endNodes(); ++node_iter ) {
      if ( dag().children( *node_iter ).size() > 0 ) {
        const NodeSet& children =  dag().children( *node_iter );

        for ( NodeSetIterator arc_iter = children.begin();
              arc_iter != children.end(); ++arc_iter ) {
          output << tab << "\"" << variable( *node_iter ).name() << "\" -> "
                 << "\"" << variable( *arc_iter ).name() << "\";" << std::endl;
        }

      } else if ( dag().parents( *node_iter ).size() == 0 ) {
        output << tab << "\"" << variable( *node_iter ).name() << "\";" << std::endl;
      }
    }

    output << "}" << std::endl;

    return output.str();
  }


  /// Compute a parameter of the joint probability for the BN (given an instantiation of the vars)
  template<typename GUM_SCALAR>
  GUM_SCALAR BayesNet<GUM_SCALAR>::jointProbability( const Instantiation& i ) const {
    GUM_SCALAR value = ( GUM_SCALAR ) 1.0;

    GUM_SCALAR tmp;

    for ( DAG::NodeIterator node_iter = dag().beginNodes(); node_iter != dag().endNodes(); ++node_iter ) {
      if ( ( tmp = cpt( *node_iter ) [i] ) == ( GUM_SCALAR ) 0 ) {
        return ( GUM_SCALAR ) 0;
      }

      value *= tmp;
    }

    return value;
  }

  /// Compute a parameter of the joint probability for the BN (given an instantiation of the vars)
  template<typename GUM_SCALAR>
  GUM_SCALAR BayesNet<GUM_SCALAR>::logJointProbability( const Instantiation& i ) const {
    GUM_SCALAR value = ( GUM_SCALAR ) 0.0;

    GUM_SCALAR tmp;

    for ( DAG::NodeIterator node_iter = dag().beginNodes(); node_iter != dag().endNodes(); ++node_iter ) {
      if ( ( tmp = cpt( *node_iter ) [i] ) == ( GUM_SCALAR ) 0 ) {
        return ( GUM_SCALAR )( - std::numeric_limits<double>::infinity( ) );
      }

      value += log2( cpt( *node_iter ) [i] );
    }

    return value;
  }

  /// begin Multiple Change for all CPTs
  template<typename GUM_SCALAR>
  void BayesNet<GUM_SCALAR>::beginTopologyTransformation() {
    for ( DAG::NodeIterator node_iter = dag().beginNodes();
          node_iter != dag().endNodes(); ++node_iter ) {
      __probaMap[*node_iter]->beginMultipleChanges();
    }
  }

  /// end Multiple Change for all CPTs
  template<typename GUM_SCALAR>
  void BayesNet<GUM_SCALAR>::endTopologyTransformation() {
    for ( DAG::NodeIterator node_iter = dag().beginNodes();
          node_iter != dag().endNodes(); ++node_iter ) {
      __probaMap[*node_iter]->endMultipleChanges();
    }
  }

  /// clear all potentials
  template<typename GUM_SCALAR>
  void BayesNet<GUM_SCALAR>::__clearPotentials() {
    // Removing previous potentials
    for ( HashTableConstIterator< NodeId, Potential<GUM_SCALAR>* > iter = __probaMap.begin(); iter != __probaMap.end(); ++iter ) {
      delete *iter;
    }

    __probaMap.clear();
  }


  /// copy of potentials from a BN to another, using names of vars as ref.
  template<typename GUM_SCALAR>
  void BayesNet<GUM_SCALAR>::__copyPotentials( const BayesNet<GUM_SCALAR>& source ) {
    // Copying potentials
    typedef HashTableConstIterator<NodeId, Potential<GUM_SCALAR>*> PotIterator;
    Potential<GUM_SCALAR>* copy_array = 0;

    for ( PotIterator srcIter = source.__probaMap.begin(); srcIter != source.__probaMap.end(); ++srcIter ) {
      // First we build the node's CPT
      copy_array = new Potential<GUM_SCALAR>();

      for ( gum::Idx i = 0; i < ( *srcIter )->nbrDim(); i++ ) {
        ( *copy_array ) << variableFromName( ( *srcIter )->variable( i ).name() );
      }


      copy_array->copyFrom( **srcIter );

      // We add the CPT to the CPT's hashmap
      __probaMap.insert( srcIter.key(), copy_array );
    }
  }


  template<typename GUM_SCALAR>
  void BayesNet<GUM_SCALAR>::generateCPTs() {
    DefaultCPTGenerator<GUM_SCALAR> generator;

    for ( DAG::NodeIterator iter = this->beginNodes(); iter != this->endNodes(); ++iter ) {
      generator.generateCPT( cpt( *iter ).pos( variable( *iter ) ),  cpt( *iter ) );
    }
  }



  template <typename GUM_SCALAR>
  bool
  BayesNet<GUM_SCALAR>::operator== ( const BayesNet& from ) const {
    if ( dag() == from.dag() ) {
      for ( DAG::NodeIterator node = beginNodes(); node != endNodes(); ++node ) {
        // We don't use Potential::operator== because BN's don't share
        // DiscreteVariable's pointers.
        Bijection<const DiscreteVariable*, const DiscreteVariable*> bijection;
        bijection.insert( & ( variable( *node ) ), & ( from.variable( *node ) ) );
        const NodeSet& parents = dag().parents( *node );

        for ( NodeSetIterator arc = parents.begin(); arc != parents.end(); ++arc ) {
          bijection.insert( & ( variable( *arc ) ), & ( from.variable( *arc ) ) );
        }

        Instantiation i( cpt( *node ) );

        Instantiation j( from.cpt( *node ) );

        for ( i.setFirst(); not i.end(); i.inc() ) {
          typedef Bijection<const DiscreteVariable*, const DiscreteVariable*>::iterator BiIter;

          for ( BiIter iter = bijection.begin(); iter != bijection.end(); ++iter ) {
            j.chgVal( * ( iter.second() ), i.val( * ( iter.first() ) ) );
          }

          if ( std::pow( cpt( *node ).get( i ) - from.cpt( *node ).get( j ), ( GUM_SCALAR ) 2 ) > ( GUM_SCALAR ) 1e-6 ) {
            return false;
          }
        }
      }

      return true;
    }

    return false;
  }

  template <typename GUM_SCALAR>
  bool
  BayesNet<GUM_SCALAR>::operator!= ( const BayesNet& from ) const {
    return not this->operator== ( from );
  }

} /* namespace gum */<|MERGE_RESOLUTION|>--- conflicted
+++ resolved
@@ -35,12 +35,8 @@
 #include <agrum/multidim/CIModels/multiDimNoisyORNet.h>
 #include <agrum/multidim/CIModels/multiDimNoisyORCompound.h>
 
-<<<<<<< HEAD
-// ============================================================================
-=======
 #include <agrum/BN/generator/defaultCPTGenerator.h>
 
->>>>>>> d641797a
 
 namespace gum {
 
@@ -54,20 +50,10 @@
   }
 
   template<typename GUM_SCALAR> INLINE
-<<<<<<< HEAD
-  BayesNet<GUM_SCALAR>::BayesNet ( std::string name ) :
-    AbstractBayesNet<GUM_SCALAR>(),
-    __moralGraph ( 0 ), __topologicalOrder ( 0 ) {
-    GUM_CONSTRUCTOR ( BayesNet );
-    __topologicalOrder = new Sequence<NodeId>();
-    __moralGraph = new UndiGraph();
-    this->setProperty ( "name", name );
-=======
   BayesNet<GUM_SCALAR>::BayesNet( std::string name ) :
     DAGmodel() {
     GUM_CONSTRUCTOR( BayesNet );
     this->setProperty( "name", name );
->>>>>>> d641797a
   }
 
   template<typename GUM_SCALAR>
@@ -138,25 +124,13 @@
 
   template<typename GUM_SCALAR> INLINE
   NodeId
-<<<<<<< HEAD
-  BayesNet<GUM_SCALAR>::add ( const DiscreteVariable& var, MultiDimImplementation<GUM_SCALAR>* aContent ) {
-    NodeId proposedId = __dag.nextNodeId();
-=======
   BayesNet<GUM_SCALAR>::add( const DiscreteVariable& var, MultiDimImplementation<GUM_SCALAR>* aContent ) {
     NodeId proposedId = _dag.nextNodeId();
     NodeId res=0;
->>>>>>> d641797a
 
     res=add( var,aContent,proposedId );
 
-<<<<<<< HEAD
-    Potential<GUM_SCALAR>* cpt = new Potential<GUM_SCALAR> ( aContent );
-    ( *cpt ) << variable ( proposedId );
-    __probaMap.insert ( proposedId, cpt );
-    return proposedId;
-=======
     return res;
->>>>>>> d641797a
   }
 
   template<typename GUM_SCALAR> INLINE
@@ -178,15 +152,6 @@
 
   template<typename GUM_SCALAR>
   NodeId
-<<<<<<< HEAD
-  BayesNet<GUM_SCALAR>::add ( const DiscreteVariable& var, MultiDimImplementation<GUM_SCALAR>* aContent , NodeId id ) {
-    __varMap.insert ( id, var );
-    __dag.insertNode ( id );
-
-    Potential<GUM_SCALAR>* cpt = new Potential<GUM_SCALAR> ( aContent );
-    ( *cpt ) << variable ( id );
-    __probaMap.insert ( id, cpt );
-=======
   BayesNet<GUM_SCALAR>::add( const DiscreteVariable& var, MultiDimImplementation<GUM_SCALAR>* aContent , NodeId id ) {
     __varMap.insert( id, var );
     _dag.insertNode( id );
@@ -194,7 +159,6 @@
     Potential<GUM_SCALAR>* cpt = new Potential<GUM_SCALAR> ( aContent );
     ( *cpt ) << variable( id );
     __probaMap.insert( id, cpt );
->>>>>>> d641797a
     return id;
   }
 
@@ -206,15 +170,9 @@
 
   template<typename GUM_SCALAR> INLINE
   NodeId
-<<<<<<< HEAD
-  BayesNet<GUM_SCALAR>::addVariable ( const DiscreteVariable& var,
-                                      MultiDimImplementation<GUM_SCALAR>* aContent ) {
-    return add ( var, aContent );
-=======
   BayesNet<GUM_SCALAR>::addVariable( const DiscreteVariable& var,
                                      MultiDimImplementation<GUM_SCALAR>* aContent ) {
     return add( var, aContent );
->>>>>>> d641797a
   }
 
   template<typename GUM_SCALAR> INLINE
@@ -292,24 +250,14 @@
 
   template<typename GUM_SCALAR> INLINE
   void
-<<<<<<< HEAD
-  BayesNet<GUM_SCALAR>::insertArc ( NodeId tail, NodeId head ) {
-    addArc ( tail, head );
-=======
   BayesNet<GUM_SCALAR>::insertArc( NodeId tail, NodeId head ) {
     addArc( tail, head );
->>>>>>> d641797a
-  }
-
-  template<typename GUM_SCALAR> INLINE
-  void
-<<<<<<< HEAD
-  BayesNet<GUM_SCALAR>::addArc ( NodeId tail, NodeId head ) {
-    __dag.insertArc ( tail, head );
-=======
+  }
+
+  template<typename GUM_SCALAR> INLINE
+  void
   BayesNet<GUM_SCALAR>::addArc( NodeId tail, NodeId head ) {
     _dag.insertArc( tail, head );
->>>>>>> d641797a
     // Add parent in the child's CPT
     ( * ( __probaMap[head] ) ) << variable( tail );
   }
@@ -350,12 +298,6 @@
 
   template<typename GUM_SCALAR> INLINE
   NodeId
-<<<<<<< HEAD
-  BayesNet<GUM_SCALAR>::addOR ( const DiscreteVariable& var ) {
-    if ( var.domainSize() > 2 ) GUM_ERROR ( SizeError, "an OR has to be boolean" );
-
-    return add ( var, new aggregator::Or<GUM_SCALAR> () );
-=======
   BayesNet<GUM_SCALAR>::addNoisyOR( const DiscreteVariable& var , GUM_SCALAR external_weight ) {
     return addNoisyORCompound( var, external_weight );
   }
@@ -370,7 +312,6 @@
   NodeId
   BayesNet<GUM_SCALAR>::addNoisyORNet( const DiscreteVariable& var , GUM_SCALAR external_weight ) {
     return add( var, new MultiDimNoisyORNet<GUM_SCALAR> ( external_weight ) );
->>>>>>> d641797a
   }
 
   template<typename GUM_SCALAR> INLINE
@@ -381,61 +322,21 @@
 
   template<typename GUM_SCALAR> INLINE
   NodeId
-<<<<<<< HEAD
-  BayesNet<GUM_SCALAR>::addNoisyOR ( const DiscreteVariable& var , GUM_SCALAR external_weight ) {
-    return addNoisyORCompound ( var, external_weight );
-  }
-
-  template<typename GUM_SCALAR> INLINE
-  NodeId
-  BayesNet<GUM_SCALAR>::addNoisyORCompound ( const DiscreteVariable& var , GUM_SCALAR external_weight ) {
-    return add ( var, new MultiDimNoisyORCompound<GUM_SCALAR> ( external_weight ) );
-  }
-
-  template<typename GUM_SCALAR> INLINE
-  NodeId
-  BayesNet<GUM_SCALAR>::addNoisyORNet ( const DiscreteVariable& var , GUM_SCALAR external_weight ) {
-    return add ( var, new MultiDimNoisyORNet<GUM_SCALAR> ( external_weight ) );
-=======
   BayesNet<GUM_SCALAR>::addNoisyOR( const DiscreteVariable& var , GUM_SCALAR external_weight, NodeId id ) {
     return addNoisyORCompound( var, external_weight, id );
->>>>>>> d641797a
-  }
-
-  template<typename GUM_SCALAR> INLINE
-  NodeId
-<<<<<<< HEAD
-  BayesNet<GUM_SCALAR>::addNoisyAND ( const DiscreteVariable& var , GUM_SCALAR external_weight ) {
-    return add ( var, new MultiDimNoisyAND<GUM_SCALAR> ( external_weight ) );
-  }
-
-  template<typename GUM_SCALAR> INLINE
-  NodeId
-  BayesNet<GUM_SCALAR>::addNoisyOR ( const DiscreteVariable& var , GUM_SCALAR external_weight, NodeId id ) {
-    return addNoisyORCompound ( var, external_weight, id );
-=======
+  }
+
+  template<typename GUM_SCALAR> INLINE
+  NodeId
   BayesNet<GUM_SCALAR>::addNoisyAND( const DiscreteVariable& var , GUM_SCALAR external_weight, NodeId id ) {
     return add( var, new MultiDimNoisyAND<GUM_SCALAR> ( external_weight ) , id );
->>>>>>> d641797a
-  }
-
-
-  template<typename GUM_SCALAR> INLINE
-  NodeId
-<<<<<<< HEAD
-  BayesNet<GUM_SCALAR>::addNoisyAND ( const DiscreteVariable& var , GUM_SCALAR external_weight, NodeId id ) {
-    return add ( var, new MultiDimNoisyAND<GUM_SCALAR> ( external_weight ) , id );
-  }
-
-
-  template<typename GUM_SCALAR> INLINE
-  NodeId
-  BayesNet<GUM_SCALAR>::addNoisyORCompound ( const DiscreteVariable& var , GUM_SCALAR external_weight, NodeId id ) {
-    return add ( var, new MultiDimNoisyORCompound<GUM_SCALAR> ( external_weight ) , id );
-=======
+  }
+
+
+  template<typename GUM_SCALAR> INLINE
+  NodeId
   BayesNet<GUM_SCALAR>::addNoisyORCompound( const DiscreteVariable& var , GUM_SCALAR external_weight, NodeId id ) {
     return add( var, new MultiDimNoisyORCompound<GUM_SCALAR> ( external_weight ) , id );
->>>>>>> d641797a
   }
 
   template<typename GUM_SCALAR> INLINE
@@ -444,26 +345,12 @@
     return add( var, new MultiDimNoisyORNet<GUM_SCALAR> ( external_weight ) , id );
   }
 
-<<<<<<< HEAD
-  
-  template<typename GUM_SCALAR>
-  void
-  BayesNet<GUM_SCALAR>::insertWeightedArc ( NodeId tail, NodeId head, GUM_SCALAR causalWeight ) {
-    addWeightedArc(tail,head,causalWeight);
-  }
-  
-  template<typename GUM_SCALAR>
-  void
-  BayesNet<GUM_SCALAR>::addWeightedArc ( NodeId tail, NodeId head, GUM_SCALAR causalWeight ) {
-    const MultiDimAdressable& content = cpt ( head ).getMasterRef();
-=======
 
   template<typename GUM_SCALAR>
   void
   BayesNet<GUM_SCALAR>::insertWeightedArc( NodeId tail, NodeId head, GUM_SCALAR causalWeight ) {
     addWeightedArc( tail,head,causalWeight );
   }
->>>>>>> d641797a
 
   template<typename GUM_SCALAR>
   void
@@ -474,19 +361,11 @@
 
     if ( CImodel != 0 ) {
       // or is OK
-<<<<<<< HEAD
-      addArc ( tail, head );
-
-      CImodel->causalWeight ( variable ( tail ), causalWeight );
-    } else {
-      GUM_ERROR ( InvalidArc, "Head variable (" << variable ( head ).name() << ") is not a CIModel variable !" );
-=======
       addArc( tail, head );
 
       CImodel->causalWeight( variable( tail ), causalWeight );
     } else {
       GUM_ERROR( InvalidArc, "Head variable (" << variable( head ).name() << ") is not a CIModel variable !" );
->>>>>>> d641797a
     }
   }
 
