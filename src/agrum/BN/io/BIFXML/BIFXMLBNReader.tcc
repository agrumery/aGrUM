/***************************************************************************
 *   Copyright (C) 2005 by Pierre-Henri WUILLEMIN et Christophe GONZALES   *
 *   {prenom.nom}_at_lip6.fr                                               *
 *                                                                         *
 *   This program is free software; you can redistribute it and/or modify  *
 *   it under the terms of the GNU General Public License as published by  *
 *   the Free Software Foundation; either version 2 of the License, or     *
 *   (at your option) any later version.                                   *
 *                                                                         *
 *   This program is distributed in the hope that it will be useful,       *
 *   but WITHOUT ANY WARRANTY; without even the implied warranty of        *
 *   MERCHANTABILITY or FITNESS FOR A PARTICULAR PURPOSE.  See the         *
 *   GNU General Public License for more details.                          *
 *                                                                         *
 *   You should have received a copy of the GNU General Public License     *
 *   along with this program; if not, write to the                         *
 *   Free Software Foundation, Inc.,                                       *
 *   59 Temple Place - Suite 330, Boston, MA  02111-1307, USA.             *
 ***************************************************************************/

#ifndef DOXYGEN_SHOULD_SKIP_THIS
#include <agrum/BN/io/BIFXML/BIFXMLBNReader.h>

namespace gum {
  /*
   * Constructor
   * A reader is created to reading a defined file.
   * Note that an BN as to be created before and given in parameter.
   */
  template<typename GUM_SCALAR> INLINE
  BIFXMLBNReader<GUM_SCALAR>::BIFXMLBNReader( BayesNet<GUM_SCALAR>* bn, const std::string& filePath ):
    BNReader<GUM_SCALAR>( bn, filePath ) {
    GUM_CONSTRUCTOR( BIFXMLBNReader );
    __bn = bn;
    __filePath = filePath;
  }

  /*
   * Default destructor.
   */
  template<typename GUM_SCALAR> INLINE
  BIFXMLBNReader<GUM_SCALAR>::~BIFXMLBNReader() {
    GUM_DESTRUCTOR( BIFXMLBNReader );
  }

  /*
   * Reads the bayes net from the file referenced by filePath  given at the creation of class
   * @return Returns the number of error during the parsing (0 if none).
   */
  template<typename GUM_SCALAR>
  int
  BIFXMLBNReader<GUM_SCALAR>::proceed() {
    try {
      // Loading file
      std::string status = "Loading File ...";
      GUM_EMIT2( onProceed, 0, status );

      ticpp::Document xmlDoc( __filePath );
      xmlDoc.LoadFile();

      if ( xmlDoc.NoChildren() ) {
        GUM_ERROR( IOError, ": Loading fail, please check the file for any syntax error." );
      }


      // Finding BIF element
      status = "File loaded. Now looking for BIF element ...";
      GUM_EMIT2( onProceed, 4, status );

      ticpp::Element* bifElement = xmlDoc.FirstChildElement( "BIF" );


      // Finding network element
      status = "BIF Element reached. Now searching network ...";
      GUM_EMIT2( onProceed, 7, status );

      ticpp::Element* networkElement = bifElement->FirstChildElement( "NETWORK" );


      // Finding id variables
      status = "Network found. Now proceedind variables instanciation...";
      GUM_EMIT2( onProceed, 10, status );

      __parsingVariables( networkElement );


      // Filling diagram
      status = "All variables have been instancied. Now filling up diagram...";
      GUM_EMIT2( onProceed, 55, status );

      __fillingBN( networkElement );

      status = "Instanciation of network completed";
      GUM_EMIT2( onProceed, 100, status );

      return 0;
    } catch ( ticpp::Exception tinyexception ) {
      GUM_ERROR( IOError, tinyexception.what() );
      return 1;
    }
  }


  template<typename GUM_SCALAR>
  void
  BIFXMLBNReader<GUM_SCALAR>::__parsingVariables( ticpp::Element* parentNetwork ) {
    // Counting the number of variable for the signal
    int nbVar = 0;
    ticpp::Iterator<ticpp::Element> varIte( "VARIABLE" );

    for ( varIte = varIte.begin( parentNetwork ); varIte != varIte.end(); ++varIte )
      nbVar++;


    // Iterating on variable element
    int nbIte = 0;

    for ( varIte = varIte.begin( parentNetwork ); varIte != varIte.end(); ++varIte ) {
      ticpp::Element* currentVar = varIte.Get();

      //Getting variable name
      ticpp::Element* varNameElement = currentVar->FirstChildElement( "NAME" );
      std::string varName = varNameElement->GetTextOrDefault( "" );

      //Getting variable description
      ticpp::Element* varDescrElement = currentVar->FirstChildElement( "PROPERTY" );
      std::string varDescription = varDescrElement->GetTextOrDefault( "" );

      // Instanciation de la variable
      LabelizedVariable* newVar  = new LabelizedVariable( varName, varDescription, 0 );

      //Getting variable outcomes
      ticpp::Iterator< ticpp::Element > varOutComesIte( "OUTCOME" );

      for ( varOutComesIte = varOutComesIte.begin( currentVar );
            varOutComesIte != varOutComesIte.end();
            ++varOutComesIte )
        newVar->addLabel( varOutComesIte->GetTextOrDefault( "" ) );

      //Getting variable type
      std::string nodeType = currentVar->GetAttribute<std::string>( "TYPE" );

      // Add the variable to the bn and then delete newVar (add makes a copy)
      __bn->add( *newVar );
      delete( newVar );

      // Emitting progress.
      std::string status = "Network found. Now proceedind variables instanciation...";
      int progress = ( int )( ( float ) nbIte/ ( float )nbVar * 45 )+10;
      GUM_EMIT2( onProceed, progress, status );
      nbIte++;

    }
  }

  template<typename GUM_SCALAR>
  void
  BIFXMLBNReader<GUM_SCALAR>::__fillingBN( ticpp::Element* parentNetwork ) {
    // Counting the number of variable for the signal
    int nbDef = 0;
    ticpp::Iterator<ticpp::Element> definitionIte( "DEFINITION" );

    for ( definitionIte = definitionIte.begin( parentNetwork ); definitionIte != definitionIte.end(); ++definitionIte )
      nbDef++;


    //Iterating on definition nodes
    int nbIte = 0;

    for ( definitionIte = definitionIte.begin( parentNetwork ); definitionIte != definitionIte.end(); ++definitionIte ) {
      ticpp::Element* currentVar = definitionIte.Get();

      // Considered Node
      std::string currentVarName = currentVar->FirstChildElement( "FOR" )->GetTextOrDefault( "" );
      NodeId currentVarId = __bn->idFromName( currentVarName );

      // Get Node's parents
      ticpp::Iterator< ticpp::Element > givenIte( "GIVEN" );
      List<NodeId> parentList;

      for ( givenIte = givenIte.begin( currentVar ); givenIte != givenIte.end(); ++givenIte ) {
        std::string parentNode = givenIte->GetTextOrDefault( "" );
        NodeId parentId = __bn->idFromName( parentNode );
        parentList.push_back( parentId );
      }

<<<<<<< HEAD
      for( List< NodeId >::iterator parentListIte = parentList.rbegin(); parentListIte != parentList.rend(); --parentListIte )
=======
      for ( List< NodeId >::iterator parentListIte = parentList.rbegin(); parentListIte != parentList.rend(); --parentListIte )
>>>>>>> d641797a
        __bn->addArc( *parentListIte, currentVarId );

      // Recuperating tables values
      ticpp::Element* tableElement = currentVar->FirstChildElement( "TABLE" );
      std::istringstream issTableString( tableElement->GetTextOrDefault( "" ) );
      std::list<GUM_SCALAR> tablelist;
      GUM_SCALAR value;

      while ( !issTableString.eof() ) {
        issTableString >> value;
        tablelist.push_back( value );
      }

      std::vector<GUM_SCALAR> tablevector( tablelist.begin(), tablelist.end() );

      // Filling tables
      const Potential<GUM_SCALAR>* table = &__bn->cpt( currentVarId );
      table->fillWith( tablevector );

      // Emitting progress.
      std::string status = "All variables have been instancied. Now filling up diagram...";
      int progress = ( int )( ( float ) nbIte/ ( float )nbDef * 45 )+55;
      GUM_EMIT2( onProceed, progress, status );
      nbIte++;
    }
  }

} /* namespace gum */


#endif  // DOXYGEN_SHOULD_SKIP_THIS<|MERGE_RESOLUTION|>--- conflicted
+++ resolved
@@ -184,11 +184,7 @@
         parentList.push_back( parentId );
       }
 
-<<<<<<< HEAD
-      for( List< NodeId >::iterator parentListIte = parentList.rbegin(); parentListIte != parentList.rend(); --parentListIte )
-=======
       for ( List< NodeId >::iterator parentListIte = parentList.rbegin(); parentListIte != parentList.rend(); --parentListIte )
->>>>>>> d641797a
         __bn->addArc( *parentListIte, currentVarId );
 
       // Recuperating tables values
