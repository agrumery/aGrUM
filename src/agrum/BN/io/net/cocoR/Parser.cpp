--- conflicted
+++ resolved
@@ -463,433 +463,6 @@
       Expect(0);
     }
 
-<<<<<<< HEAD
-    return StartOf( syFol );
-  }
-}
-
-void Parser::STRING(std::string& str) {
-		Expect(4);
-		str=narrow(t->val); 
-}
-
-void Parser::IDENT(std::string& name) {
-		Expect(1);
-		name=narrow(t->val); 
-}
-
-void Parser::ELT_LIST(std::string& val) {
-		if (la->kind == 4) {
-			Get();
-		} else if (la->kind == 3) {
-			Get();
-		} else if (la->kind == 2) {
-			Get();
-		} else if (la->kind == 1) {
-			Get();
-		} else SynErr(18);
-		val=narrow(t->val); 
-}
-
-void Parser::PURE_LIST(std::vector<std::string>& vals ) {
-		std::string val;vals.clear(); 
-		ELT_LIST(val);
-		vals.push_back(val); 
-		while (StartOf(1)) {
-			ELT_LIST(val);
-			vals.push_back(val); 
-		}
-}
-
-void Parser::LIST(std::vector<std::string>& vals ) {
-		Expect(5);
-		PURE_LIST(vals);
-		Expect(6);
-}
-
-void Parser::GARBAGE_ELT_LIST() {
-		if (la->kind == 3) {
-			Get();
-		} else if (la->kind == 2) {
-			Get();
-		} else SynErr(19);
-}
-
-void Parser::GARBAGE_LISTS_SEQUENCE() {
-		GARBAGE_NESTED_LIST();
-		while (la->kind == 2 || la->kind == 3 || la->kind == 5) {
-			GARBAGE_NESTED_LIST();
-		}
-}
-
-void Parser::GARBAGE_NESTED_LIST() {
-		if (la->kind == 2 || la->kind == 3) {
-			GARBAGE_ELT_LIST();
-		} else if (la->kind == 5) {
-			Get();
-			GARBAGE_LISTS_SEQUENCE();
-			Expect(6);
-		} else SynErr(20);
-}
-
-void Parser::Net() {
-		factory().startNetworkDeclaration();
-		
-		Expect(7);
-		std::string prop,val;
-		std::vector<std::string> vals;
-		
-		Expect(8);
-		while (la->kind == 1) {
-			IDENT(prop);
-			Expect(9);
-			while (la->kind == 1 || la->kind == 4 || la->kind == 5) {
-				if (la->kind == 1) {
-					IDENT(val);
-					factory().addNetworkProperty(prop,val); 
-				} else if (la->kind == 4) {
-					STRING(val);
-					factory().addNetworkProperty(prop,val); 
-				} else {
-					LIST(vals);
-					std::string merge;
-					merge="(";
-					for(Size i=0;i<vals.size();i++) {
-					 if (i>0) merge+=",";
-					 merge+=vals[i];
-					}
-					merge+=')';
-					factory().addNetworkProperty(prop,merge);
-					
-				}
-			}
-			Expect(10);
-		}
-		Expect(11);
-		factory().endNetworkDeclaration(); 
-		while (la->kind == 12) {
-			NODE();
-		}
-		while (la->kind == 16) {
-			POTENTIAL();
-		}
-}
-
-void Parser::NODE() {
-		std::string var;
-		
-		Expect(12);
-		IDENT(var);
-		std::string prop;
-		std::string val;
-		std::vector<std::string> vals;
-		bool labels_done=false;;
-		
-		TRY( factory().startVariableDeclaration());
-		TRY( factory().variableName(var));
-		
-		Expect(8);
-		while (la->kind == 1) {
-			IDENT(prop);
-			Expect(9);
-			while (la->kind == 1 || la->kind == 4 || la->kind == 5) {
-				if (la->kind == 1) {
-					IDENT(val);
-				} else if (la->kind == 4) {
-					STRING(val);
-				} else {
-					LIST(vals);
-					if (prop=="states") {
-					 if (labels_done) SemErr("Several labels lists for "+var);
-					 labels_done=true;
-					 for(Size  i=0;i<vals.size();i++) {
-					   TRY(factory().addModality(vals[i]));
-					 }
-					}
-					
-				}
-			}
-			Expect(10);
-		}
-		Expect(11);
-		TRY(factory().endVariableDeclaration()); 
-}
-
-void Parser::POTENTIAL() {
-		std::string variable;
-		std::vector<float> probas;
-		std::vector<std::string> var_seq;
-		
-		Expect(16);
-		PARENTS_DEFINITION(variable,var_seq);
-		Expect(8);
-		RAW_DATA(variable,var_seq);
-		if (la->kind == 15) {
-			EXPERIENCE();
-		}
-		Expect(11);
-}
-
-void Parser::PARENTS_DEFINITION(std::string& name,std::vector<std::string>& var_seq) {
-		std::vector<std::string> parents;
-		Expect(5);
-		IDENT(name);
-		TRY(factory().startParentsDeclaration(name));
-		var_seq.clear();
-		
-		if (la->kind == 13) {
-			Get();
-			if (StartOf(1)) {
-				PURE_LIST(parents);
-				for (Size i=parents.size();i>=1;--i){
-				   TRY(factory().variableId(parents[i-1]));
-				   TRY(factory().addParent(parents[i-1]));
-				}
-				
-				for(Size i=0;i<parents.size();i++) {
-				 var_seq.push_back(parents[i]);
-				}
-				
-			}
-		}
-		Expect(6);
-		var_seq.push_back(name);
-		TRY(factory().endParentsDeclaration());
-		
-}
-
-void Parser::FLOAT(float& val) {
-		if (la->kind == 3) {
-			Get();
-			val=coco_atof(t->val); 
-		} else if (la->kind == 2) {
-			Get();
-			val=coco_atoi(t->val); 
-		} else SynErr(21);
-}
-
-void Parser::FLOAT_LIST(std::vector<float>& v ) {
-		float value; 
-		FLOAT(value);
-		v.push_back(value); 
-		while (la->kind == 2 || la->kind == 3) {
-			FLOAT(value);
-			v.push_back(value); 
-		}
-}
-
-void Parser::FLOAT_NESTED_LIST(std::vector<float>& v ) {
-		Expect(5);
-		if (la->kind == 5) {
-			FLOAT_NESTED_LIST(v);
-			while (la->kind == 5) {
-				FLOAT_NESTED_LIST(v);
-			}
-		} else if (la->kind == 2 || la->kind == 3) {
-			FLOAT_LIST(v);
-		} else SynErr(22);
-		Expect(6);
-}
-
-void Parser::RAW_DATA(std::string& variable,std::vector<std::string>& var_seq ) {
-		std::vector<float> probas;
-		Expect(14);
-		Expect(9);
-		FLOAT_NESTED_LIST(probas);
-		TRY(factory().startRawProbabilityDeclaration(variable));
-		   gum::Size s=(gum::Size)0;
-		   TRY(s=factory().cptDomainSize(factory().variableId(variable)));
-		   if ((Size)probas.size()<(Size)s) {
-		     Warning("Not enough data for cpt of node "+variable);
-		   }
-		   if ((Size)probas.size()>(Size)s) {
-		     Warning("Too many data for cpt of node "+variable);
-		   }
-		   TRY(factory().rawConditionalTable(var_seq,probas));
-		   TRY(factory().endRawProbabilityDeclaration());
-		
-		Expect(10);
-}
-
-void Parser::EXPERIENCE() {
-		std::vector<std::string> vals;std::string val; 
-		Expect(15);
-		Expect(9);
-		GARBAGE_NESTED_LIST();
-		Expect(10);
-}
-
-
-
-// If the user declared a method Init and a mehtod Destroy they should
-// be called in the contructur and the destructor respctively.
-//
-// The following templates are used to recognize if the user declared
-// the methods Init and Destroy.
-
-template<typename T>
-struct ParserInitExistsRecognizer {
-  template<typename U, void ( U::* )() = &U::Init>
-  struct ExistsIfInitIsDefinedMarker {};
-
-  struct InitIsMissingType {
-    char dummy1;
-  };
-
-  struct InitExistsType {
-    char dummy1; char dummy2;
-  };
-
-  // exists always
-  template<typename U>
-  static InitIsMissingType is_here( ... );
-
-  // exist only if ExistsIfInitIsDefinedMarker is defined
-  template<typename U>
-  static InitExistsType is_here( ExistsIfInitIsDefinedMarker<U>* );
-
-  enum { InitExists = ( sizeof( is_here<T>( NULL ) ) == sizeof( InitExistsType ) ) };
-};
-
-template<typename T>
-struct ParserDestroyExistsRecognizer {
-  template<typename U, void ( U::* )() = &U::Destroy>
-  struct ExistsIfDestroyIsDefinedMarker {};
-
-  struct DestroyIsMissingType {
-    char dummy1;
-  };
-
-  struct DestroyExistsType {
-    char dummy1; char dummy2;
-  };
-
-  // exists always
-  template<typename U>
-  static DestroyIsMissingType is_here( ... );
-
-  // exist only if ExistsIfDestroyIsDefinedMarker is defined
-  template<typename U>
-  static DestroyExistsType is_here( ExistsIfDestroyIsDefinedMarker<U>* );
-
-  enum { DestroyExists = ( sizeof( is_here<T>( NULL ) ) == sizeof( DestroyExistsType ) ) };
-};
-
-// The folloing templates are used to call the Init and Destroy methods if they exist.
-
-// Generic case of the ParserInitCaller, gets used if the Init method is missing
-template<typename T, bool = ParserInitExistsRecognizer<T>::InitExists>
-struct ParserInitCaller {
-  static void CallInit( T* t ) {
-    // nothing to do
-  }
-};
-
-// True case of the ParserInitCaller, gets used if the Init method exists
-template<typename T>
-struct ParserInitCaller<T, true> {
-  static void CallInit( T* t ) {
-    t->Init();
-  }
-};
-
-// Generic case of the ParserDestroyCaller, gets used if the Destroy method is missing
-template<typename T, bool = ParserDestroyExistsRecognizer<T>::DestroyExists>
-struct ParserDestroyCaller {
-  static void CallDestroy( T* t ) {
-    // nothing to do
-  }
-};
-
-// True case of the ParserDestroyCaller, gets used if the Destroy method exists
-template<typename T>
-struct ParserDestroyCaller<T, true> {
-  static void CallDestroy( T* t ) {
-    t->Destroy();
-  }
-};
-void Parser::Parse() {
-  t = NULL;
-  la = dummyToken = new Token();
-  la->val = coco_string_create( L"Dummy Token" );
-  Get();
-  	Net();
-	Expect(0);
-}
-
-Parser::Parser( Scanner* scanner ) {
-  	maxT = 17;
-
-  ParserInitCaller<Parser>::CallInit( this );
-  dummyToken = NULL;
-  t = la = NULL;
-  minErrDist = 2;
-  errDist = minErrDist;
-  this->scanner = scanner;
-}
-
-bool Parser::StartOf( int s ) {
-  const bool T = true;
-  const bool x = false;
-
-  	static bool set[2][19] = {
-		{T,x,x,x, x,x,x,x, x,x,x,x, x,x,x,x, x,x,x},
-		{x,T,T,T, T,x,x,x, x,x,x,x, x,x,x,x, x,x,x}
-	};
-
-
-
-  return set[s][la->kind];
-}
-
-Parser::~Parser() {
-  ParserDestroyCaller<Parser>::CallDestroy( this );
-  delete dummyToken;
-}
-void Parser::SemErr( const wchar_t* msg ) {
-  if ( errDist >= minErrDist ) __errors.Error( scanner->filename(),t->line, t->col, msg );
-
-  errDist = 0;
-}
-
-void Parser::Warning( const wchar_t* msg ) {
-  __errors.Warning( scanner->filename(),t->line, t->col, msg );
-}
-
-void Parser::SynErr( const std::wstring& filename,int line, int col, int n ) {
-  wchar_t* s;
-
-  switch ( n ) {
-      			case 0: s = coco_string_create(L"EOF expected"); break;
-			case 1: s = coco_string_create(L"ident expected"); break;
-			case 2: s = coco_string_create(L"integer expected"); break;
-			case 3: s = coco_string_create(L"number expected"); break;
-			case 4: s = coco_string_create(L"string expected"); break;
-			case 5: s = coco_string_create(L"\"(\" expected"); break;
-			case 6: s = coco_string_create(L"\")\" expected"); break;
-			case 7: s = coco_string_create(L"\"net\" expected"); break;
-			case 8: s = coco_string_create(L"\"{\" expected"); break;
-			case 9: s = coco_string_create(L"\"=\" expected"); break;
-			case 10: s = coco_string_create(L"\";\" expected"); break;
-			case 11: s = coco_string_create(L"\"}\" expected"); break;
-			case 12: s = coco_string_create(L"\"node\" expected"); break;
-			case 13: s = coco_string_create(L"\"|\" expected"); break;
-			case 14: s = coco_string_create(L"\"data\" expected"); break;
-			case 15: s = coco_string_create(L"\"experience\" expected"); break;
-			case 16: s = coco_string_create(L"\"potential\" expected"); break;
-			case 17: s = coco_string_create(L"??? expected"); break;
-			case 18: s = coco_string_create(L"invalid ELT_LIST"); break;
-			case 19: s = coco_string_create(L"invalid GARBAGE_ELT_LIST"); break;
-			case 20: s = coco_string_create(L"invalid GARBAGE_NESTED_LIST"); break;
-			case 21: s = coco_string_create(L"invalid FLOAT"); break;
-			case 22: s = coco_string_create(L"invalid FLOAT_NESTED_LIST"); break;
-
-
-    default: {
-      wchar_t format[20];
-      coco_swprintf( format, 20, L"error %d", n );
-      s = coco_string_create( format );
-=======
     Parser::Parser(Scanner *scanner) {
       maxT = 17;
 
@@ -910,7 +483,6 @@
           {x, T, T, T, T, x, x, x, x, x, x, x, x, x, x, x, x, x, x}};
 
       return set[s][la->kind];
->>>>>>> c041aa4f
     }
 
     Parser::~Parser() {
