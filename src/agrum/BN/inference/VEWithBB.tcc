/***************************************************************************
 *   Copyright (C) 2005 by Christophe GONZALES et Pierre-Henri WUILLEMIN   *
 *   {prenom.nom}_at_lip6.fr                                               *
 *                                                                         *
 *   This program is free software; you can redistribute it and/or modify  *
 *   it under the terms of the GNU General Public License as published by  *
 *   the Free Software Foundation; either version 2 of the License, or     *
 *   (at your option) any later version.                                   *
 *                                                                         *
 *   This program is distributed in the hope that it will be useful,       *
 *   but WITHOUT ANY WARRANTY; without even the implied warranty of        *
 *   MERCHANTABILITY or FITNESS FOR A PARTICULAR PURPOSE.  See the         *
 *   GNU General Public License for more details.                          *
 *                                                                         *
 *   You should have received a copy of the GNU General Public License     *
 *   along with this program; if not, write to the                         *
 *   Free Software Foundation, Inc.,                                       *
 *   59 Temple Place - Suite 330, Boston, MA  02111-1307, USA.             *
 ***************************************************************************/
/**
 * @file
 * @brief Implementation of lazy propagation for inference Bayesian Networks.
 *
 * @author Lionel TORTI and Pierre-Henri WUILLEMIN
 */

#include <agrum/BN/inference/VEWithBB.h>

namespace gum {

<<<<<<< HEAD
  template<typename GUM_SCALAR> INLINE
  VEWithBB<GUM_SCALAR>::VEWithBB( const BayesNet<GUM_SCALAR>& bn ):
    BayesNetInference<GUM_SCALAR>( bn ), __ve( bn ) {
    GUM_CONSTRUCTOR( VEWithBB );
    __ve.makeInference();
=======
template<typename GUM_SCALAR> INLINE
VEWithBB<GUM_SCALAR>::VEWithBB( const AbstractBayesNet<GUM_SCALAR>& bn ):
    BayesNetInference<GUM_SCALAR>( bn ), __ve(bn) {
  GUM_CONSTRUCTOR( VEWithBB );
  __ve.makeInference();
}

template<typename GUM_SCALAR> INLINE
VEWithBB<GUM_SCALAR>::~VEWithBB() {
  GUM_DESTRUCTOR( VEWithBB );
}

template<typename GUM_SCALAR> INLINE
VEWithBB<GUM_SCALAR>::VEWithBB(const VEWithBB<GUM_SCALAR>& source) {
  GUM_CONS_CPY( VEWithBB );
  GUM_ERROR(FatalError, "illegal call to VEWithBB copy constructor.");
}

template<typename GUM_SCALAR> INLINE
VEWithBB<GUM_SCALAR>&
VEWithBB<GUM_SCALAR>::operator=(const VEWithBB& source) {
  GUM_ERROR(FatalError, "illegal call to VEWithBB copy operator.");
}

template<typename GUM_SCALAR> INLINE
void
VEWithBB<GUM_SCALAR>::makeInference() {

}

template<typename GUM_SCALAR>
void
VEWithBB<GUM_SCALAR>::insertEvidence( const List<const Potential<GUM_SCALAR>*>& pot_list ) {
  for ( ListConstIterator< const Potential<GUM_SCALAR>* > iter = pot_list.cbegin(); iter != pot_list.cend(); ++iter ) {
    if (( *iter )->nbrDim() != 1 ) {
      GUM_ERROR( OperationNotAllowed, "Evidence can only be giben w.r.t. one random variable" );
    }
    NodeId varId = this->bn().nodeId(*((*iter)->variablesSequence().atPos(0)));
    size_t count = 0;
    Instantiation i(**iter);
    for (i.setFirst(); not i.end(); i.inc()) {
      if ((**iter).get(i) == (GUM_SCALAR) 1) {
        ++count;
      }
      if (count > 2) {
        break;
      }
    }
    if (count == 1) {
      __hardEvidence.insert(varId, *iter);
    }
>>>>>>> b7f4d281
  }

  template<typename GUM_SCALAR> INLINE
  VEWithBB<GUM_SCALAR>::~VEWithBB() {
    GUM_DESTRUCTOR( VEWithBB );
  }

  template<typename GUM_SCALAR> INLINE
  VEWithBB<GUM_SCALAR>::VEWithBB( const VEWithBB<GUM_SCALAR>& source ) {
    GUM_CONS_CPY( VEWithBB );
    GUM_ERROR( FatalError, "illegal call to VEWithBB copy constructor." );
  }

  template<typename GUM_SCALAR> INLINE
  VEWithBB<GUM_SCALAR>&
  VEWithBB<GUM_SCALAR>::operator=( const VEWithBB& source ) {
    GUM_ERROR( FatalError, "illegal call to VEWithBB copy operator." );
  }

  template<typename GUM_SCALAR> INLINE
  void
  VEWithBB<GUM_SCALAR>::makeInference() {

  }

  template<typename GUM_SCALAR>
  void
  VEWithBB<GUM_SCALAR>::insertEvidence( const List<const Potential<GUM_SCALAR>*>& pot_list ) {
    for ( ListConstIterator< const Potential<GUM_SCALAR>* > iter = pot_list.begin(); iter != pot_list.end(); ++iter ) {
      if ( ( *iter )->nbrDim() != 1 ) {
        GUM_ERROR( OperationNotAllowed, "Evidence can only be giben w.r.t. one random variable" );
      }

      NodeId varId = this->bn().nodeId( *( ( *iter )->variablesSequence().atPos( 0 ) ) );
      size_t count = 0;
      Instantiation i( **iter );

      for ( i.setFirst(); not i.end(); i.inc() ) {
        if ( ( **iter ).get( i ) == ( GUM_SCALAR ) 1 ) {
          ++count;
        }

        if ( count > 2 ) {
          break;
        }
      }

      if ( count == 1 ) {
        __hardEvidence.insert( varId, *iter );
      }
    }

    __ve.insertEvidence( pot_list );
    this->_invalidateMarginals();
  }

  template<typename GUM_SCALAR> INLINE
  void
  VEWithBB<GUM_SCALAR>::eraseEvidence( const Potential<GUM_SCALAR>* e ) {
    if ( e->nbrDim() != 1 ) {
      GUM_ERROR( OperationNotAllowed, "Evidence can only be giben w.r.t. one random variable" );
    }

    __hardEvidence.erase( ( this->bn().nodeId( *( e->variablesSequence().atPos( 0 ) ) ) ) );
    __ve.eraseEvidence( e );
    this->_invalidateMarginals();
  }

  template<typename GUM_SCALAR> INLINE
  void
  VEWithBB<GUM_SCALAR>::eraseAllEvidence() {
    __hardEvidence.clear();
    __ve.eraseAllEvidence();
    this->_invalidateMarginals();
  }

  template<typename GUM_SCALAR> INLINE
  void
  VEWithBB<GUM_SCALAR>::__fillRequisiteNode( NodeId id, Set<NodeId>& requisite_nodes ) {
    Set<NodeId> query;
    query.insert( id );
    Set<NodeId> hardEvidence;

    for ( typename Property<const Potential<GUM_SCALAR>*>::onNodes::iterator iter = __hardEvidence.begin();
          iter != __hardEvidence.end(); ++iter ) {
      hardEvidence.insert( iter.key() );
    }

    BayesBall bb;
    bb.requisiteNodes( this->bn().dag(), query, hardEvidence, requisite_nodes );
  }

  template<typename GUM_SCALAR>
  void
  VEWithBB<GUM_SCALAR>::_fillMarginal( NodeId id, Potential<GUM_SCALAR>& marginal ) {
    Set<NodeId> requisite_nodes;
    __fillRequisiteNode( id, requisite_nodes );
    Set<Potential<GUM_SCALAR>*> pool;
    Set<NodeId> elim_set;

    for ( Set<NodeId>::iterator node = requisite_nodes.begin(); node != requisite_nodes.end(); ++node ) {
      pool.insert( const_cast<Potential<GUM_SCALAR>*>( &( this->bn().cpt( *node ) ) ) );
      elim_set.insert( *node );
      const NodeSet& parents = this->bn().dag().parents( *node );

      for ( NodeSetIterator parent = parents.begin();
            parent != parents.end(); ++parent ) {
        if ( __hardEvidence.exists( *parent ) ) {
          elim_set.insert( *parent );
        }
      }
    }

    elim_set.erase( id );

    std::vector<NodeId> elim_order;

    for ( size_t idx = 0; idx < __ve.eliminationOrder().size(); ++idx ) {
      if ( elim_set.contains( __ve.eliminationOrder()[idx] ) ) {
        elim_order.push_back( __ve.eliminationOrder()[idx] );
      }
    }

    Set<Potential<GUM_SCALAR>*> trash;
    __ve.eliminateNodes( elim_order, pool, trash );
    marginal.add( this->bn().variable( id ) );

    try {
      pool.insert( const_cast<Potential<GUM_SCALAR>*>( __ve.__evidences[id] ) );
    } catch ( NotFound& ) {
      // No evidence on query
    }

    MultiDimBucket<GUM_SCALAR> bucket;

    for ( SetIterator<Potential<GUM_SCALAR>*> iter = pool.begin(); iter != pool.end(); ++iter ) {
      bucket.add( **iter );
    }

    bucket.add( this->bn().variable( id ) );
    Instantiation i( marginal );
    Instantiation j( bucket );

    for ( i.setFirst(), j.setFirst(); not i.end(); i.inc(), j.inc() ) {
      marginal.set( i, bucket.get( j ) );
    }

    marginal.normalize();

    for ( SetIterator<Potential<GUM_SCALAR>*> iter = trash.begin();
          iter != trash.end(); ++iter ) {
      delete *iter;
    }
  }

} /* namespace gum */
<|MERGE_RESOLUTION|>--- conflicted
+++ resolved
@@ -28,65 +28,11 @@
 
 namespace gum {
 
-<<<<<<< HEAD
   template<typename GUM_SCALAR> INLINE
   VEWithBB<GUM_SCALAR>::VEWithBB( const BayesNet<GUM_SCALAR>& bn ):
     BayesNetInference<GUM_SCALAR>( bn ), __ve( bn ) {
     GUM_CONSTRUCTOR( VEWithBB );
     __ve.makeInference();
-=======
-template<typename GUM_SCALAR> INLINE
-VEWithBB<GUM_SCALAR>::VEWithBB( const AbstractBayesNet<GUM_SCALAR>& bn ):
-    BayesNetInference<GUM_SCALAR>( bn ), __ve(bn) {
-  GUM_CONSTRUCTOR( VEWithBB );
-  __ve.makeInference();
-}
-
-template<typename GUM_SCALAR> INLINE
-VEWithBB<GUM_SCALAR>::~VEWithBB() {
-  GUM_DESTRUCTOR( VEWithBB );
-}
-
-template<typename GUM_SCALAR> INLINE
-VEWithBB<GUM_SCALAR>::VEWithBB(const VEWithBB<GUM_SCALAR>& source) {
-  GUM_CONS_CPY( VEWithBB );
-  GUM_ERROR(FatalError, "illegal call to VEWithBB copy constructor.");
-}
-
-template<typename GUM_SCALAR> INLINE
-VEWithBB<GUM_SCALAR>&
-VEWithBB<GUM_SCALAR>::operator=(const VEWithBB& source) {
-  GUM_ERROR(FatalError, "illegal call to VEWithBB copy operator.");
-}
-
-template<typename GUM_SCALAR> INLINE
-void
-VEWithBB<GUM_SCALAR>::makeInference() {
-
-}
-
-template<typename GUM_SCALAR>
-void
-VEWithBB<GUM_SCALAR>::insertEvidence( const List<const Potential<GUM_SCALAR>*>& pot_list ) {
-  for ( ListConstIterator< const Potential<GUM_SCALAR>* > iter = pot_list.cbegin(); iter != pot_list.cend(); ++iter ) {
-    if (( *iter )->nbrDim() != 1 ) {
-      GUM_ERROR( OperationNotAllowed, "Evidence can only be giben w.r.t. one random variable" );
-    }
-    NodeId varId = this->bn().nodeId(*((*iter)->variablesSequence().atPos(0)));
-    size_t count = 0;
-    Instantiation i(**iter);
-    for (i.setFirst(); not i.end(); i.inc()) {
-      if ((**iter).get(i) == (GUM_SCALAR) 1) {
-        ++count;
-      }
-      if (count > 2) {
-        break;
-      }
-    }
-    if (count == 1) {
-      __hardEvidence.insert(varId, *iter);
-    }
->>>>>>> b7f4d281
   }
 
   template<typename GUM_SCALAR> INLINE
@@ -115,7 +61,7 @@
   template<typename GUM_SCALAR>
   void
   VEWithBB<GUM_SCALAR>::insertEvidence( const List<const Potential<GUM_SCALAR>*>& pot_list ) {
-    for ( ListConstIterator< const Potential<GUM_SCALAR>* > iter = pot_list.begin(); iter != pot_list.end(); ++iter ) {
+    for ( ListConstIterator< const Potential<GUM_SCALAR>* > iter = pot_list.cbegin(); iter != pot_list.cend(); ++iter ) {
       if ( ( *iter )->nbrDim() != 1 ) {
         GUM_ERROR( OperationNotAllowed, "Evidence can only be giben w.r.t. one random variable" );
       }
