--- conflicted
+++ resolved
@@ -171,15 +171,9 @@
     posterior = *( __sampling_nbr[id] );
     posterior.normalize();
   }
-<<<<<<< HEAD
-  /*
-  template <typename GUM_SCALAR>
-  INLINE void GibbsInference<GUM_SCALAR>::__add_and_instancie( Instantiation& I,
-=======
 
   inline
   void add_and_instancie( Instantiation& I,
->>>>>>> 0017ac11
                           const DiscreteVariable& v,
                           const Instantiation& __current_sample ) {
     try {
@@ -188,7 +182,7 @@
     } catch ( DuplicateElement e ) {
       // do nothing, it's OK
     }
-  }*/
+  }
 
   /// Returns the probability of the variables.
   template <typename GUM_SCALAR>
