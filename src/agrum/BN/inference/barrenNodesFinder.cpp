/***************************************************************************
 *   Copyright (C) 2005 by Christophe GONZALES et Pierre-Henri WUILLEMIN   *
 *   {prenom.nom}_at_lip6.fr                                               *
 *                                                                         *
 *   This program is free software; you can redistribute it and/or modify  *
 *   it under the terms of the GNU General Public License as published by  *
 *   the Free Software Foundation; either version 2 of the License, or     *
 *   (at your option) any later version.                                   *
 *                                                                         *
 *   This program is distributed in the hope that it will be useful,       *
 *   but WITHOUT ANY WARRANTY; without even the implied warranty of        *
 *   MERCHANTABILITY or FITNESS FOR A PARTICULAR PURPOSE.  See the         *
 *   GNU General Public License for more details.                          *
 *                                                                         *
 *   You should have received a copy of the GNU General Public License     *
 *   along with this program; if not, write to the                         *
 *   Free Software Foundation, Inc.,                                       *
 *   59 Temple Place - Suite 330, Boston, MA  02111-1307, USA.             *
 ***************************************************************************/
/**
 * @file
 * @brief Detect barren nodes for inference in Bayesian networks
 */
#include <limits>

#include <agrum/core/list.h>
#include <agrum/core/sequence.h>
#include <agrum/BN/inference/barrenNodesFinder.h>


#ifdef GUM_NO_INLINE
#include <agrum/BN/inference/barrenNodesFinder.inl>
#endif  // GUM_NO_INLINE


namespace gum {


  /// returns the set of barren nodes in the messages sent in a junction tree
  ArcProperty<NodeSet>
  BarrenNodesFinder::barrenNodes( const CliqueGraph& junction_tree ) {
    // assign a mark to all the nodes
    // and mark all the observed nodes and their ancestors as non-barren
    NodeProperty<Size> mark( __dag->size() );
    {
      for ( const auto node : *__dag )
        mark.insert( node, 0 );  // for the moment, 0 = possibly barren

      // mark all the observed nodes and their ancestors as non barren
      // std::numeric_limits<unsigned int>::max () will be necessarily non
      // barren
      // later on
      Sequence<NodeId> observed_anc( __dag->size() );
<<<<<<< HEAD
      const unsigned int non_barren = std::numeric_limits<unsigned int>::max();
      for ( const auto node : *__observed_nodes )
=======
      const Size non_barren = std::numeric_limits<Size>::max();
      for ( const auto node : __observed_nodes )
>>>>>>> abbcd966
        observed_anc.insert( node );
      for ( Idx i = 0; i < observed_anc.size(); ++i ) {
        const NodeId node = observed_anc[i];
        if ( !mark[node] ) {
          mark[node] = non_barren;
          for ( const auto par : __dag->parents( node ) ) {
            if ( !mark[par] && !observed_anc.exists( par ) ) {
              observed_anc.insert( par );
            }
          }
        }
      }
    }


    // create the data structure that will contain the result of the
    // method. By default, we assume that, for each pair of adjacent cliques,
    // all
    // the nodes that do not belong to their separator are possibly barren and,
    // by sweeping the dag, we will remove the nodes that were determined
    // above as non-barren. Structure result will assign to each (ordered) pair
    // of adjacent cliques its set of barren nodes.
    ArcProperty<NodeSet> result;
    for ( const auto& edge : junction_tree.edges() ) {
      NodeSet separator = junction_tree.separator( edge );

      NodeSet non_barren1 = junction_tree.clique( edge.first() );
      for ( auto iter = non_barren1.beginSafe(); iter != non_barren1.endSafe();
            ++iter ) {
        if ( mark[*iter] || separator.exists( *iter ) ) {
          non_barren1.erase( iter );
        }
      }
      result.insert( Arc( edge.first(), edge.second() ),
                     std::move( non_barren1 ) );

      NodeSet non_barren2 = junction_tree.clique( edge.second() );
      for ( auto iter = non_barren2.beginSafe(); iter != non_barren2.endSafe();
            ++iter ) {
        if ( mark[*iter] || separator.exists( *iter ) ) {
          non_barren2.erase( iter );
        }
      }
      result.insert( Arc( edge.second(), edge.first() ),
                     std::move( non_barren2 ) );
    }


    // for each node in the DAG, indicate which are the arcs in the result
    // structure whose separator contain it: the separators are actually the
    // targets of the queries.
    NodeProperty<ArcSet> node2arc;
    for ( const auto node : *__dag )
      node2arc.insert( node, ArcSet() );
    for ( const auto& elt : result ) {
      const Arc& arc = elt.first;
      if ( !result[arc].empty() ) {  // no need to further process cliques
        const NodeSet& separator =   // with no barren nodes
            junction_tree.separator( Edge( arc.tail(), arc.head() ) );

        for ( const auto node : separator ) {
          node2arc[node].insert( arc );
        }
      }
    }


    // To determine the set of non-barren nodes w.r.t. a given single node
    // query, we rely on the fact that those are precisely all the ancestors of
    // this single node. To mutualize the computations, we will thus sweep the
    // DAG from top to bottom and exploit the fact that the set of ancestors of
    // the child of a given node A contain the ancestors of A. Therefore, we
    // will
    // determine sets of paths in the DAG and, for each path, compute the set of
    // its barren nodes from the source to the destination of the path. The
    // optimal set of paths, i.e., that which will minimize computations, is
    // obtained by solving a "minimum path cover in directed acyclic graphs".
    // But
    // such an algorithm is too costly for the gain we can get from it, so we
    // will
    // rely on a simple heuristics.

    // To compute the heuristics, we proceed as follows:
    // 1/ we mark to 1 all the nodes that are ancestors of at least one (key)
    // node
    //     with a non-empty arcset in node2arc and we extract from those the
    //     roots, i.e., those nodes whose set of parents, if any, have all been
    //     identified as non-barren by being marked as
    //     std::numeric_limits<unsigned int>::max (). Such nodes are
    //     thus the top of the graph to sweep.
    // 2/ create a copy of the subgraph of the DAG w.r.t. the 1-marked nodes
    //     and, for each node, if the node has several parents and children,
    //     keep only one arc from one of the parents to the child with the
    //     smallest
    //     number of parents, and try to create a matching between parents and
    //     children and add one arc for each edge of this matching. This will
    //     allow
    //     us to create distinct paths in the DAG. Whenever a child has no more
    //     parents, it becomes the root of a new path.
    // 3/ the sweeping will be performed from the roots of all these paths.

    // perform step 1/
    NodeSet path_roots;
    {
      List<NodeId> nodes_to_mark;
      for ( const auto& elt : node2arc ) {
        if ( !elt.second.empty() ) {  // only process nodes with assigned arcs
          nodes_to_mark.insert( elt.first );
        }
      }
      while ( !nodes_to_mark.empty() ) {
        NodeId node = nodes_to_mark.front();
        nodes_to_mark.popFront();

        if ( !mark[node] ) {  // mark the node and all its ancestors
          mark[node] = 1;
          Size nb_par = 0;
          for ( auto par : __dag->parents( node ) ) {
            Size parent_mark = mark[par];
            if ( parent_mark != std::numeric_limits<Size>::max() ) {
              ++nb_par;
              if ( parent_mark == 0 ) {
                nodes_to_mark.insert( par );
              }
            }
          }

          if ( nb_par == 0 ) {
            path_roots.insert( node );
          }
        }
      }
    }


    // perform step 2/
    DAG sweep_dag = *__dag;
    for ( const auto node : *__dag ) {  // keep only nodes marked with 1
      if ( mark[node] != 1 ) {
        sweep_dag.eraseNode( node );
      }
    }
    for ( const auto node : sweep_dag ) {
      const Size nb_parents = sweep_dag.parents( node ).size();
      const Size nb_children = sweep_dag.children( node ).size();
      if ( ( nb_parents > 1 ) || ( nb_children > 1 ) ) {
        // perform the matching
        const auto& parents = sweep_dag.parents( node );

        // if there is no child, remove all the parents except the first one
        if ( nb_children == 0 ) {
          auto iter_par = parents.beginSafe();
          for ( ++iter_par; iter_par != parents.endSafe(); ++iter_par ) {
            sweep_dag.eraseArc( Arc( *iter_par, node ) );
          }
        } else {
          // find the child with the smallest number of parents
          const auto& children = sweep_dag.children( node );
          NodeId smallest_child = 0;
          Size smallest_nb_par =
              std::numeric_limits<Size>::max();
          for ( const auto child : children ) {
            const auto new_nb = sweep_dag.parents( child ).size();
            if ( new_nb < smallest_nb_par ) {
              smallest_nb_par = new_nb;
              smallest_child = child;
            }
          }

          // if there is no parent, just keep the link with the smallest child
          // and remove all the other arcs
          if ( nb_parents == 0 ) {
            for ( auto iter = children.beginSafe(); iter != children.endSafe();
                  ++iter ) {
              if ( *iter != smallest_child ) {
                if ( sweep_dag.parents( *iter ).size() == 1 ) {
                  path_roots.insert( *iter );
                }
                sweep_dag.eraseArc( Arc( node, *iter ) );
              }
            }
          } else {
            const int nb_match = int(std::min( nb_parents, nb_children )) - 1;
            auto iter_par = parents.beginSafe();
            ++iter_par;  // skip the first parent, whose arc with node will
                         // remain
            auto iter_child = children.beginSafe();
            for ( int i = 0; i < nb_match; ++i, ++iter_par, ++iter_child ) {
              if ( *iter_child == smallest_child ) {
                ++iter_child;
              }
              sweep_dag.addArc( *iter_par, *iter_child );
              sweep_dag.eraseArc( Arc( *iter_par, node ) );
              sweep_dag.eraseArc( Arc( node, *iter_child ) );
            }
            for ( ; iter_par != parents.endSafe(); ++iter_par ) {
              sweep_dag.eraseArc( Arc( *iter_par, node ) );
            }
            for ( ; iter_child != children.endSafe(); ++iter_child ) {
              if ( *iter_child != smallest_child ) {
                if ( sweep_dag.parents( *iter_child ).size() == 1 ) {
                  path_roots.insert( *iter_child );
                }
                sweep_dag.eraseArc( Arc( node, *iter_child ) );
              }
            }
          }
        }
      }
    }


    // step 3: sweep the paths from the roots of sweep_dag
    // here, the idea is that, for each path of sweep_dag, the mark we put
    // to the ancestors is a given number, say N, that increases from path
    // to path. Hence, for a given path, all the nodes that are marked with a
    // number at least as high as N are non-barren, the others being barren.
    Size mark_id = 2;
    for ( NodeId path : path_roots ) {
      // perform the sweeping from the path
      while ( true ) {
        // mark all the ancestors of the node
        List<NodeId> to_mark{path};
        while ( !to_mark.empty() ) {
          NodeId node = to_mark.front();
          to_mark.popFront();
          if ( mark[node] < mark_id ) {
            mark[node] = mark_id;
            for ( const auto par : __dag->parents( node ) ) {
              if ( mark[par] < mark_id ) {
                to_mark.insert( par );
              }
            }
          }
        }

        // now, get all the arcs that contained node "path" in their separator.
        // this node acts as a query target and, therefore, its ancestors
        // shall be non-barren.
        const ArcSet& arcs = node2arc[path];
        for ( const auto& arc : arcs ) {
          NodeSet& barren = result[arc];
          for ( auto iter = barren.beginSafe(); iter != barren.endSafe();
                ++iter ) {
            if ( mark[*iter] >= mark_id ) {
              // this indicates a non-barren node
              barren.erase( iter );
            }
          }
        }

        // go to the next sweeping node
        const NodeSet& sweep_children = sweep_dag.children( path );
        if ( sweep_children.size() ) {
          path = *( sweep_children.begin() );
        } else {
          // here, the path has ended, so we shall go to the next path
          ++mark_id;
          break;
        }
      }
    }

    return result;
  }

  
  /// returns the set of barren nodes
  NodeSet BarrenNodesFinder::barrenNodes () {
    // mark all the nodes in the dag as barren (true)
    NodeProperty<bool> barren_mark = __dag->nodesProperty ( true );

    // mark all the ancestors of the evidence and targets as non-barren
    List<NodeId> nodes_to_examine;
    int nb_non_barren = 0;
    for ( const auto node : *__observed_nodes )
      nodes_to_examine.insert ( node );
    for ( const auto node : *__target_nodes )
      nodes_to_examine.insert ( node );

    while ( ! nodes_to_examine.empty () ) {
      const NodeId node = nodes_to_examine.front ();
      nodes_to_examine.popFront ();
      if ( barren_mark[node] ) {
        barren_mark[node] = false;
        ++nb_non_barren;
        for ( const auto par : __dag->parents ( node ) )
          nodes_to_examine.insert ( par );
      }
    }

    // here, all the nodes marked true are barren
    NodeSet barren_nodes ( __dag->sizeNodes () - nb_non_barren );
    for ( const auto& marked_pair : barren_mark )
      if ( marked_pair.second )
        barren_nodes.insert ( marked_pair.first );
    
    return barren_nodes;
  }
  

} /* namespace gum */<|MERGE_RESOLUTION|>--- conflicted
+++ resolved
@@ -51,13 +51,8 @@
       // barren
       // later on
       Sequence<NodeId> observed_anc( __dag->size() );
-<<<<<<< HEAD
-      const unsigned int non_barren = std::numeric_limits<unsigned int>::max();
+      const Size non_barren = std::numeric_limits<Size>::max();
       for ( const auto node : *__observed_nodes )
-=======
-      const Size non_barren = std::numeric_limits<Size>::max();
-      for ( const auto node : __observed_nodes )
->>>>>>> abbcd966
         observed_anc.insert( node );
       for ( Idx i = 0; i < observed_anc.size(); ++i ) {
         const NodeId node = observed_anc[i];
@@ -240,12 +235,12 @@
               }
             }
           } else {
-            const int nb_match = int(std::min( nb_parents, nb_children )) - 1;
+            const Size nb_match = Size(std::min( nb_parents, nb_children ) - 1);
             auto iter_par = parents.beginSafe();
             ++iter_par;  // skip the first parent, whose arc with node will
                          // remain
             auto iter_child = children.beginSafe();
-            for ( int i = 0; i < nb_match; ++i, ++iter_par, ++iter_child ) {
+            for ( Idx i = 0; i < nb_match; ++i, ++iter_par, ++iter_child ) {
               if ( *iter_child == smallest_child ) {
                 ++iter_child;
               }
@@ -275,7 +270,7 @@
     // to the ancestors is a given number, say N, that increases from path
     // to path. Hence, for a given path, all the nodes that are marked with a
     // number at least as high as N are non-barren, the others being barren.
-    Size mark_id = 2;
+    Idx mark_id = 2;
     for ( NodeId path : path_roots ) {
       // perform the sweeping from the path
       while ( true ) {
