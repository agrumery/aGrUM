--- conflicted
+++ resolved
@@ -77,13 +77,8 @@
   template<typename GUM_SCALAR>
   void
   VariableElimination<GUM_SCALAR>::insertEvidence( const List<const Potential<GUM_SCALAR>*>& pot_list ) {
-<<<<<<< HEAD
-    for ( ListConstIterator< const Potential<GUM_SCALAR>* > iter = pot_list.begin(); iter != pot_list.end(); ++iter ) {
-      if ( ( *iter )->nbrDim() != 1 ) {
-=======
     for( ListConstIterator< const Potential<GUM_SCALAR>* > iter = pot_list.cbegin(); iter != pot_list.cend(); ++iter ) {
       if( ( *iter )->nbrDim() != 1 ) {
->>>>>>> b7f4d281
         GUM_ERROR( OperationNotAllowed, "Evidence can only be giben w.r.t. one random variable" );
       }
 
