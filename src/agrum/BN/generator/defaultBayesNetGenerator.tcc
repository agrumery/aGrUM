--- conflicted
+++ resolved
@@ -61,11 +61,7 @@
 // @return A BNs randomly generated.
 
   template <typename GUM_SCALAR, template<class> class ICPTGenerator>
-<<<<<<< HEAD
-  void DefaultBayesNetGenerator<GUM_SCALAR, ICPTGenerator>::generateBN ( BayesNet<GUM_SCALAR>& bayesNet ) {
-=======
   void DefaultBayesNetGenerator<GUM_SCALAR, ICPTGenerator>::generateBN( BayesNet<GUM_SCALAR>& bayesNet ) {
->>>>>>> d641797a
     AbstractBayesNetGenerator<GUM_SCALAR, ICPTGenerator>::_bayesNet = bayesNet;
     HashTable<Size, NodeId> map;
     std::stringstream strBuff;
@@ -74,13 +70,8 @@
     for ( Size i = 0; i < AbstractBayesNetGenerator<GUM_SCALAR, ICPTGenerator>::_nbrNodes; ++i ) {
       strBuff << "n" << i;
       nb_mod = ( AbstractBayesNetGenerator<GUM_SCALAR, ICPTGenerator>::_maxModality == 2 ) ? 2 : 2 + rand() % ( AbstractBayesNetGenerator<GUM_SCALAR, ICPTGenerator>::_maxModality - 1 );
-<<<<<<< HEAD
-      map.insert ( i, AbstractBayesNetGenerator<GUM_SCALAR, ICPTGenerator>::_bayesNet.addVariable ( LabelizedVariable ( strBuff.str(), "" , nb_mod ) ) );
-      strBuff.str ( "" );
-=======
       map.insert( i, AbstractBayesNetGenerator<GUM_SCALAR, ICPTGenerator>::_bayesNet.add( LabelizedVariable( strBuff.str(), "" , nb_mod ) ) );
       strBuff.str( "" );
->>>>>>> d641797a
     }
 
     // We add arcs
@@ -90,11 +81,7 @@
     for ( Size i = 0; i < AbstractBayesNetGenerator<GUM_SCALAR, ICPTGenerator>::_nbrNodes; ++i )
       for ( Size j = i + 1; j < AbstractBayesNetGenerator<GUM_SCALAR, ICPTGenerator>::_nbrNodes; ++j )
         if ( ( ( float ) rand() ) < p )
-<<<<<<< HEAD
-          AbstractBayesNetGenerator<GUM_SCALAR, ICPTGenerator>::_bayesNet.addArc ( map[i], map[j] );
-=======
           AbstractBayesNetGenerator<GUM_SCALAR, ICPTGenerator>::_bayesNet.addArc( map[i], map[j] );
->>>>>>> d641797a
 
     AbstractBayesNetGenerator<GUM_SCALAR, ICPTGenerator>::fillCPT();
 
