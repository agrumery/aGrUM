/**
 *
 *   Copyright (c) 2005-2021 by Pierre-Henri WUILLEMIN(_at_LIP6) & Christophe GONZALES(_at_AMU)
 *   info_at_agrum_dot_org
 *
 *  This library is free software: you can redistribute it and/or modify
 *  it under the terms of the GNU Lesser General Public License as published by
 *  the Free Software Foundation, either version 3 of the License, or
 *  (at your option) any later version.
 *
 *  This library is distributed in the hope that it will be useful,
 *  but WITHOUT ANY WARRANTY; without even the implied warranty of
 *  MERCHANTABILITY or FITNESS FOR A PARTICULAR PURPOSE.  See the
 *  GNU Lesser General Public License for more details.
 *
 *  You should have received a copy of the GNU Lesser General Public License
 *  along with this library.  If not, see <http://www.gnu.org/licenses/>.
 *
 */


/** @file
 * @brief A pack of learning algorithms that can easily be used
 *
 * The pack currently contains K2, GreedyHillClimbing, 3off2 and
 *LocalSearchWithTabuList
 *
 * @author Christophe GONZALES(_at_AMU) and Pierre-Henri WUILLEMIN(_at_LIP6)
 */

// to help IDE parser
#include <agrum/BN/learning/BNLearnUtils/genericBNLearner.h>
#include <agrum/tools/graphs/undiGraph.h>

namespace gum {

  namespace learning {

    // returns the row filter
    INLINE DBRowGeneratorParser& GenericBNLearner::Database::parser() { return *_parser_; }

    // returns the modalities of the variables
    INLINE const std::vector< std::size_t >& GenericBNLearner::Database::domainSizes() const {
      return _domain_sizes_;
    }

    // returns the names of the variables in the database
    INLINE const std::vector< std::string >& GenericBNLearner::Database::names() const {
      return _database_.variableNames();
    }

    /// assign new weight to the rows of the learning database
    INLINE void GenericBNLearner::Database::setDatabaseWeight(const double new_weight) {
      if (_database_.nbRows() == std::size_t(0)) return;
      const double weight = new_weight / double(_database_.nbRows());
      _database_.setAllRowsWeight(weight);
    }

    // returns the node id corresponding to a variable name
    INLINE NodeId GenericBNLearner::Database::idFromName(const std::string& var_name) const {
      try {
        const auto cols = _database_.columnsFromVariableName(var_name);
        return _nodeId2cols_.first(cols[0]);
      } catch (...) {
        GUM_ERROR(MissingVariableInDatabase,
                  "Variable " << var_name << " could not be found in the database");
      }
    }


    // returns the variable name corresponding to a given node id
    INLINE const std::string& GenericBNLearner::Database::nameFromId(NodeId id) const {
      try {
        return _database_.variableName(_nodeId2cols_.second(id));
      } catch (...) {
        GUM_ERROR(MissingVariableInDatabase,
                  "Variable of Id " << id << " could not be found in the database");
      }
    }


    /// returns the internal database table
    INLINE const DatabaseTable& GenericBNLearner::Database::databaseTable() const {
      return _database_;
    }


    /// returns the set of missing symbols taken into account
    INLINE const std::vector< std::string >& GenericBNLearner::Database::missingSymbols() const {
      return _database_.missingSymbols();
    }


    /// returns the mapping between node ids and their columns in the database
    INLINE const Bijection< NodeId, std::size_t >&
                 GenericBNLearner::Database::nodeId2Columns() const {
      return _nodeId2cols_;
    }


    /// returns the number of records in the database
    INLINE std::size_t GenericBNLearner::Database::nbRows() const { return _database_.nbRows(); }


    /// returns the number of records in the database
    INLINE std::size_t GenericBNLearner::Database::size() const { return _database_.size(); }


    /// sets the weight of the ith record
    INLINE void GenericBNLearner::Database::setWeight(const std::size_t i, const double weight) {
      _database_.setWeight(i, weight);
    }


    /// returns the weight of the ith record
    INLINE double GenericBNLearner::Database::weight(const std::size_t i) const {
      return _database_.weight(i);
    }


    /// returns the weight of the whole database
    INLINE double GenericBNLearner::Database::weight() const { return _database_.weight(); }


    // ===========================================================================

    // returns the node id corresponding to a variable name
    INLINE NodeId GenericBNLearner::idFromName(const std::string& var_name) const {
      return scoreDatabase_.idFromName(var_name);
    }

    // returns the variable name corresponding to a given node id
    INLINE const std::string& GenericBNLearner::nameFromId(NodeId id) const {
      return scoreDatabase_.nameFromId(id);
    }

    /// assign new weight to the rows of the learning database
    INLINE void GenericBNLearner::setDatabaseWeight(const double new_weight) {
      scoreDatabase_.setDatabaseWeight(new_weight);
    }

    /// assign new weight to the ith row of the learning database
    INLINE void GenericBNLearner::setRecordWeight(const std::size_t i, const double new_weight) {
      scoreDatabase_.setWeight(i, new_weight);
    }

    /// returns the weight of the ith record
    INLINE double GenericBNLearner::recordWeight(const std::size_t i) const {
      return scoreDatabase_.weight(i);
    }

    /// returns the weight of the whole database
    INLINE double GenericBNLearner::databaseWeight() const { return scoreDatabase_.weight(); }

    // sets an initial DAG structure
    INLINE void GenericBNLearner::setInitialDAG(const DAG& dag) { initialDag_ = dag; }

    INLINE DAG GenericBNLearner::initialDAG() { return initialDag_; }

    // indicate that we wish to use an AIC score
    INLINE void GenericBNLearner::useScoreAIC() {
      scoreType_ = ScoreType::AIC;
      checkScoreAprioriCompatibility();
    }

    // indicate that we wish to use a BD score
    INLINE void GenericBNLearner::useScoreBD() {
      scoreType_ = ScoreType::BD;
      checkScoreAprioriCompatibility();
    }

    // indicate that we wish to use a BDeu score
    INLINE void GenericBNLearner::useScoreBDeu() {
      scoreType_ = ScoreType::BDeu;
      checkScoreAprioriCompatibility();
    }

    // indicate that we wish to use a BIC score
    INLINE void GenericBNLearner::useScoreBIC() {
      scoreType_ = ScoreType::BIC;
      checkScoreAprioriCompatibility();
    }

    // indicate that we wish to use a K2 score
    INLINE void GenericBNLearner::useScoreK2() {
      scoreType_ = ScoreType::K2;
      checkScoreAprioriCompatibility();
    }

    // indicate that we wish to use a Log2Likelihood score
    INLINE void GenericBNLearner::useScoreLog2Likelihood() {
      scoreType_ = ScoreType::LOG2LIKELIHOOD;
      checkScoreAprioriCompatibility();
    }

    // sets the max indegree
    INLINE void GenericBNLearner::setMaxIndegree(Size max_indegree) {
      constraintIndegree_.setMaxIndegree(max_indegree);
    }

    // indicate that we wish to use 3off2
    INLINE void GenericBNLearner::use3off2() {
      selectedAlgo_ = AlgoType::THREE_OFF_TWO;
      algoMiic3off2_.set3of2Behaviour();
    }

    // indicate that we wish to use 3off2
    INLINE void GenericBNLearner::useMIIC() {
      selectedAlgo_ = AlgoType::MIIC;
      algoMiic3off2_.setMiicBehaviour();
    }

    /// indicate that we wish to use the NML correction for 3off2
    INLINE void GenericBNLearner::useNMLCorrection() {
      kmode3Off2_ = CorrectedMutualInformation::KModeTypes::NML;
    }

    /// indicate that we wish to use the MDL correction for 3off2
    INLINE void GenericBNLearner::useMDLCorrection() {
      kmode3Off2_ = CorrectedMutualInformation::KModeTypes::MDL;
    }

    /// indicate that we wish to use the NoCorr correction for 3off2
    INLINE void GenericBNLearner::useNoCorrection() {
      kmode3Off2_ = CorrectedMutualInformation::KModeTypes::NoCorr;
    }

    /// get the list of arcs hiding latent variables
    INLINE const std::vector< Arc > GenericBNLearner::latentVariables() const {
      return algoMiic3off2_.latentVariables();
    }

    // indicate that we wish to use a K2 algorithm
    INLINE void GenericBNLearner::useK2(const Sequence< NodeId >& order) {
      selectedAlgo_ = AlgoType::K2;
      algoK2_.setOrder(order);
    }

    // indicate that we wish to use a K2 algorithm
    INLINE void GenericBNLearner::useK2(const std::vector< NodeId >& order) {
      selectedAlgo_ = AlgoType::K2;
      algoK2_.setOrder(order);
    }

    // indicate that we wish to use a greedy hill climbing algorithm
    INLINE void GenericBNLearner::useGreedyHillClimbing() {
      selectedAlgo_ = AlgoType::GREEDY_HILL_CLIMBING;
    }

    // indicate that we wish to use a local search with tabu list
    INLINE void GenericBNLearner::useLocalSearchWithTabuList(Size tabu_size, Size nb_decrease) {
      selectedAlgo_        = AlgoType::LOCAL_SEARCH_WITH_TABU_LIST;
      nbDecreasingChanges_ = nb_decrease;
      constraintTabuList_.setTabuListSize(tabu_size);
      localSearchWithTabuList_.setMaxNbDecreasingChanges(nb_decrease);
    }

    /// use The EM algorithm to learn paramters
    INLINE void GenericBNLearner::useEM(const double epsilon) { epsilonEM_ = epsilon; }


    INLINE bool GenericBNLearner::hasMissingValues() const {
      return scoreDatabase_.databaseTable().hasMissingValues();
    }

    // assign a set of forbidden edges
    INLINE void GenericBNLearner::setPossibleEdges(const EdgeSet& set) {
      constraintPossibleEdges_.setEdges(set);
    }
    // assign a set of forbidden edges from an UndiGraph
    INLINE void GenericBNLearner::setPossibleSkeleton(const gum::UndiGraph& g) {
      setPossibleEdges(g.edges());
    }

    // assign a new possible edge
    INLINE void GenericBNLearner::addPossibleEdge(const Edge& edge) {
      constraintPossibleEdges_.addEdge(edge);
    }

    // remove a forbidden edge
    INLINE void GenericBNLearner::erasePossibleEdge(const Edge& edge) {
      constraintPossibleEdges_.eraseEdge(edge);
    }

    // assign a new forbidden edge
    INLINE void GenericBNLearner::addPossibleEdge(const NodeId tail, const NodeId head) {
      addPossibleEdge(Edge(tail, head));
    }

    // remove a forbidden edge
    INLINE void GenericBNLearner::erasePossibleEdge(const NodeId tail, const NodeId head) {
      erasePossibleEdge(Edge(tail, head));
    }

    // assign a new forbidden edge
    INLINE void GenericBNLearner::addPossibleEdge(const std::string& tail,
                                                  const std::string& head) {
      addPossibleEdge(Edge(idFromName(tail), idFromName(head)));
    }

    // remove a forbidden edge
    INLINE void GenericBNLearner::erasePossibleEdge(const std::string& tail,
                                                    const std::string& head) {
      erasePossibleEdge(Edge(idFromName(tail), idFromName(head)));
    }

    // assign a set of forbidden arcs
    INLINE void GenericBNLearner::setForbiddenArcs(const ArcSet& set) {
      constraintForbiddenArcs_.setArcs(set);
    }

    // assign a new forbidden arc
    INLINE void GenericBNLearner::addForbiddenArc(const Arc& arc) {
      constraintForbiddenArcs_.addArc(arc);
    }

    // remove a forbidden arc
    INLINE void GenericBNLearner::eraseForbiddenArc(const Arc& arc) {
      constraintForbiddenArcs_.eraseArc(arc);
    }

    // assign a new forbidden arc
    INLINE void GenericBNLearner::addForbiddenArc(const NodeId tail, const NodeId head) {
      addForbiddenArc(Arc(tail, head));
    }

    // remove a forbidden arc
    INLINE void GenericBNLearner::eraseForbiddenArc(const NodeId tail, const NodeId head) {
      eraseForbiddenArc(Arc(tail, head));
    }

    // assign a new forbidden arc
    INLINE void GenericBNLearner::addForbiddenArc(const std::string& tail,
                                                  const std::string& head) {
      addForbiddenArc(Arc(idFromName(tail), idFromName(head)));
    }

    // remove a forbidden arc
    INLINE void GenericBNLearner::eraseForbiddenArc(const std::string& tail,
                                                    const std::string& head) {
      eraseForbiddenArc(Arc(idFromName(tail), idFromName(head)));
    }

    // assign a set of forbidden arcs
    INLINE void GenericBNLearner::setMandatoryArcs(const ArcSet& set) {
      constraintMandatoryArcs_.setArcs(set);
    }

    // assign a new forbidden arc
    INLINE void GenericBNLearner::addMandatoryArc(const Arc& arc) {
      constraintMandatoryArcs_.addArc(arc);
    }

    // remove a forbidden arc
    INLINE void GenericBNLearner::eraseMandatoryArc(const Arc& arc) {
      constraintMandatoryArcs_.eraseArc(arc);
    }

    // assign a new forbidden arc
    INLINE void GenericBNLearner::addMandatoryArc(const std::string& tail,
                                                  const std::string& head) {
      addMandatoryArc(Arc(idFromName(tail), idFromName(head)));
    }

    // remove a forbidden arc
    INLINE void GenericBNLearner::eraseMandatoryArc(const std::string& tail,
                                                    const std::string& head) {
      eraseMandatoryArc(Arc(idFromName(tail), idFromName(head)));
    }

    // assign a new forbidden arc
    INLINE void GenericBNLearner::addMandatoryArc(const NodeId tail, const NodeId head) {
      addMandatoryArc(Arc(tail, head));
    }

    // remove a forbidden arc
    INLINE void GenericBNLearner::eraseMandatoryArc(const NodeId tail, const NodeId head) {
      eraseMandatoryArc(Arc(tail, head));
    }

    // sets a partial order on the nodes
    INLINE void GenericBNLearner::setSliceOrder(const NodeProperty< NodeId >& slice_order) {
      constraintSliceOrder_ = StructuralConstraintSliceOrder(slice_order);
    }

    INLINE void
       GenericBNLearner::setSliceOrder(const std::vector< std::vector< std::string > >& slices) {
      NodeProperty< NodeId > slice_order;
      NodeId                 rank = 0;
      for (const auto& slice: slices) {
        for (const auto& name: slice) {
          slice_order.insert(idFromName(name), rank);
        }
        rank++;
      }
      setSliceOrder(slice_order);
    }

    // sets the apriori weight
    INLINE void GenericBNLearner::_setAprioriWeight_(double weight) {
      if (weight < 0) { GUM_ERROR(OutOfBounds, "the weight of the apriori must be positive") }

      aprioriWeight_ = weight;
      checkScoreAprioriCompatibility();
    }

    // use the apriori smoothing
    INLINE void GenericBNLearner::useNoApriori() {
      aprioriType_ = AprioriType::NO_APRIORI;
      checkScoreAprioriCompatibility();
    }

    // use the apriori smoothing
    INLINE void GenericBNLearner::useAprioriSmoothing(double weight) {
      if (weight < 0) { GUM_ERROR(OutOfBounds, "the weight of the apriori must be positive") }

      aprioriType_ = AprioriType::SMOOTHING;
      _setAprioriWeight_(weight);

      checkScoreAprioriCompatibility();
    }

    // use the Dirichlet apriori
    INLINE void GenericBNLearner::useAprioriDirichlet(const std::string& filename, double weight) {
      if (weight < 0) { GUM_ERROR(OutOfBounds, "the weight of the apriori must be positive") }

      aprioriDbname_ = filename;
      aprioriType_   = AprioriType::DIRICHLET_FROM_DATABASE;
      _setAprioriWeight_(weight);

      checkScoreAprioriCompatibility();
    }


    // use the apriori BDeu
    INLINE void GenericBNLearner::useAprioriBDeu(double weight) {
      if (weight < 0) { GUM_ERROR(OutOfBounds, "the weight of the apriori must be positive") }

      aprioriType_ = AprioriType::BDEU;
      _setAprioriWeight_(weight);

      checkScoreAprioriCompatibility();
    }


    // returns the type (as a string) of a given apriori
    INLINE const std::string& GenericBNLearner::getAprioriType_() const {
      switch (aprioriType_) {
        case AprioriType::NO_APRIORI:
          return AprioriNoApriori::type::type;

        case AprioriType::SMOOTHING:
          return AprioriSmoothing::type::type;

        case AprioriType::DIRICHLET_FROM_DATABASE:
          return AprioriDirichletFromDatabase::type::type;

        case AprioriType::BDEU:
          return AprioriBDeu::type::type;

        default:
          GUM_ERROR(OperationNotAllowed,
                    "GenericBNLearner getAprioriType does "
                    "not support yet this apriori");
      }
    }

    // returns the names of the variables in the database
    INLINE const std::vector< std::string >& GenericBNLearner::names() const {
      return scoreDatabase_.names();
    }

    // returns the modalities  of the variables in the database
    INLINE const std::vector< std::size_t >& GenericBNLearner::domainSizes() const {
      return scoreDatabase_.domainSizes();
    }

    // returns the modalities  of a variable in the database
    INLINE Size GenericBNLearner::domainSize(NodeId var) const {
      return scoreDatabase_.domainSizes()[var];
    }
    // returns the modalities  of a variables in the database
    INLINE Size GenericBNLearner::domainSize(const std::string& var) const {
      return scoreDatabase_.domainSizes()[idFromName(var)];
    }

    /// returns the current database rows' ranges used for learning
    INLINE const std::vector< std::pair< std::size_t, std::size_t > >&
                 GenericBNLearner::databaseRanges() const {
      return ranges_;
    }

    /// reset the ranges to the one range corresponding to the whole database
    INLINE void GenericBNLearner::clearDatabaseRanges() { ranges_.clear(); }

    /// returns the database used by the BNLearner
    INLINE const DatabaseTable& GenericBNLearner::database() const {
      return scoreDatabase_.databaseTable();
    }

    INLINE Size GenericBNLearner::nbCols() const { return scoreDatabase_.domainSizes().size(); }

<<<<<<< HEAD
    INLINE Size genericBNLearner::nbRows() const { return scoreDatabase_.databaseTable().size(); }

    // sets the number max of threads that can be used
    INLINE void genericBNLearner::setMaxNumberOfThreads(Size nb) {
      ThreadNumberManager::setMaxNumberOfThreads(nb);
      if (score_ != nullptr) score_->setMaxNumberOfThreads(nb);
    }

=======
    INLINE Size GenericBNLearner::nbRows() const { return scoreDatabase_.databaseTable().size(); }
>>>>>>> 175acc18
  } /* namespace learning */
} /* namespace gum */<|MERGE_RESOLUTION|>--- conflicted
+++ resolved
@@ -500,17 +500,13 @@
 
     INLINE Size GenericBNLearner::nbCols() const { return scoreDatabase_.domainSizes().size(); }
 
-<<<<<<< HEAD
-    INLINE Size genericBNLearner::nbRows() const { return scoreDatabase_.databaseTable().size(); }
+    INLINE Size GenericBNLearner::nbRows() const { return scoreDatabase_.databaseTable().size(); }
 
     // sets the number max of threads that can be used
-    INLINE void genericBNLearner::setMaxNumberOfThreads(Size nb) {
+    INLINE void GenericBNLearner::setMaxNumberOfThreads(Size nb) {
       ThreadNumberManager::setMaxNumberOfThreads(nb);
       if (score_ != nullptr) score_->setMaxNumberOfThreads(nb);
     }
 
-=======
-    INLINE Size GenericBNLearner::nbRows() const { return scoreDatabase_.databaseTable().size(); }
->>>>>>> 175acc18
   } /* namespace learning */
 } /* namespace gum */