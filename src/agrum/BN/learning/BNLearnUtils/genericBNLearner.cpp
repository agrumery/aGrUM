--- conflicted
+++ resolved
@@ -209,12 +209,8 @@
     }
 
 
-<<<<<<< HEAD
-    genericBNLearner::genericBNLearner(const genericBNLearner& from) :
+    GenericBNLearner::GenericBNLearner(const GenericBNLearner& from) :
         ThreadNumberManager(from),
-=======
-    GenericBNLearner::GenericBNLearner(const GenericBNLearner& from) :
->>>>>>> 175acc18
         inducedTypes_(from.inducedTypes_), scoreType_(from.scoreType_),
         paramEstimatorType_(from.paramEstimatorType_), epsilonEM_(from.epsilonEM_),
         aprioriType_(from.aprioriType_), aprioriWeight_(from.aprioriWeight_),
@@ -234,12 +230,8 @@
       GUM_CONS_CPY(GenericBNLearner);
     }
 
-<<<<<<< HEAD
-    genericBNLearner::genericBNLearner(genericBNLearner&& from) :
+    GenericBNLearner::GenericBNLearner(GenericBNLearner&& from) :
         ThreadNumberManager(std::move(from)),
-=======
-    GenericBNLearner::GenericBNLearner(GenericBNLearner&& from) :
->>>>>>> 175acc18
         inducedTypes_(from.inducedTypes_), scoreType_(from.scoreType_),
         paramEstimatorType_(from.paramEstimatorType_), epsilonEM_(from.epsilonEM_),
         aprioriType_(from.aprioriType_), aprioriWeight_(from.aprioriWeight_),
