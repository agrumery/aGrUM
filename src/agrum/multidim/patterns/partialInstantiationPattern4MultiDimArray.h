--- conflicted
+++ resolved
@@ -183,13 +183,8 @@
           // that are directly used for this loop
           GUM_MULTI_DIM_PARTIAL_INSTANTIATION_TYPE* ptable =
             const_cast<GUM_MULTI_DIM_PARTIAL_INSTANTIATION_TYPE*>
-<<<<<<< HEAD
-            ( & ( table->unsafeGet ( table_alone_offset ) ) );
-          register GUM_MULTI_DIM_PARTIAL_INSTANTIATION_TYPE* presult =
-=======
             ( &( table->unsafeGet( table_alone_offset ) ) );
           GUM_MULTI_DIM_PARTIAL_INSTANTIATION_TYPE* presult =
->>>>>>> 6accdeee
             const_cast<GUM_MULTI_DIM_PARTIAL_INSTANTIATION_TYPE*>
             ( & ( result->unsafeGet ( 0 ) ) );
 
