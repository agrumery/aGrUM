/***************************************************************************
 *   Copyright (C) 2005 by Pierre-Henri WUILLEMIN et Christophe GONZALES   *
 *   {prenom.nom}_at_lip6.fr                                               *
 *                                                                         *
 *   This program is free software; you can redistribute it and/or modify  *
 *   it under the terms of the GNU General Public License as published by  *
 *   the Free Software Foundation; either version 2 of the License, or     *
 *   (at your option) any later version.                                   *
 *                                                                         *
 *   This program is distributed in the hope that it will be useful,       *
 *   but WITHOUT ANY WARRANTY; without even the implied warranty of        *
 *   MERCHANTABILITY or FITNESS FOR A PARTICULAR PURPOSE.  See the         *
 *   GNU General Public License for more details.                          *
 *                                                                         *
 *   You should have received a copy of the GNU General Public License     *
 *   along with this program; if not, write to the                         *
 *   Free Software Foundation, Inc.,                                       *
 *   59 Temple Place - Suite 330, Boston, MA  02111-1307, USA.             *
 ***************************************************************************/
/** @file
 * @brief the pattern used by all binary MultiDimArrays operators
 *
 * @author Christophe GONZALES and Pierre-Henri WUILLEMIN */


// check if we allowed these patterns to be used
#ifndef GUM_OPERATOR_PATTERN_ALLOWED

#warning To use operatorPattern4MultiDimArray.h, you must define GUM_OPERATOR_PATTERN_ALLOWED

#else

namespace gum {

/// a specialized function for combining two multiDimArrays

#ifdef GUM_MULTI_DIM_OPERATOR_NAME
#define GUM_MULTI_DIM_OPERATOR_TYPE T
  template<typename T>
  MultiDimArray<T>*
  GUM_MULTI_DIM_OPERATOR_NAME ( const MultiDimArray<T>* t1,
                                const MultiDimArray<T>* t2 ) {
#endif


#ifdef GUM_MULTI_DIM_OPERATOR_POINTER_NAME
#define GUM_MULTI_DIM_OPERATOR_TYPE T*
    template<typename T>
    MultiDimArray<T*>*
    GUM_MULTI_DIM_OPERATOR_POINTER_NAME ( const MultiDimArray<T*>* t1,
                                          const MultiDimArray<T*>* t2 ) {
#endif


#ifdef GUM_MULTI_DIM_OPERATOR_NAME_F
#define GUM_MULTI_DIM_OPERATOR_TYPE T
      template<typename T>
      MultiDimArray<T>*
      GUM_MULTI_DIM_OPERATOR_NAME_F ( const MultiDimArray<T>* t1,
                                      const MultiDimArray<T>* t2,
                                      const T ( *f ) ( const T&, const T& ) ) {
#endif


#ifdef GUM_MULTI_DIM_OPERATOR_POINTER_NAME_F
#define GUM_MULTI_DIM_OPERATOR_TYPE T*
        template<typename T>
        MultiDimArray<T*>*
        GUM_MULTI_DIM_OPERATOR_POINTER_NAME_F ( const MultiDimArray<T*>* t1,
                                                const MultiDimArray<T*>* t2,
                                                const T * ( *f ) ( const T*, const T* ) ) {
#endif


#ifdef GUM_MULTI_DIM_OPERATOR_IMPL2ARRAY_NAME
#define GUM_MULTI_DIM_OPERATOR_TYPE T
          template<typename T>
          MultiDimImplementation<T>*
          GUM_MULTI_DIM_OPERATOR_IMPL2ARRAY_NAME ( const MultiDimImplementation<T>* tt1,
              const MultiDimImplementation<T>* tt2 ) {
            const MultiDimArray<T>* t1 = reinterpret_cast<const MultiDimArray<T>*> ( tt1 );
            const MultiDimArray<T>* t2 = reinterpret_cast<const MultiDimArray<T>*> ( tt2 );
#endif


#ifdef GUM_MULTI_DIM_OPERATOR_POINTER_IMPL2ARRAY_NAME
#define GUM_MULTI_DIM_OPERATOR_TYPE T*
            template<typename T>
            MultiDimImplementation<T*>*
            GUM_MULTI_DIM_OPERATOR_POINTER_IMPL2ARRAY_NAME
            ( const MultiDimImplementation<T*>* tt1,
              const MultiDimImplementation<T*>* tt2 ) {
              const MultiDimArray<T*>* t1 = reinterpret_cast<const MultiDimArray<T*>*> ( tt1 );
              const MultiDimArray<T*>* t2 = reinterpret_cast<const MultiDimArray<T*>*> ( tt2 );
#endif

              // get the variables of the tables
              const Sequence<const DiscreteVariable*>& t1_vars = t1->variablesSequence();
              const Sequence<const DiscreteVariable*>& t2_vars = t2->variablesSequence();

              // get the domain size of the tables' variables
              HashTable<const DiscreteVariable*, Idx> t1_offsets;
              {
                Idx current_offset = 1;

                for ( typename Sequence<const DiscreteVariable*>::const_iterator_safe iter =
                        t1_vars.beginSafe(); iter != t1_vars.endSafe(); ++iter ) {
                  t1_offsets.insert ( *iter, current_offset );
                  current_offset *= ( *iter )->domainSize();
                }
              }
              HashTable<const DiscreteVariable*, Idx> t2_offsets;
              {
                Idx current_offset = 1;

                for ( typename Sequence<const DiscreteVariable*>::const_iterator_safe iter =
                        t2_vars.beginSafe(); iter != t2_vars.endSafe(); ++iter ) {
                  t2_offsets.insert ( *iter, current_offset );
                  current_offset *= ( *iter )->domainSize();
                }
              }


              // we divide the variables of t1 and t2 into 3 separate sets: those that
              // belong only to t1 (variables t1_alone_xxx), those that belong only to t2
              // (variables t2_alone_xxx) and those that belong to both tables
              // (variables t1_and_t2_xxx). For each set, we define how an increment of a
              // given variable of the set changes the offset in the corresponding table
              // (variable txxx_offset) and what is the domain size of the variable
              // (txxx_domain). In addition, we compute the domain size of the Cartesian
              // product of the variables in each of the 3 sets. Given these data, we will
              // be able to parse both t1, t2 and the result table t1+t2 without resorting
              // to instantiations.
              std::vector<Idx> t1_alone_offset;
              std::vector<Idx> t1_alone_domain;
              Idx t1_alone_domain_size = 1;

              std::vector<Idx> t2_alone_offset;
              std::vector<Idx> t2_alone_domain;
              Idx t2_alone_domain_size = 1;

              std::vector<Idx> t1_and_t2_1_offset;
              std::vector<Idx> t1_and_t2_2_offset;
              std::vector<Idx> t1_and_t2_domain;
              std::vector<const DiscreteVariable*> t1_and_t2_vars;
              Idx t1_and_t2_domain_size = 1;

              {
                for ( Sequence<const DiscreteVariable*>::const_iterator_safe iter =
                        t1_vars.beginSafe(); iter != t1_vars.endSafe(); ++iter ) {
                  if ( t2_vars.exists ( *iter ) ) {
                    t1_and_t2_domain.push_back ( ( *iter )->domainSize() );
                    t1_and_t2_1_offset.push_back ( t1_offsets[*iter] );
                    t1_and_t2_2_offset.push_back ( t2_offsets[*iter] );
                    t1_and_t2_vars.push_back ( *iter );
                    t1_and_t2_domain_size *= ( *iter )->domainSize();
                  } else {
                    t1_alone_domain.push_back ( ( *iter )->domainSize() );
                    t1_alone_offset.push_back ( t1_offsets[*iter] );
                    t1_alone_domain_size *= ( *iter )->domainSize();
                  }
                }

                for ( Sequence<const DiscreteVariable*>::const_iterator_safe iter =
                        t2_vars.beginSafe(); iter != t2_vars.endSafe(); ++iter ) {
                  if ( ! t1_vars.exists ( *iter ) ) {
                    t2_alone_domain.push_back ( ( *iter )->domainSize() );
                    t2_alone_offset.push_back ( t2_offsets[*iter] );
                    t2_alone_domain_size *= ( *iter )->domainSize();
                  }
                }
              }


              // a Boolean indicating whether the variables that t1 and t2 have in common
              // are the first variables and are in the same order. When this is true,
              // computations can be performed faster
              bool t1_and_t2_begin_vars = false;

              if ( t1_and_t2_vars.size() ) {
                unsigned int nb_t1_t2_vars = 0;

                for ( Sequence<const DiscreteVariable*>::const_iterator_safe
                      iter = t1_vars.beginSafe(); nb_t1_t2_vars !=  t1_and_t2_vars.size();
                      ++iter, ++nb_t1_t2_vars ) {
                  if ( *iter != t1_and_t2_vars[nb_t1_t2_vars] ) break;
                }

                if ( nb_t1_t2_vars ==  t1_and_t2_vars.size() ) {
                  nb_t1_t2_vars = 0;

                  for ( Sequence<const DiscreteVariable*>::const_iterator_safe
                        iter = t2_vars.beginSafe(); nb_t1_t2_vars !=  t1_and_t2_vars.size();
                        ++iter, ++nb_t1_t2_vars ) {
                    if ( *iter != t1_and_t2_vars[nb_t1_t2_vars] ) break;
                  }

                  if ( nb_t1_t2_vars ==  t1_and_t2_vars.size() ) {
                    t1_and_t2_begin_vars = true;
                  }
                }
              }



              // when we will parse t1 and t2 to fill the result table t1+t2, we will use
              // variables txxx_value : at the beginning they are initialized to the domain
              // size of the variables (which are, themselves initialized to 0). Each time we
              // increment a variable (that is, we increase the offset of the table by
              // txxx_offset), its corresponding txxx_value is decreased by 1. When the latter
              // is equal to 0, this means that the variable itself should be reinitialized to
              // 0 as well and that the next variable of the table should be increased (that
              // is, this is similar to increasing 9 to 10). As such the offset of txxx should
              // be decreased by txxx_offset * the domain size of the variable. This quantity
              // is precisely what is stored into variables txxx_down.
              std::vector<Idx> t1_and_t2_value  = t1_and_t2_domain;
              std::vector<Idx> t1_and_t2_1_down = t1_and_t2_1_offset;
              std::vector<Idx> t1_and_t2_2_down = t1_and_t2_2_offset;

              for ( unsigned int i = 0; i < t1_and_t2_domain.size(); ++i ) {
                t1_and_t2_1_down[i] *= ( t1_and_t2_domain[i] - 1 );
                t1_and_t2_2_down[i] *= ( t1_and_t2_domain[i] - 1 );
              }

              std::vector<Idx> t1_alone_value = t1_alone_domain;
              std::vector<Idx> t1_alone_down = t1_alone_offset;

              for ( unsigned int i = 0; i < t1_alone_domain.size(); ++i ) {
                t1_alone_down[i] *= ( t1_alone_domain[i] - 1 );
              }

              std::vector<Idx> t2_alone_value = t2_alone_domain;
              std::vector<Idx> t2_alone_down = t2_alone_offset;

              for ( unsigned int i = 0; i < t2_alone_domain.size(); ++i ) {
                t2_alone_down[i] *= ( t2_alone_domain[i] - 1 );
              }


              // create a table "result" containing all the variables: the first variables
              // are those that belong to both t1 and t2. The next variables are those that
              // belong to t2 but not to t1. Finally, the last variables are those that
              // belong to t1 but not t2. This order will be used in the next for loops.
              MultiDimArray<GUM_MULTI_DIM_OPERATOR_TYPE>* result =
                new MultiDimArray<GUM_MULTI_DIM_OPERATOR_TYPE>;
              result->beginMultipleChanges();

              for ( Sequence<const DiscreteVariable*>::const_iterator_safe iter =
                      t1_vars.beginSafe(); iter != t1_vars.endSafe(); ++iter ) {
                if ( t2_vars.exists ( *iter ) )
                  *result << **iter;
              }

              for ( Sequence<const DiscreteVariable*>::const_iterator_safe iter =
                      t2_vars.beginSafe(); iter != t2_vars.endSafe(); ++iter ) {
                if ( ! t1_vars.exists ( *iter ) )
                  *result << **iter;
              }

              for ( Sequence<const DiscreteVariable*>::const_iterator_safe iter =
                      t1_vars.beginSafe(); iter != t1_vars.endSafe(); ++iter ) {
                if ( ! t2_vars.exists ( *iter ) ) {
                  *result << **iter;
                }
              }

              result->endMultipleChanges();

              // here we fill result. The idea is to use 3 loops. The innermost loop
              // corresponds to the variables that belongs both to t1 and t2. The middle
              // loop to the variables that belong to t2 but not to t1. Finally, the
              // outer loop corresponds to the variables that belong to t1 but not t2.
<<<<<<< HEAD
              register GUM_MULTI_DIM_OPERATOR_TYPE* pt1 =
                const_cast<GUM_MULTI_DIM_OPERATOR_TYPE*> ( & ( t1->unsafeGet ( 0 ) ) );
              register GUM_MULTI_DIM_OPERATOR_TYPE* pt2 =
                const_cast<GUM_MULTI_DIM_OPERATOR_TYPE*> ( & ( t2->unsafeGet ( 0 ) ) );
              register GUM_MULTI_DIM_OPERATOR_TYPE* pres =
                const_cast<GUM_MULTI_DIM_OPERATOR_TYPE*> ( & ( result->unsafeGet ( 0 ) ) );
=======
              GUM_MULTI_DIM_OPERATOR_TYPE* pt1 =
                const_cast<GUM_MULTI_DIM_OPERATOR_TYPE*>( &( t1->unsafeGet( 0 ) ) );
              GUM_MULTI_DIM_OPERATOR_TYPE* pt2 =
                const_cast<GUM_MULTI_DIM_OPERATOR_TYPE*>( &( t2->unsafeGet( 0 ) ) );
              GUM_MULTI_DIM_OPERATOR_TYPE* pres =
                const_cast<GUM_MULTI_DIM_OPERATOR_TYPE*>( &( result->unsafeGet( 0 ) ) );
>>>>>>> 6accdeee
              GUM_MULTI_DIM_OPERATOR_TYPE* pt2_deb = pt2;
              GUM_MULTI_DIM_OPERATOR_TYPE* pt1_alone_begin;


              // test if all the variables in common in t1 and t2 are the first variables
              // and are in the same order. In this case, we can speed-up the incrementation
              // processes
              if ( t1_and_t2_begin_vars ) {
                for ( Idx i = 0; i < t1_alone_domain_size; ++i ) {
                  pt2 = pt2_deb;
                  pt1_alone_begin = pt1;

                  for ( Idx j = 0; j < t2_alone_domain_size; ++j ) {
                    pt1 = pt1_alone_begin;

<<<<<<< HEAD
                    for ( register Idx z = 0; z < t1_and_t2_domain_size; ++z ) {
                      *pres = GUM_MULTI_DIM_OPERATOR ( *pt1, *pt2 );
=======
                    for ( Idx z = 0; z < t1_and_t2_domain_size; ++z ) {
                      *pres = GUM_MULTI_DIM_OPERATOR( *pt1, *pt2 );
>>>>>>> 6accdeee
                      ++pres;

                      // update the offset of both t1 and t2
                      ++pt1;
                      ++pt2;
                    }
                  }
                }
              } else {
                Idx t1_offset = 0;
                Idx t2_offset = 0;
                Idx t1_alone_begin_offset = 0;

                for ( Idx i = 0; i < t1_alone_domain_size; ++i ) {
                  t2_offset = 0;
                  t1_alone_begin_offset = t1_offset;

                  for ( Idx j = 0; j < t2_alone_domain_size; ++j ) {
                    t1_offset = t1_alone_begin_offset;

<<<<<<< HEAD
                    for ( register Idx z = 0; z < t1_and_t2_domain_size; ++z ) {
                      *pres = GUM_MULTI_DIM_OPERATOR ( pt1[t1_offset], pt2[t2_offset] );
=======
                    for ( Idx z = 0; z < t1_and_t2_domain_size; ++z ) {
                      *pres = GUM_MULTI_DIM_OPERATOR( pt1[t1_offset], pt2[t2_offset] );
>>>>>>> 6accdeee
                      ++pres;

                      // update the offset of both t1 and t2
                      for ( unsigned int k = 0; k < t1_and_t2_value.size(); ++k ) {
                        if ( --t1_and_t2_value[k] ) {
                          t1_offset += t1_and_t2_1_offset[k];
                          t2_offset += t1_and_t2_2_offset[k];
                          break;
                        }

                        t1_and_t2_value[k] = t1_and_t2_domain[k];
                        t1_offset -= t1_and_t2_1_down[k];
                        t2_offset -= t1_and_t2_2_down[k];
                      }
                    }

                    // update the offset of t2 alone
                    for ( unsigned int k = 0; k < t2_alone_value.size(); ++k ) {
                      if ( --t2_alone_value[k] ) {
                        t2_offset += t2_alone_offset[k];
                        break;
                      }

                      t2_alone_value[k] = t2_alone_domain[k];
                      t2_offset -= t2_alone_down[k];
                    }
                  }

                  // update the offset of t1 alone
                  for ( unsigned int k = 0; k < t1_alone_value.size(); ++k ) {
                    if ( --t1_alone_value[k] ) {
                      t1_offset += t1_alone_offset[k];
                      break;
                    }

                    t1_alone_value[k] = t1_alone_domain[k];
                    t1_offset -= t1_alone_down[k];
                  }
                }
              }

              return result;
            }


#undef GUM_MULTI_DIM_OPERATOR_TYPE
          }

#endif /* GUM_OPERATOR_PATTERN_ALLOWED */<|MERGE_RESOLUTION|>--- conflicted
+++ resolved
@@ -270,21 +270,12 @@
               // corresponds to the variables that belongs both to t1 and t2. The middle
               // loop to the variables that belong to t2 but not to t1. Finally, the
               // outer loop corresponds to the variables that belong to t1 but not t2.
-<<<<<<< HEAD
-              register GUM_MULTI_DIM_OPERATOR_TYPE* pt1 =
-                const_cast<GUM_MULTI_DIM_OPERATOR_TYPE*> ( & ( t1->unsafeGet ( 0 ) ) );
-              register GUM_MULTI_DIM_OPERATOR_TYPE* pt2 =
-                const_cast<GUM_MULTI_DIM_OPERATOR_TYPE*> ( & ( t2->unsafeGet ( 0 ) ) );
-              register GUM_MULTI_DIM_OPERATOR_TYPE* pres =
-                const_cast<GUM_MULTI_DIM_OPERATOR_TYPE*> ( & ( result->unsafeGet ( 0 ) ) );
-=======
               GUM_MULTI_DIM_OPERATOR_TYPE* pt1 =
                 const_cast<GUM_MULTI_DIM_OPERATOR_TYPE*>( &( t1->unsafeGet( 0 ) ) );
               GUM_MULTI_DIM_OPERATOR_TYPE* pt2 =
                 const_cast<GUM_MULTI_DIM_OPERATOR_TYPE*>( &( t2->unsafeGet( 0 ) ) );
               GUM_MULTI_DIM_OPERATOR_TYPE* pres =
                 const_cast<GUM_MULTI_DIM_OPERATOR_TYPE*>( &( result->unsafeGet( 0 ) ) );
->>>>>>> 6accdeee
               GUM_MULTI_DIM_OPERATOR_TYPE* pt2_deb = pt2;
               GUM_MULTI_DIM_OPERATOR_TYPE* pt1_alone_begin;
 
@@ -300,13 +291,8 @@
                   for ( Idx j = 0; j < t2_alone_domain_size; ++j ) {
                     pt1 = pt1_alone_begin;
 
-<<<<<<< HEAD
-                    for ( register Idx z = 0; z < t1_and_t2_domain_size; ++z ) {
-                      *pres = GUM_MULTI_DIM_OPERATOR ( *pt1, *pt2 );
-=======
                     for ( Idx z = 0; z < t1_and_t2_domain_size; ++z ) {
                       *pres = GUM_MULTI_DIM_OPERATOR( *pt1, *pt2 );
->>>>>>> 6accdeee
                       ++pres;
 
                       // update the offset of both t1 and t2
@@ -327,13 +313,8 @@
                   for ( Idx j = 0; j < t2_alone_domain_size; ++j ) {
                     t1_offset = t1_alone_begin_offset;
 
-<<<<<<< HEAD
-                    for ( register Idx z = 0; z < t1_and_t2_domain_size; ++z ) {
-                      *pres = GUM_MULTI_DIM_OPERATOR ( pt1[t1_offset], pt2[t2_offset] );
-=======
                     for ( Idx z = 0; z < t1_and_t2_domain_size; ++z ) {
                       *pres = GUM_MULTI_DIM_OPERATOR( pt1[t1_offset], pt2[t2_offset] );
->>>>>>> 6accdeee
                       ++pres;
 
                       // update the offset of both t1 and t2
