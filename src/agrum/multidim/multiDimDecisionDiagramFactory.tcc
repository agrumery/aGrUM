/***************************************************************************
*   Copyright (C) 2005 by Pierre-Henri WUILLEMIN et Christophe GONZALES   *
*   {prenom.nom}_at_lip6.fr                                               *
*                                                                         *
*   This program is free software; you can redistribute it and/or modify  *
*   it under the terms of the GNU General Public License as published by  *
*   the Free Software Foundation; either version 2 of the License, or     *
*   (at your option) any later version.                                   *
*                                                                         *
*   This program is distributed in the hope that it will be useful,       *
*   but WITHOUT ANY WARRANTY; without even the implied warranty of        *
*   MERCHANTABILITY or FITNESS FOR A PARTICULAR PURPOSE.  See the         *
*   GNU General Public License for more details.                          *
*                                                                         *
*   You should have received a copy of the GNU General Public License     *
*   along with this program; if not, write to the                         *
*   Free Software Foundation, Inc.,                                       *
*   59 Temple Place - Suite 330, Boston, MA  02111-1307, USA.             *
***************************************************************************/
/**
* @file
* @brief Template implementation of MultiDimDecisionDiagramFactory.h class.
*
* @author Jean-Christophe MAGNAN and Pierre-Henri WUILLEMIN
*/

#include <agrum/multidim/multiDimDecisionDiagramFactory.h>


/* **********************************************************************************************/
/*                                                                                                                                            */
/*                              Constructors, Destructors                                                                     */
/*                                                                                                                                            */
/* **********************************************************************************************/
namespace gum {

// Default constructor.

  template<typename GUM_SCALAR, template <class> class IApproximationPolicy>
  MultiDimDecisionDiagramFactory< GUM_SCALAR, IApproximationPolicy >::MultiDimDecisionDiagramFactory() {
    GUM_CONSTRUCTOR( MultiDimDecisionDiagramFactory ) ;
  }


// clone constructor.

  template<typename GUM_SCALAR, template <class> class IApproximationPolicy>
  MultiDimDecisionDiagramFactory< GUM_SCALAR, IApproximationPolicy >::MultiDimDecisionDiagramFactory( const IApproximationPolicy<GUM_SCALAR>& md ) :
    MultiDimDecisionDiagramFactoryBase<GUM_SCALAR>(),
    IApproximationPolicy<GUM_SCALAR> ( md ) {
    GUM_CONSTRUCTOR( MultiDimDecisionDiagramFactory ) ;
  }

// Destructor.
// @warnings : this will not destroy properties on node. They ahve to be removed on multidim destruction

  template<typename GUM_SCALAR, template <class> class IApproximationPolicy>
  MultiDimDecisionDiagramFactory< GUM_SCALAR, IApproximationPolicy >::~MultiDimDecisionDiagramFactory() {
    GUM_DESTRUCTOR( MultiDimDecisionDiagramFactory );
  }

  /* **********************************************************************************************/
  /*                                                                                                                                            */
  /*                              Graph Manipulation methods                                                                 */
  /*                                                                                                                                            */
  /* **********************************************************************************************/


// Returns the multidimDecisionDiagram made

  template<typename GUM_SCALAR, template <class> class IApproximationPolicy>
  MultiDimDecisionDiagramBase<GUM_SCALAR>*
  MultiDimDecisionDiagramFactory< GUM_SCALAR, IApproximationPolicy >::getMultiDimDecisionDiagram( bool fillWithDefaultArc, GUM_SCALAR defaultValue, bool doCompress ) {

    // **************************************************************************************************************
    // First of all we ensure there's no unused value in our value map
    Bijection<NodeId, GUM_SCALAR> newValueMap;

    if ( this->_model.size() == 2 && !this->_valueMap.empty() )
      newValueMap = this->_valueMap;
    else
      for ( BijectionIterator<NodeId,GUM_SCALAR> valueIter = this->_valueMap.begin(); valueIter != this->_valueMap.end(); ++valueIter )
        if ( this->_model.parents( valueIter.first() ).empty() && valueIter.first() != this->_rootId )
          this->_model.eraseNode( valueIter.first() );
        else
          newValueMap.insert( valueIter.first(), valueIter.second() );

    // **************************************************************************************************************

    // **************************************************************************************************************
    // Then if required by caller, we fill diagram with default arcs where needed
    if ( fillWithDefaultArc ) {

      NodeId zeroId = 0;
      bool zeroNotCreated = true;

      for ( DiGraph::NodeIterator iter = this->_model.beginNodes(); iter != this->_model.endNodes(); ++iter ) {
        if ( *iter != 0 && !newValueMap.existsFirst( *iter ) ) {

          Idx idxDefault = 0;
          Idx nbDefault = 0;

          for ( std::vector<NodeId>::iterator sonIter = this->_arcMap[*iter]->begin(); sonIter != this->_arcMap[*iter]->end(); ++sonIter )
            if ( *sonIter == 0 ) {
              idxDefault = std::distance( this->_arcMap[*iter]->begin(), sonIter );
              nbDefault++;
            }

          if ( nbDefault >= 1 && zeroNotCreated ) {
            zeroId = this->addTerminalNode( defaultValue );

            if ( !newValueMap.existsSecond( defaultValue ) )
              newValueMap.insert( zeroId, defaultValue );

            zeroNotCreated = false;
          }

          if ( nbDefault == 1 ) {

            ( *( this->_arcMap[*iter] ) )[ idxDefault ] = zeroId;
            ( *( this->_varUsedModalitiesMap[ this->_varMap[*iter] ] ) )[ idxDefault ]++;

            if ( this->_defaultArcMap.exists( *iter ) )
              this->_defaultArcMap.erase( *iter );

            continue;
          }

          if ( nbDefault > 1 && !this->_defaultArcMap.exists( *iter ) ) {
            this->_defaultArcMap.insert( *iter, zeroId );
          }

        }
      }
    }

    if ( this->_noVariableCheckMode )
      this->_varsSeq = this->_findVariableOrder();

    if ( doCompress ) {

      // ************************************************************************************************
      // First we remove any redundant nodes
      // ************************************************************************************************
      for ( SequenceIterator<const DiscreteVariable*> varIter = this->_varsSeq.rbegin(); varIter != this->_varsSeq.rend(); --varIter ) {

        if ( this->_var2NodeIdMap.exists( *varIter ) )
          for ( ListConstIterator< NodeId > riterNodeList = this->_var2NodeIdMap[ *varIter ]->rbegin(); riterNodeList != this->_var2NodeIdMap[ *varIter ]->rend(); --riterNodeList ) {

            bool hasDoublon = false;
            NodeId  doublon = 0;

            for ( ListConstIterator< NodeId > iterNodeList = this->_var2NodeIdMap[ *varIter ]->begin(); iterNodeList != riterNodeList; ++iterNodeList ) {
              bool thesame = true;

              if ( ( !this->_defaultArcMap.exists( *riterNodeList ) && this->_defaultArcMap.exists( *iterNodeList ) )
                   || ( this->_defaultArcMap.exists( *riterNodeList ) && !this->_defaultArcMap.exists( *iterNodeList ) ) )
                thesame = false;
              else if ( this->_defaultArcMap.exists( *riterNodeList ) && this->_defaultArcMap[ *iterNodeList ] != this->_defaultArcMap[ *riterNodeList ] )
                thesame = false;

              if ( thesame )
                for ( Idx i = 0; i < this->_arcMap[ *riterNodeList ]->size(); i++ )
                  if ( ( *this->_arcMap[ *riterNodeList ] ) [ i ] != ( *this->_arcMap[ *iterNodeList ] ) [ i ]
                       || ( ( *this->_arcMap[ *riterNodeList ] ) [ i ] == 0 && this->_defaultArcMap[ *riterNodeList ] == ( *this->_arcMap[ *iterNodeList ] ) [ i ] )
                       || ( ( *this->_arcMap[ *iterNodeList ] ) [ i ] == 0 && ( *this->_arcMap[ *riterNodeList ] ) [ i ] == this->_defaultArcMap[ *iterNodeList ] ) ) {
                    thesame = false;
                    break;
                  }

              if ( thesame ) {
                hasDoublon = true;
                doublon = *iterNodeList;
                break;
              }
            }

            if ( hasDoublon ) {
              __mergedNode( *riterNodeList, doublon );
              continue;
            }

            bool sameArc = true;
            NodeId nody = 0;
            std::vector< NodeId >::const_iterator arcIter = this->_arcMap[ *riterNodeList ]->begin();

            if ( this->_defaultArcMap.exists( *riterNodeList ) )
              nody = this->_defaultArcMap[ *riterNodeList ];
            else if ( arcIter != this->_arcMap[ *riterNodeList ]->end() ) {
              nody = *arcIter;
              ++arcIter;
            }

            for ( ; arcIter != this->_arcMap[ *riterNodeList ]->end(); ++arcIter )
              if ( *arcIter != 0 && *arcIter != nody ) {
                sameArc = false;
                break;
              }

            if ( sameArc )
              __mergedNode( *riterNodeList, nody );
          }
      }

      // ************************************************************************************************
      //  Next we create or displace default arc where needed
      // ************************************************************************************************
      for ( DiGraph::NodeIterator iter = this->_model.beginNodes(); iter != this->_model.endNodes(); ++iter ) {
        if ( *iter != 0 && !newValueMap.existsFirst( *iter ) ) {

          Idx nbDefault = 0;
          NodeId defaultSon = 0;

          if ( this->_defaultArcMap.exists( *iter ) )
            defaultSon = this->_defaultArcMap[ * iter ];

          HashTable< NodeId, Idx > nodeCount( this->_arcMap[*iter]->size(), false, false );

          for ( std::vector<NodeId >::iterator iterArcMap = this->_arcMap[*iter]->begin(); iterArcMap != this->_arcMap[*iter]->end(); ++iterArcMap ) {
            if ( *iterArcMap == 0 )
              ++nbDefault;

            if ( *iterArcMap == defaultSon ) {
              ++nbDefault;
              ( *( this->_arcMap[*iter] ) )[ std::distance( this->_arcMap[*iter]->begin(), iterArcMap ) ] = 0;
              ( *( this->_varUsedModalitiesMap[ this->_varMap[*iter] ] ) )[  std::distance( this->_arcMap[*iter]->begin(), iterArcMap ) ]--;
            }

            try {
              nodeCount[ *iterArcMap ]++;
            } catch ( gum::NotFound n ) {
              nodeCount.insert( *iterArcMap, 1 );
            }
          }

          NodeId maxNodeId = defaultSon;
          Idx maxCall = nbDefault;

          for ( HashTableIterator< NodeId, Idx > hIter = nodeCount.begin(); hIter != nodeCount.end(); ++hIter )
            if ( *hIter > maxCall ) {
              maxCall = *hIter;
              maxNodeId = hIter.key();
            }

          if ( maxCall == 1 ) {
            for ( std::vector<NodeId >::iterator iterArcMap = this->_arcMap[*iter]->begin(); iterArcMap != this->_arcMap[*iter]->end(); ++iterArcMap )
              if ( *iterArcMap == 0 ) {
                ( *( this->_arcMap[*iter] ) )[ std::distance( this->_arcMap[*iter]->begin(), iterArcMap ) ] = defaultSon;

                if ( this->_defaultArcMap.exists( *iter ) )
                  this->_defaultArcMap.erase( * iter );

                ( *( this->_varUsedModalitiesMap[ this->_varMap[*iter] ] ) )[  std::distance( this->_arcMap[*iter]->begin(), iterArcMap ) ]++;
                break;
              }
          } else {
            if ( maxNodeId != defaultSon ) {
              for ( std::vector<NodeId >::iterator iterArcMap = this->_arcMap[*iter]->begin(); iterArcMap != this->_arcMap[*iter]->end(); ++iterArcMap ) {
                if ( *iterArcMap == 0 ) {
                  ( *( this->_arcMap[*iter] ) )[ std::distance( this->_arcMap[*iter]->begin(), iterArcMap ) ] = defaultSon;
                  ( *( this->_varUsedModalitiesMap[ this->_varMap[*iter] ] ) )[  std::distance( this->_arcMap[*iter]->begin(), iterArcMap ) ]++;
                } else if ( *iterArcMap == maxNodeId ) {
                  ( *( this->_arcMap[*iter] ) )[ std::distance( this->_arcMap[*iter]->begin(), iterArcMap ) ] = 0;
                  ( *( this->_varUsedModalitiesMap[ this->_varMap[*iter] ] ) )[  std::distance( this->_arcMap[*iter]->begin(), iterArcMap ) ]--;
                }
              }

              if ( this->_defaultArcMap.exists( *iter ) )
                this->_defaultArcMap[ * iter ] = maxNodeId;
              else
                this->_defaultArcMap.insert( *iter, maxNodeId );
            }
          }
        }
      }
    }

    // **************************************************************************************************************

    // **************************************************************************************************************
    // And finally we do the instantiation of the MultiDim itself
    MultiDimDecisionDiagram< GUM_SCALAR, IApproximationPolicy >* ret =  new MultiDimDecisionDiagram< GUM_SCALAR, IApproximationPolicy > ( *this );

    ret->beginInstantiation();

    ret->setVariableSequence( this->_varsSeq );

    ret->setDiagramNodes( this->_model );

    ret->setVariableMap( this->_varMap );
    ret->setVar2NodeMap( this->_var2NodeIdMap );
    ret->setVarUsedModalitiesMap( this->_varUsedModalitiesMap );
    ret->setValueMap( newValueMap );
    ret->setDiagramArcs( this->_arcMap, this->_defaultArcMap );

    if ( this->_rootId == 0 ) {
      for ( DiGraph::NodeIterator iter = this->_model.beginNodes(); iter != this->_model.endNodes(); ++iter ) {
        if ( newValueMap.existsFirst( *iter ) && this->_model.size() == 2 ) {
          this->_rootId = *iter;
          break;
        }

        if ( *iter != 0 && !newValueMap.existsFirst( *iter ) && !this->_model.children( *iter ).empty() && this->_model.parents( *iter ).empty() ) {
          this->_rootId = *iter;
          break;
        }
      }
    }

    ret->setRoot( this->_rootId );

    ret->endInstantiation();

    return ret;
  }

  template<typename GUM_SCALAR, template <class> class IApproximationPolicy>
  void
  MultiDimDecisionDiagramFactory< GUM_SCALAR, IApproximationPolicy >::__mergedNode( NodeId from, NodeId to ) {

    const NodeSet& parents = this->_model.parents( from );

    for ( NodeSetIterator parentIter = parents.begin(); parentIter != parents.end(); ++parentIter ) {
<<<<<<< HEAD
        for ( std::vector< NodeId >::iterator iter = this->_arcMap[*parentIter]->begin(); iter != this->_arcMap[*parentIter]->end(); ++iter )
            if ( *iter == from  ) {
                Idx modality = std::distance( this->_arcMap[*parentIter]->begin(), iter );
                this->eraseSpecificArc( *parentIter, from, modality );
                this->addArc( *parentIter, to, modality );
            }
=======
      for ( std::vector< NodeId >::iterator iter = this->_arcMap[*parentIter]->begin(); iter != this->_arcMap[*parentIter]->end(); ++iter )
        if ( *iter == from ) {
          Idx modality = std::distance( this->_arcMap[*parentIter]->begin(), iter );
          this->eraseSpecificArc( *parentIter, from, modality );
          this->addArc( *parentIter, to, modality );
        }
>>>>>>> d641797a

      if ( this->_defaultArcMap.exists( *parentIter ) && this->_defaultArcMap[*parentIter] == from )
        this->_defaultArcMap[*parentIter] = to;
    }

    this->eraseNode( from );
  }
} //namespace gum




<|MERGE_RESOLUTION|>--- conflicted
+++ resolved
@@ -321,21 +321,12 @@
     const NodeSet& parents = this->_model.parents( from );
 
     for ( NodeSetIterator parentIter = parents.begin(); parentIter != parents.end(); ++parentIter ) {
-<<<<<<< HEAD
-        for ( std::vector< NodeId >::iterator iter = this->_arcMap[*parentIter]->begin(); iter != this->_arcMap[*parentIter]->end(); ++iter )
-            if ( *iter == from  ) {
-                Idx modality = std::distance( this->_arcMap[*parentIter]->begin(), iter );
-                this->eraseSpecificArc( *parentIter, from, modality );
-                this->addArc( *parentIter, to, modality );
-            }
-=======
       for ( std::vector< NodeId >::iterator iter = this->_arcMap[*parentIter]->begin(); iter != this->_arcMap[*parentIter]->end(); ++iter )
         if ( *iter == from ) {
           Idx modality = std::distance( this->_arcMap[*parentIter]->begin(), iter );
           this->eraseSpecificArc( *parentIter, from, modality );
           this->addArc( *parentIter, to, modality );
         }
->>>>>>> d641797a
 
       if ( this->_defaultArcMap.exists( *parentIter ) && this->_defaultArcMap[*parentIter] == from )
         this->_defaultArcMap[*parentIter] = to;
