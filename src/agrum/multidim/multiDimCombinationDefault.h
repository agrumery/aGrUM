--- conflicted
+++ resolved
@@ -89,57 +89,6 @@
 
   template< typename GUM_SCALAR, template<typename> class TABLE >
   class MultiDimCombinationDefault : public MultiDimCombination<GUM_SCALAR,TABLE> {
-<<<<<<< HEAD
-    public:
-      // ############################################################################
-      /// @name Constructors / Destructors
-      // ############################################################################
-      /// @{
-
-      /// default constructor
-      /** @param combine a function that takes two tables in input and produces a
-       * new table which is the result of the combination of the two tables
-       * passed in argument. */
-      MultiDimCombinationDefault( TABLE<GUM_SCALAR>* ( *combine )
-                                  ( const TABLE<GUM_SCALAR>&, const TABLE<GUM_SCALAR>& ) );
-
-      /// copy constructor
-      MultiDimCombinationDefault( const MultiDimCombinationDefault<GUM_SCALAR,TABLE>& );
-
-      /// destructor
-      virtual ~MultiDimCombinationDefault();
-
-      /// virtual constructor
-      /** @return a new fresh MultiDimCombinator with the same combination
-       * function. */
-      virtual MultiDimCombinationDefault<GUM_SCALAR,TABLE>* newFactory() const;
-
-      /// @}
-
-
-      // ############################################################################
-      /// @name Accessors/Modifiers
-      // ############################################################################
-      /// @{
-
-      /// creates and returns the result of the combination of the tables within set
-      /** @return a new freshly created TABLE which is the result of the combination
-       * of all the TABLES passed in argument
-       * @throws InvalidArgumentsNumber exception is thrown if the set passed in
-       * argument contains less than two elements */
-      virtual TABLE<GUM_SCALAR>* combine( const Set<const TABLE<GUM_SCALAR>*>& set );
-      virtual void combine( TABLE<GUM_SCALAR>& container ,
-                            const Set<const TABLE<GUM_SCALAR>*>& set );
-
-      /// changes the function used for combining two TABLES
-      virtual void setCombineFunction( TABLE<GUM_SCALAR>*
-                                       ( *combine )( const TABLE<GUM_SCALAR>&,
-                                           const TABLE<GUM_SCALAR>& ) );
-
-      /// returns the combination function currently used by the combinator
-      virtual TABLE<GUM_SCALAR>* ( * combineFunction() )
-      ( const TABLE<GUM_SCALAR>&, const TABLE<GUM_SCALAR>& ) const;
-=======
   public:
     // ############################################################################
     /// @name Constructors / Destructors
@@ -189,7 +138,6 @@
     /// returns the combination function currently used by the combinator
     virtual TABLE<GUM_SCALAR>* (* combineFunction () )
       ( const TABLE<GUM_SCALAR>&, const TABLE<GUM_SCALAR>& );
->>>>>>> eb4db050
 
       /** @brief returns a rough estimate of the number of operations that will be
       * performed to compute the combination */
