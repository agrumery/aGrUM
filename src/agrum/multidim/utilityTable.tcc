/***************************************************************************
 *   Copyright (C) 2005 by Pierre-Henri WUILLEMIN et Christophe GONZALES   *
 *   {prenom.nom}_at_lip6.fr   *
 *                                                                         *
 *   This program is free software; you can redistribute it and/or modify  *
 *   it under the terms of the GNU General Public License as published by  *
 *   the Free Software Foundation; either version 2 of the License, or     *
 *   (at your option) any later version.                                   *
 *                                                                         *
 *   This program is distributed in the hope that it will be useful,       *
 *   but WITHOUT ANY WARRANTY; without even the implied warranty of        *
 *   MERCHANTABILITY or FITNESS FOR A PARTICULAR PURPOSE.  See the         *
 *   GNU General Public License for more details.                          *
 *                                                                         *
 *   You should have received a copy of the GNU General Public License     *
 *   along with this program; if not, write to the                         *
 *   Free Software Foundation, Inc.,                                       *
 *   59 Temple Place - Suite 330, Boston, MA  02111-1307, USA.             *
 ***************************************************************************/
#ifndef DOXYGEN_SHOULD_SKIP_THIS


namespace gum {

  template <typename GUM_SCALAR> INLINE
  UtilityTable<GUM_SCALAR>::UtilityTable() :
    MultiDimDecorator<GUM_SCALAR>( new MultiDimArray<GUM_SCALAR> ) {
    GUM_CONSTRUCTOR( UtilityTable );
  }

  template <typename GUM_SCALAR> INLINE
  UtilityTable<GUM_SCALAR>::UtilityTable( MultiDimImplementation<GUM_SCALAR>* aContent ) :
    MultiDimDecorator<GUM_SCALAR>( aContent ) {
    GUM_CONSTRUCTOR( UtilityTable );
  }

  template <typename GUM_SCALAR> INLINE
  UtilityTable<GUM_SCALAR>::~UtilityTable() {
    GUM_DESTRUCTOR( UtilityTable );
  }

  template <typename GUM_SCALAR> INLINE
  UtilityTable<GUM_SCALAR>::UtilityTable( const UtilityTable<GUM_SCALAR>& toCopy ) :
    MultiDimDecorator<GUM_SCALAR>( static_cast<MultiDimImplementation<GUM_SCALAR>*>( toCopy.content()->newFactory() ) ) {
    const Sequence<const DiscreteVariable*>& varSeq =
      toCopy.variablesSequence();

    for ( Sequence<const DiscreteVariable*>::iterator iter =
            varSeq.begin();
          iter != varSeq.end(); ++iter ) {
      this->add( **iter );
    }

    Instantiation i1( toCopy );
    Instantiation i2( *this );

    for ( i1.setFirst(), i2.setFirstIn( i1 );
          ! i1.end();
          ++i1, i2.incIn( i1 ) ) {
      this->set( i2, toCopy[i1] );
    }

    GUM_CONS_CPY( UtilityTable );
  }

  template <typename GUM_SCALAR> INLINE
  UtilityTable<GUM_SCALAR>& UtilityTable<GUM_SCALAR>::operator=( const UtilityTable<GUM_SCALAR>& toCopy ) {
    GUM_ERROR( OperationNotAllowed,
               "No copy for UtilityTable : how to choose the implementation ?" );
    return *this;
  }

  template <typename GUM_SCALAR> INLINE
  UtilityTable<GUM_SCALAR>* UtilityTable<GUM_SCALAR>::newFactory() const {
    return new UtilityTable<GUM_SCALAR>( static_cast<MultiDimImplementation<GUM_SCALAR>*>( this->content()->newFactory() ) );
  }

  template <typename GUM_SCALAR> INLINE
  void UtilityTable<GUM_SCALAR>::sum( const UtilityTable<GUM_SCALAR>& p1,
                                      const UtilityTable<GUM_SCALAR>& p2 ) {
    this->beginMultipleChanges();
    // remove vars in this : WARNING -- THIS IS A COPY OF SEQ !!!!
    const Sequence<const DiscreteVariable*> seq0=this->variablesSequence() ;

    for ( Sequence<const DiscreteVariable*>::iterator iter = seq0.begin();
          iter!=seq0.end(); ++iter ) {
      this->erase( **iter );
    }

    // adding vars in p1
    const Sequence<const DiscreteVariable*>& seq1=p1.variablesSequence() ;

    for ( Sequence<const DiscreteVariable*>::iterator iter = seq1.begin();
          iter!=seq1.end(); ++iter ) {
      this->add( **iter );
    }

    // adding vars in p2 not already there
    const Sequence<const DiscreteVariable*>& seq2=p2.variablesSequence() ;

    for ( Sequence<const DiscreteVariable*>::iterator iter = seq2.begin();
          iter!=seq2.end(); ++iter ) {
      if ( ! this->contains( **iter ) ) {
        this->add( **iter );
      }
    }

    this->endMultipleChanges();

    Instantiation i( this );
    // it looks like we don't need much more optimization (all the sums & prods
    // have to be made once at least) ...
    // remember that p1[i] means p1[just the part of i that concerns p1]

    for ( i.setFirst(); ! i.end(); ++i ) this->set( i ,p1[i]+p2[i] );

  }

  template <typename GUM_SCALAR>
  void UtilityTable<GUM_SCALAR>::sumBy( const UtilityTable<GUM_SCALAR>& toAdd ) {
    UtilityTable<GUM_SCALAR> tab( static_cast<MultiDimImplementation<GUM_SCALAR>*>( this->_content->newFactory() ) );
    tab.sum( *this, toAdd );
    MultiDimImplementation<GUM_SCALAR>* swap = this->_content;
    this->_content = tab._content;
    tab._content = swap;
  }

  template <typename GUM_SCALAR>
  void UtilityTable<GUM_SCALAR>::sumBy( const List<UtilityTable<GUM_SCALAR>*>& utilitiesList ) {
    if ( ! utilitiesList.empty() ) {
      Instantiation globalInst( *this );
      Instantiation partialInst;
<<<<<<< HEAD

      for ( typename List<UtilityTable<GUM_SCALAR>*>::const_iterator iter = utilitiesList.begin();
            iter != utilitiesList.end(); ++iter ) {
=======
      for ( typename List<UtilityTable<GUM_SCALAR>*>::const_iterator iter = utilitiesList.cbegin();
            iter != utilitiesList.cend(); ++iter ) {
>>>>>>> b7f4d281
        const Sequence<const DiscreteVariable*>& varSeq = ( *iter )->variablesSequence();

        for ( typename Sequence<const DiscreteVariable*>::iterator varIter = varSeq.begin();
              varIter != varSeq.end(); ++varIter ) {
          try {
            partialInst.add( **varIter );
          } catch ( DuplicateElement& ) {
          }
        }
      }

      if ( partialInst.nbrDim()  != globalInst.nbrDim() ) {

        // Now partialInst contains all values of subutilities
        for ( globalInst.setFirstIn( partialInst ),
              partialInst.setFirst();
              ! partialInst.end();
              globalInst.incIn( partialInst ),
              ++partialInst ) {

          GUM_SCALAR sumData = ( GUM_SCALAR ) 0;
<<<<<<< HEAD

          for ( typename List<UtilityTable<GUM_SCALAR>*>::const_iterator iter = utilitiesList.begin();
                iter != utilitiesList.end(); ++iter ) {
=======
          for ( typename List<UtilityTable<GUM_SCALAR>*>::const_iterator iter = utilitiesList.cbegin();
                iter != utilitiesList.cend(); ++iter ) {
>>>>>>> b7f4d281
            sumData += ( **iter )[partialInst];
          }

          for ( globalInst.setFirstOut( partialInst );
                ! globalInst.end();
                globalInst.incOut( partialInst ) ) {
            this->set( globalInst, this->get( globalInst ) + sumData );
          }

          globalInst.unsetOverflow();
        }
      } else {

        for ( globalInst.setFirst(); ! globalInst.end(); ++globalInst ) {
          GUM_SCALAR sumData = ( GUM_SCALAR ) 0;
<<<<<<< HEAD

          for ( typename List<UtilityTable<GUM_SCALAR>*>::const_iterator iter = utilitiesList.begin();
                iter != utilitiesList.end(); ++iter ) {
=======
          for ( typename List<UtilityTable<GUM_SCALAR>*>::const_iterator iter = utilitiesList.cbegin();
                iter != utilitiesList.cend(); ++iter ) {
>>>>>>> b7f4d281
            sumData += ( *iter )->get( globalInst );
          }

          this->set( globalInst, this->get( globalInst ) + sumData );
        }
      }
    }

//     for(typename List<UtilityTable<GUM_SCALAR>*>::const_iterator iter = utilitiesList.begin();
//  iter != utilitiesList.end(); ++iter) {
//       this->sumBy(**iter);
//     }
  }

  template <typename GUM_SCALAR>
  UtilityTable<GUM_SCALAR> UtilityTable<GUM_SCALAR>::reduceBy( const List<const DiscreteVariable*>& varList ) const {
    UtilityTable<GUM_SCALAR> result( new MultiDimArray<GUM_SCALAR> );
<<<<<<< HEAD

    for ( List<const DiscreteVariable*>::const_iterator iter = varList.begin();
          iter != varList.end(); ++iter ) {
=======
    for ( List<const DiscreteVariable*>::const_iterator iter = varList.cbegin();
          iter != varList.cend(); ++iter ) {
>>>>>>> b7f4d281
      const DiscreteVariable& var = **iter;

      if ( this->contains( var ) ) {
        result.add( var );
      } else {
        GUM_ERROR( NotFound, "a variable isn't contained by the utility" );
      }
    }

    Instantiation resultI( result );
    Instantiation inst( *this );

    for ( resultI.setFirst(), inst.setFirstIn( resultI );
          ! resultI.end();
          ++resultI, inst.incIn( resultI ) ) {
      inst.setFirstOut( resultI );
      GUM_SCALAR currentMax = this->get( inst );

      for ( inst.incOut( resultI );
            ! inst.end();
            inst.incOut( resultI ) ) {
        GUM_SCALAR val = this->get( inst );

        if ( val > currentMax ) {
          currentMax = val;
        }
      }

      result.set( resultI, currentMax );
      inst.unsetOverflow();
    }

    return result;
  }

  template<typename GUM_SCALAR> INLINE
  void UtilityTable<GUM_SCALAR>::_swap( const DiscreteVariable* x, const DiscreteVariable* y ) {
    MultiDimDecorator<GUM_SCALAR>::content()->swap( *x,*y );
  }

} /* namespace gum */


#endif  // DOXYGEN_SHOULD_SKIP_THIS<|MERGE_RESOLUTION|>--- conflicted
+++ resolved
@@ -130,14 +130,8 @@
     if ( ! utilitiesList.empty() ) {
       Instantiation globalInst( *this );
       Instantiation partialInst;
-<<<<<<< HEAD
-
-      for ( typename List<UtilityTable<GUM_SCALAR>*>::const_iterator iter = utilitiesList.begin();
-            iter != utilitiesList.end(); ++iter ) {
-=======
       for ( typename List<UtilityTable<GUM_SCALAR>*>::const_iterator iter = utilitiesList.cbegin();
             iter != utilitiesList.cend(); ++iter ) {
->>>>>>> b7f4d281
         const Sequence<const DiscreteVariable*>& varSeq = ( *iter )->variablesSequence();
 
         for ( typename Sequence<const DiscreteVariable*>::iterator varIter = varSeq.begin();
@@ -159,14 +153,8 @@
               ++partialInst ) {
 
           GUM_SCALAR sumData = ( GUM_SCALAR ) 0;
-<<<<<<< HEAD
-
-          for ( typename List<UtilityTable<GUM_SCALAR>*>::const_iterator iter = utilitiesList.begin();
-                iter != utilitiesList.end(); ++iter ) {
-=======
           for ( typename List<UtilityTable<GUM_SCALAR>*>::const_iterator iter = utilitiesList.cbegin();
                 iter != utilitiesList.cend(); ++iter ) {
->>>>>>> b7f4d281
             sumData += ( **iter )[partialInst];
           }
 
@@ -182,14 +170,8 @@
 
         for ( globalInst.setFirst(); ! globalInst.end(); ++globalInst ) {
           GUM_SCALAR sumData = ( GUM_SCALAR ) 0;
-<<<<<<< HEAD
-
-          for ( typename List<UtilityTable<GUM_SCALAR>*>::const_iterator iter = utilitiesList.begin();
-                iter != utilitiesList.end(); ++iter ) {
-=======
           for ( typename List<UtilityTable<GUM_SCALAR>*>::const_iterator iter = utilitiesList.cbegin();
                 iter != utilitiesList.cend(); ++iter ) {
->>>>>>> b7f4d281
             sumData += ( *iter )->get( globalInst );
           }
 
@@ -207,14 +189,8 @@
   template <typename GUM_SCALAR>
   UtilityTable<GUM_SCALAR> UtilityTable<GUM_SCALAR>::reduceBy( const List<const DiscreteVariable*>& varList ) const {
     UtilityTable<GUM_SCALAR> result( new MultiDimArray<GUM_SCALAR> );
-<<<<<<< HEAD
-
-    for ( List<const DiscreteVariable*>::const_iterator iter = varList.begin();
-          iter != varList.end(); ++iter ) {
-=======
     for ( List<const DiscreteVariable*>::const_iterator iter = varList.cbegin();
           iter != varList.cend(); ++iter ) {
->>>>>>> b7f4d281
       const DiscreteVariable& var = **iter;
 
       if ( this->contains( var ) ) {
