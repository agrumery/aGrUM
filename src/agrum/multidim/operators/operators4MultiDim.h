--- conflicted
+++ resolved
@@ -26,22 +26,17 @@
 #ifndef GUM_OPERATORS_4_MULTI_DIM_H
 #define GUM_OPERATORS_4_MULTI_DIM_H
 
-
 #include <agrum/multidim/multiDimImplementation.h>
 #include <agrum/multidim/multiDimArray.h>
 #include <agrum/multidim/multiDimFunctionGraph.h>
 #include <agrum/multidim/multiDimDecorator.h>
 #include <agrum/core/timer.h>
 
-
 namespace gum {
 
-
   /// a specialized function for summing two multiDimArrays
-  /** The function produces a tensorial addition of t1 and t2, that is, if t1
-   * and
-   * t2 are multiDimArrays over variables A,B,C,D and D,B,E respectively,
-   * function
+  /** The function produces a tensorial addition of t1 and t2, that is, if t1 and
+   * t2 are multiDimArrays over variables A,B,C,D and D,B,E respectively, function
    * add2MultiDimArrays will return a multiDimArray T defined as
    * T[A,B,C,D,E] = t1[A,B,C,D] + t2[D,B,E] for all A,B,C,D,E.
    * @return function add2MultiDimArrays allocates on the heap the
@@ -49,27 +44,22 @@
    * @warning In practice, do not use this function but rather operator+ on
    * multiDimDecorators. This operator will take care to select this function
    * if it is appropriate for your addition. */
-<<<<<<< HEAD
-  template<typename T>
-  MultiDimArray<T>*
-  add2MultiDimArrays ( const MultiDimArray<T>* t1,
-                       const MultiDimArray<T>* t2 );
-
-  template<typename T>
-  MultiDimImplementation<T>*
-  add2MultiDimArrays ( const MultiDimImplementation<T>* t1,
-                       const MultiDimImplementation<T>* t2 );
-
-  template<typename T>
-  MultiDimArray<T*>*
-  add2MultiDimArrays4Pointers ( const MultiDimArray<T*>* t1,
-                                const MultiDimArray<T*>* t2 );
-
-  template<typename T>
-  MultiDimImplementation<T*>*
-  add2MultiDimArrays4Pointers ( const MultiDimImplementation<T*>* t1,
-                                const MultiDimImplementation<T*>* t2 );
-
+  template <typename T>
+  MultiDimArray<T> *add2MultiDimArrays(const MultiDimArray<T> *t1,
+                                       const MultiDimArray<T> *t2);
+
+  template <typename T>
+  MultiDimImplementation<T> *add2MultiDimArrays(const MultiDimImplementation<T> *t1,
+                                                const MultiDimImplementation<T> *t2);
+
+  template <typename T>
+  MultiDimArray<T *> *add2MultiDimArrays4Pointers(const MultiDimArray<T *> *t1,
+                                                  const MultiDimArray<T *> *t2);
+
+  template <typename T>
+  MultiDimImplementation<T *> *
+  add2MultiDimArrays4Pointers(const MultiDimImplementation<T *> *t1,
+                              const MultiDimImplementation<T *> *t2);
 
 
   template<typename T>
@@ -82,39 +72,9 @@
   add2MultiDimFunctionGraphs ( const MultiDimImplementation<T>* t1,
                                const MultiDimImplementation<T>* t2 );
 
-=======
-  template <typename T>
-  MultiDimArray<T>* add2MultiDimArrays( const MultiDimArray<T>* t1,
-                                        const MultiDimArray<T>* t2 );
-
-  template <typename T>
-  MultiDimImplementation<T>*
-  add2MultiDimArrays( const MultiDimImplementation<T>* t1,
-                      const MultiDimImplementation<T>* t2 );
-
-  template <typename T>
-  MultiDimArray<T*>* add2MultiDimArrays4Pointers( const MultiDimArray<T*>* t1,
-                                                  const MultiDimArray<T*>* t2 );
-
-  template <typename T>
-  MultiDimImplementation<T*>*
-  add2MultiDimArrays4Pointers( const MultiDimImplementation<T*>* t1,
-                               const MultiDimImplementation<T*>* t2 );
-
-  template <typename T>
-  MultiDimDecisionDiagramBase<T>*
-  add2MultiDimDecisionDiagrams( const MultiDimDecisionDiagramBase<T>* t1,
-                                const MultiDimDecisionDiagramBase<T>* t2 );
-
-  template <typename T>
-  MultiDimImplementation<T>*
-  add2MultiDimDecisionDiagrams( const MultiDimImplementation<T>* t1,
-                                const MultiDimImplementation<T>* t2 );
->>>>>>> 4af049b5
 
   /// a specialized function for subtracting two multiDimArrays
-  /** The function produces a tensorial subtraction of t2 from t1, that is, if
-   * t1
+  /** The function produces a tensorial subtraction of t2 from t1, that is, if t1
    * and t2 are multiDimArrays over variables A,B,C,D and D,B,E respectively,
    * function subtract2MultiDimArrays will return a multiDimArray T defined as
    * T[A,B,C,D,E] = t1[A,B,C,D] - t2[D,B,E] for all A,B,C,D,E.
@@ -123,27 +83,23 @@
    * @warning In practice, do not use this function but rather operator- on
    * multiDimDecorators. This operator will take care to select this function
    * if it is appropriate for your subtraction. */
-<<<<<<< HEAD
-  template<typename T>
-  MultiDimArray<T>*
-  subtract2MultiDimArrays ( const MultiDimArray<T>* t1,
-                            const MultiDimArray<T>* t2 );
-
-  template<typename T>
-  MultiDimImplementation<T>*
-  subtract2MultiDimArrays ( const MultiDimImplementation<T>* t1,
-                            const MultiDimImplementation<T>* t2 );
-
-  template<typename T>
-  MultiDimArray<T*>*
-  subtract2MultiDimArrays4Pointers ( const MultiDimArray<T*>* t1,
-                                     const MultiDimArray<T*>* t2 );
-
-  template<typename T>
-  MultiDimImplementation<T*>*
-  subtract2MultiDimArrays4Pointers ( const MultiDimImplementation<T*>* t1,
-                                     const MultiDimImplementation<T*>* t2 );
-
+  template <typename T>
+  MultiDimArray<T> *subtract2MultiDimArrays(const MultiDimArray<T> *t1,
+                                            const MultiDimArray<T> *t2);
+
+  template <typename T>
+  MultiDimImplementation<T> *
+  subtract2MultiDimArrays(const MultiDimImplementation<T> *t1,
+                          const MultiDimImplementation<T> *t2);
+
+  template <typename T>
+  MultiDimArray<T *> *subtract2MultiDimArrays4Pointers(const MultiDimArray<T *> *t1,
+                                                       const MultiDimArray<T *> *t2);
+
+  template <typename T>
+  MultiDimImplementation<T *> *
+  subtract2MultiDimArrays4Pointers(const MultiDimImplementation<T *> *t1,
+                                   const MultiDimImplementation<T *> *t2);
 
 
   template<typename T>
@@ -156,36 +112,6 @@
   subtract2MultiDimFunctionGraphs ( const MultiDimImplementation<T>* t1,
                                const MultiDimImplementation<T>* t2 );
 
-=======
-  template <typename T>
-  MultiDimArray<T>* subtract2MultiDimArrays( const MultiDimArray<T>* t1,
-                                             const MultiDimArray<T>* t2 );
-
-  template <typename T>
-  MultiDimImplementation<T>*
-  subtract2MultiDimArrays( const MultiDimImplementation<T>* t1,
-                           const MultiDimImplementation<T>* t2 );
-
-  template <typename T>
-  MultiDimArray<T*>*
-  subtract2MultiDimArrays4Pointers( const MultiDimArray<T*>* t1,
-                                    const MultiDimArray<T*>* t2 );
-
-  template <typename T>
-  MultiDimImplementation<T*>*
-  subtract2MultiDimArrays4Pointers( const MultiDimImplementation<T*>* t1,
-                                    const MultiDimImplementation<T*>* t2 );
-
-  template <typename T>
-  MultiDimDecisionDiagramBase<T>*
-  subtract2MultiDimDecisionDiagrams( const MultiDimDecisionDiagramBase<T>* t1,
-                                     const MultiDimDecisionDiagramBase<T>* t2 );
-
-  template <typename T>
-  MultiDimImplementation<T>*
-  subtract2MultiDimDecisionDiagrams( const MultiDimImplementation<T>* t1,
-                                     const MultiDimImplementation<T>* t2 );
->>>>>>> 4af049b5
 
   /// a specialized function for multiplying two multiDimArrays
   /** The function produces a tensorial product of t2 from t1, that is, if t1
@@ -197,27 +123,23 @@
    * @warning In practice, do not use this function but rather operator* on
    * multiDimDecorators. This operator will take care to select this function
    * if it is appropriate for your multiplication. */
-<<<<<<< HEAD
-  template<typename T>
-  MultiDimArray<T>*
-  multiply2MultiDimArrays ( const MultiDimArray<T>* t1,
-                            const MultiDimArray<T>* t2 );
-
-  template<typename T>
-  MultiDimImplementation<T>*
-  multiply2MultiDimArrays ( const MultiDimImplementation<T>* t1,
-                            const MultiDimImplementation<T>* t2 );
-
-  template<typename T>
-  MultiDimArray<T*>*
-  multiply2MultiDimArrays4Pointers ( const MultiDimArray<T*>* t1,
-                                     const MultiDimArray<T*>* t2 );
-
-  template<typename T>
-  MultiDimImplementation<T*>*
-  multiply2MultiDimArrays4Pointers ( const MultiDimImplementation<T*>* t1,
-                                     const MultiDimImplementation<T*>* t2 );
-
+  template <typename T>
+  MultiDimArray<T> *multiply2MultiDimArrays(const MultiDimArray<T> *t1,
+                                            const MultiDimArray<T> *t2);
+
+  template <typename T>
+  MultiDimImplementation<T> *
+  multiply2MultiDimArrays(const MultiDimImplementation<T> *t1,
+                          const MultiDimImplementation<T> *t2);
+
+  template <typename T>
+  MultiDimArray<T *> *multiply2MultiDimArrays4Pointers(const MultiDimArray<T *> *t1,
+                                                       const MultiDimArray<T *> *t2);
+
+  template <typename T>
+  MultiDimImplementation<T *> *
+  multiply2MultiDimArrays4Pointers(const MultiDimImplementation<T *> *t1,
+                                   const MultiDimImplementation<T *> *t2);
 
 
   template<typename T>
@@ -230,36 +152,6 @@
   multiply2MultiDimFunctionGraphs ( const MultiDimImplementation<T>* t1,
                                const MultiDimImplementation<T>* t2 );
 
-=======
-  template <typename T>
-  MultiDimArray<T>* multiply2MultiDimArrays( const MultiDimArray<T>* t1,
-                                             const MultiDimArray<T>* t2 );
-
-  template <typename T>
-  MultiDimImplementation<T>*
-  multiply2MultiDimArrays( const MultiDimImplementation<T>* t1,
-                           const MultiDimImplementation<T>* t2 );
-
-  template <typename T>
-  MultiDimArray<T*>*
-  multiply2MultiDimArrays4Pointers( const MultiDimArray<T*>* t1,
-                                    const MultiDimArray<T*>* t2 );
-
-  template <typename T>
-  MultiDimImplementation<T*>*
-  multiply2MultiDimArrays4Pointers( const MultiDimImplementation<T*>* t1,
-                                    const MultiDimImplementation<T*>* t2 );
-
-  template <typename T>
-  MultiDimDecisionDiagramBase<T>*
-  multiply2MultiDimDecisionDiagrams( const MultiDimDecisionDiagramBase<T>* t1,
-                                     const MultiDimDecisionDiagramBase<T>* t2 );
-
-  template <typename T>
-  MultiDimImplementation<T>*
-  multiply2MultiDimDecisionDiagrams( const MultiDimImplementation<T>* t1,
-                                     const MultiDimImplementation<T>* t2 );
->>>>>>> 4af049b5
 
   /// a specialized function for dividing two multiDimArrays
   /** The function produces a tensorial division of t1 by t2, that is, if t1
@@ -271,28 +163,23 @@
    * @warning In practice, do not use this function but rather operator/ on
    * multiDimDecorators. This operator will take care to select this function
    * if it is appropriate for your division. */
-<<<<<<< HEAD
-  template<typename T>
-  MultiDimArray<T>*
-  divide2MultiDimArrays ( const MultiDimArray<T>* t1,
-                          const MultiDimArray<T>* t2 );
-
-  template<typename T>
-  MultiDimImplementation<T>*
-  divide2MultiDimArrays ( const MultiDimImplementation<T>* t1,
-                          const MultiDimImplementation<T>* t2 );
-
-  template<typename T>
-  MultiDimArray<T*>*
-  divide2MultiDimArrays4Pointers ( const MultiDimArray<T*>* t1,
-                                   const MultiDimArray<T*>* t2 );
-
-  template<typename T>
-  MultiDimImplementation<T*>*
-  divide2MultiDimArrays4Pointers ( const MultiDimImplementation<T*>* t1,
-                                   const MultiDimImplementation<T*>* t2 );
-
-
+  template <typename T>
+  MultiDimArray<T> *divide2MultiDimArrays(const MultiDimArray<T> *t1,
+                                          const MultiDimArray<T> *t2);
+
+  template <typename T>
+  MultiDimImplementation<T> *
+  divide2MultiDimArrays(const MultiDimImplementation<T> *t1,
+                        const MultiDimImplementation<T> *t2);
+
+  template <typename T>
+  MultiDimArray<T *> *divide2MultiDimArrays4Pointers(const MultiDimArray<T *> *t1,
+                                                     const MultiDimArray<T *> *t2);
+
+  template <typename T>
+  MultiDimImplementation<T *> *
+  divide2MultiDimArrays4Pointers(const MultiDimImplementation<T *> *t1,
+                                 const MultiDimImplementation<T *> *t2);
 
   template<typename T>
   MultiDimFunctionGraph<T>*
@@ -326,65 +213,9 @@
   maximise2MultiDimFunctionGraphs ( const MultiDimImplementation<T>* t1,
                                const MultiDimImplementation<T>* t2 );
 
-=======
-  template <typename T>
-  MultiDimArray<T>* divide2MultiDimArrays( const MultiDimArray<T>* t1,
-                                           const MultiDimArray<T>* t2 );
-
-  template <typename T>
-  MultiDimImplementation<T>*
-  divide2MultiDimArrays( const MultiDimImplementation<T>* t1,
-                         const MultiDimImplementation<T>* t2 );
-
-  template <typename T>
-  MultiDimArray<T*>*
-  divide2MultiDimArrays4Pointers( const MultiDimArray<T*>* t1,
-                                  const MultiDimArray<T*>* t2 );
-
-  template <typename T>
-  MultiDimImplementation<T*>*
-  divide2MultiDimArrays4Pointers( const MultiDimImplementation<T*>* t1,
-                                  const MultiDimImplementation<T*>* t2 );
-
-  template <typename T>
-  MultiDimDecisionDiagramBase<T>*
-  divide2MultiDimDecisionDiagrams( const MultiDimDecisionDiagramBase<T>* t1,
-                                   const MultiDimDecisionDiagramBase<T>* t2 );
-
-  template <typename T>
-  MultiDimImplementation<T>*
-  divide2MultiDimDecisionDiagrams( const MultiDimImplementation<T>* t1,
-                                   const MultiDimImplementation<T>* t2 );
-
-  /// a specialized function for compare value from two
-  /// multiDimDecisionDiagramBases
-  /// and gets the maximal
-  /** The function produces a tensorial comparison between t1 and t2, that is,
-   * if t1
-   * and t2 are multiDimDecisionDiagramBases over variables A,B,C,D and D,B,E
-   * respectively,
-   * function maximise2MultiDimDecisionDiagramBases will return a
-   * multiDimDecisionDiagramBase T defined as
-   * T[A,B,C,D,E] = max( t1[A,B,C,D], t2[D,B,E] ) for all A,B,C,D,E.
-   * @return function maximise2MultiDimDecisionDiagramBases allocates on the
-   * heap the
-   * new
-   * T multiDimDecisionDiagramBase and returns it
-   */
-  template <typename T>
-  MultiDimDecisionDiagramBase<T>*
-  maximise2MultiDimDecisionDiagrams( const MultiDimDecisionDiagramBase<T>* t1,
-                                     const MultiDimDecisionDiagramBase<T>* t2 );
-
-  template <typename T>
-  MultiDimImplementation<T>*
-  maximise2MultiDimDecisionDiagrams( const MultiDimImplementation<T>* t1,
-                                     const MultiDimImplementation<T>* t2 );
->>>>>>> 4af049b5
 
   /// a specialized function for functionally combining two multiDimArrays
-  /** The function produces a tensorial functional combination of t1 and t2,
-   * that
+  /** The function produces a tensorial functional combination of t1 and t2, that
    * is, if t1 and t2 are multiDimArrays over variables A,B,C,D and D,B,E
    * respectively, function combine2MultiDimArrays will return a multiDimArray T
    * defined as T[A,B,C,D,E] = f ( t1[A,B,C,D],t2[D,B,E] ) for all A,B,C,D,E.
@@ -407,121 +238,58 @@
   // the operators that should be used to select appropriately the functions
   // to combine multiDimDecorators
 
-
   /// the function to be used to add two MultiDimImplementations
-<<<<<<< HEAD
-  template<typename T>
-  MultiDimImplementation<T>*
-  operator+ ( const MultiDimImplementation<T>&, const MultiDimImplementation<T>& );
+  template <typename T>
+  MultiDimImplementation<T> *operator+(const MultiDimImplementation<T> &,
+                                       const MultiDimImplementation<T> &);
 
   /// the function to be used to add two MultiDimDecorators
-  template<typename T>
-  MultiDimImplementation<T>*
-  operator+ ( const MultiDimDecorator<T>&, const MultiDimDecorator<T>& );
-
+  template <typename T>
+  MultiDimImplementation<T> *operator+(const MultiDimDecorator<T> &,
+                                       const MultiDimDecorator<T> &);
 
   /// the function to be used to subtract two MultiDimImplementations
-  template<typename T>
-  MultiDimImplementation<T>*
-  operator- ( const MultiDimImplementation<T>&, const MultiDimImplementation<T>& );
+  template <typename T>
+  MultiDimImplementation<T> *operator-(const MultiDimImplementation<T> &,
+                                       const MultiDimImplementation<T> &);
 
   /// the function to be used to subtract two MultiDimDecorators
-  template<typename T>
-  MultiDimImplementation<T>*
-  operator- ( const MultiDimDecorator<T>&, const MultiDimDecorator<T>& );
-
+  template <typename T>
+  MultiDimImplementation<T> *operator-(const MultiDimDecorator<T> &,
+                                       const MultiDimDecorator<T> &);
 
   /// the function to be used to multiply two MultiDimImplementations
-  template<typename T>
-  MultiDimImplementation<T>*
-  operator* ( const MultiDimImplementation<T>&, const MultiDimImplementation<T>& );
+  template <typename T>
+  MultiDimImplementation<T> *operator*(const MultiDimImplementation<T> &,
+                                       const MultiDimImplementation<T> &);
 
   /// the function to be used to multiply two MultiDimDecorators
-  template<typename T>
-  MultiDimImplementation<T>*
-  operator* ( const MultiDimDecorator<T>&, const MultiDimDecorator<T>& );
-
+  template <typename T>
+  MultiDimImplementation<T> *operator*(const MultiDimDecorator<T> &,
+                                       const MultiDimDecorator<T> &);
 
   /// the function to be used to divide two MultiDimImplementations
-  template<typename T>
-  MultiDimImplementation<T>*
-  operator/ ( const MultiDimImplementation<T>&, const MultiDimImplementation<T>& );
+  template <typename T>
+  MultiDimImplementation<T> *operator/(const MultiDimImplementation<T> &,
+                                       const MultiDimImplementation<T> &);
 
   /// the function to be used to divide two MultiDimDecorators
-  template<typename T>
-  MultiDimImplementation<T>*
-  operator/ ( const MultiDimDecorator<T>&, const MultiDimDecorator<T>& );
-
-
-
-
-=======
-  template <typename T>
-  MultiDimImplementation<T>* operator+( const MultiDimImplementation<T>&,
-                                        const MultiDimImplementation<T>& );
-
-  /// the function to be used to add two MultiDimDecorators
-  template <typename T>
-  MultiDimImplementation<T>* operator+( const MultiDimDecorator<T>&,
-                                        const MultiDimDecorator<T>& );
-
-  /// the function to be used to subtract two MultiDimImplementations
-  template <typename T>
-  MultiDimImplementation<T>* operator-( const MultiDimImplementation<T>&,
-                                        const MultiDimImplementation<T>& );
-
-  /// the function to be used to subtract two MultiDimDecorators
-  template <typename T>
-  MultiDimImplementation<T>* operator-( const MultiDimDecorator<T>&,
-                                        const MultiDimDecorator<T>& );
-
-  /// the function to be used to multiply two MultiDimImplementations
-  template <typename T>
-  MultiDimImplementation<T>* operator*( const MultiDimImplementation<T>&,
-                                        const MultiDimImplementation<T>& );
-
-  /// the function to be used to multiply two MultiDimDecorators
-  template <typename T>
-  MultiDimImplementation<T>* operator*( const MultiDimDecorator<T>&,
-                                        const MultiDimDecorator<T>& );
-
-  /// the function to be used to divide two MultiDimImplementations
-  template <typename T>
-  MultiDimImplementation<T>* operator/( const MultiDimImplementation<T>&,
-                                        const MultiDimImplementation<T>& );
-
-  /// the function to be used to divide two MultiDimDecorators
-  template <typename T>
-  MultiDimImplementation<T>* operator/( const MultiDimDecorator<T>&,
-                                        const MultiDimDecorator<T>& );
->>>>>>> 4af049b5
+  template <typename T>
+  MultiDimImplementation<T> *operator/(const MultiDimDecorator<T> &,
+                                       const MultiDimDecorator<T> &);
 
   //
   // DO NOT FORGET TO REGISTER YOUR BINARY FUNCTIONS AT THE END OF FILE
   // operators4MultiDim.tcc
   //
 
-
-
   /** @brief the function used to register all the operators on
    * multidimImplementations over non-pointers types */
-<<<<<<< HEAD
-  template<typename GUM_SCALAR>
-=======
-  template <typename GUM_SCALAR>
->>>>>>> 4af049b5
-  void operators4MultiDimInit();
+  template <typename GUM_SCALAR> void operators4MultiDimInit();
 
   /** @brief the function used to register all the operators on
    * multidimImplementations over pointers types */
-<<<<<<< HEAD
-  template<typename GUM_SCALAR>
-  void pointerOperators4MultiDimInit();
-
-=======
-  template <typename GUM_SCALAR>
-  void pointerOperators4MultiDimInit();
->>>>>>> 4af049b5
+  template <typename GUM_SCALAR> void pointerOperators4MultiDimInit();
 
   /// a class used to register operators over non-pointers types
   /** This class is of course completely redundant with function
@@ -533,21 +301,13 @@
    * operators4MultiDimInit, we allow this partial specialization. This is
    * most effective to produce different codes for pointer types and non-pointer
    * types. */
-<<<<<<< HEAD
-  template<typename GUM_SCALAR>
-  struct Operators4MultiDimInitialize {
-    void init() { operators4MultiDimInit<GUM_SCALAR> (); };
-=======
-  template <typename GUM_SCALAR>
-  struct Operators4MultiDimInitialize {
+  template <typename GUM_SCALAR> struct Operators4MultiDimInitialize {
     void init() { operators4MultiDimInit<GUM_SCALAR>(); };
->>>>>>> 4af049b5
   };
 
   /// a class used to register operators over pointers types
   /** This class is of course completely redundant with function
-   * pointerOperators4MultiDimInit. Its aim is to enable different
-   * implementations
+   * pointerOperators4MultiDimInit. Its aim is to enable different implementations
    * of the operators for multidims depending in whether these multidim contain
    * pointers or not. Actually, C++ allows partial specialization
    * of templated classes (e.g., create different implementations for C<T> and
@@ -555,28 +315,13 @@
    * by creating a class the primary purpose of which is to run function
    * operators4MultiDimInit or pointerOperators4MultiDimInit, we allow this
    * partial specialization to obtain. */
-<<<<<<< HEAD
-  template<typename GUM_SCALAR>
-  struct Operators4MultiDimInitialize<GUM_SCALAR*> {
-    void init() { pointerOperators4MultiDimInit<GUM_SCALAR> (); };
-=======
-  template <typename GUM_SCALAR>
-  struct Operators4MultiDimInitialize<GUM_SCALAR*> {
+  template <typename GUM_SCALAR> struct Operators4MultiDimInitialize<GUM_SCALAR *> {
     void init() { pointerOperators4MultiDimInit<GUM_SCALAR>(); };
->>>>>>> 4af049b5
   };
 
-
 } /* namespace gum */
-
-
 
 // always include the templatized implementations
 #include <agrum/multidim/operators/operators4MultiDim.tcc>
 
-
-#endif /* GUM_OPERATORS_4_MULTI_DIM_H */
-
-
-
-
+#endif /* GUM_OPERATORS_4_MULTI_DIM_H */