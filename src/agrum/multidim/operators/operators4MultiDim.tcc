/***************************************************************************
 *   Copyright (C) 2005 by Pierre-Henri WUILLEMIN et Christophe GONZALES   *
 *   {prenom.nom}_at_lip6.fr                                               *
 *                                                                         *
 *   This program is free software; you can redistribute it and/or modify  *
 *   it under the terms of the GNU General Public License as published by  *
 *   the Free Software Foundation; either version 2 of the License, or     *
 *   (at your option) any later version.                                   *
 *                                                                         *
 *   This program is distributed in the hope that it will be useful,       *
 *   but WITHOUT ANY WARRANTY; without even the implied warranty of        *
 *   MERCHANTABILITY or FITNESS FOR A PARTICULAR PURPOSE.  See the         *
 *   GNU General Public License for more details.                          *
 *                                                                         *
 *   You should have received a copy of the GNU General Public License     *
 *   along with this program; if not, write to the                         *
 *   Free Software Foundation, Inc.,                                       *
 *   59 Temple Place - Suite 330, Boston, MA  02111-1307, USA.             *
 ***************************************************************************/
/** @file
 * @brief Efficient functionals for combining multiDims
 *
 * @author Christophe GONZALES and Pierre-Henri WUILLEMIN */

#ifndef DOXYGEN_SHOULD_SKIP_THIS

// allow operatorsPatterns to be used
#define GUM_OPERATOR_PATTERN_ALLOWED 1


#include <agrum/multidim/operators/operatorRegister4MultiDim.h>

<<<<<<< HEAD
#define GUM_MULTI_DIM_DECORATOR_OP(NAME,OP)       \
  namespace gum{  \
    template<typename T> \
    MultiDimImplementation<T>* \
    NAME ( const MultiDimDecorator<T>& t1, const MultiDimDecorator<T>& t2) { \
      const MultiDimImplementation<T>* impl1 = t1.content (); \
      const MultiDimImplementation<T>* impl2 = t2.content (); \
      return ( *impl1 OP *impl2 ); \
    } \
=======
#define GUM_MULTI_DIM_DECORATOR_OP( NAME, OP )                          \
  namespace gum {                                                       \
    template <typename T>                                               \
    MultiDimImplementation<T>* NAME( const MultiDimDecorator<T>& t1,    \
                                     const MultiDimDecorator<T>& t2 ) { \
      const MultiDimImplementation<T>* impl1 = t1.content();            \
      const MultiDimImplementation<T>* impl2 = t2.content();            \
      return ( *impl1 OP * impl2 );                                     \
    }                                                                   \
>>>>>>> 4af049b5
  }



/* ******************************************************************************************* */
/*                                                                                             */
/*                               MultiDimArrays functions                                      */
/*                                                                                             */
/* ******************************************************************************************* */


/// a specialized function for summing two multiDimArrays

// addition taking in argument 2 multiDimArrays
#define GUM_MULTI_DIM_OPERATOR_NAME add2MultiDimArrays
<<<<<<< HEAD
#define GUM_MULTI_DIM_OPERATOR(x,y) (x) + (y)
=======
#define GUM_MULTI_DIM_OPERATOR( x, y ) ( x ) + ( y )
>>>>>>> 4af049b5
#include <agrum/multidim/patterns/operatorPattern4MultiDimArray.h>
#undef GUM_MULTI_DIM_OPERATOR_NAME
#undef GUM_MULTI_DIM_OPERATOR

#define GUM_MULTI_DIM_OPERATOR_IMPL2ARRAY_NAME add2MultiDimArrays
<<<<<<< HEAD
#define GUM_MULTI_DIM_OPERATOR(x,y) (x) + (y)
=======
#define GUM_MULTI_DIM_OPERATOR( x, y ) ( x ) + ( y )
>>>>>>> 4af049b5
#include <agrum/multidim/patterns/operatorPattern4MultiDimArray.h>
#undef GUM_MULTI_DIM_OPERATOR_IMPL2ARRAY_NAME
#undef GUM_MULTI_DIM_OPERATOR

#define GUM_MULTI_DIM_OPERATOR_POINTER_NAME add2MultiDimArrays4Pointers
<<<<<<< HEAD
#define GUM_MULTI_DIM_OPERATOR(x,y) new T ( (*x) + (*y) )
=======
#define GUM_MULTI_DIM_OPERATOR( x, y ) new T( ( *x ) + ( *y ) )
>>>>>>> 4af049b5
#include <agrum/multidim/patterns/operatorPattern4MultiDimArray.h>
#undef GUM_MULTI_DIM_OPERATOR_POINTER_NAME
#undef GUM_MULTI_DIM_OPERATOR

<<<<<<< HEAD
#define GUM_MULTI_DIM_OPERATOR_POINTER_IMPL2ARRAY_NAME add2MultiDimArrays4Pointers
#define GUM_MULTI_DIM_OPERATOR(x,y) new T ( (*x) + (*y) )
=======
#define GUM_MULTI_DIM_OPERATOR_POINTER_IMPL2ARRAY_NAME \
  add2MultiDimArrays4Pointers
#define GUM_MULTI_DIM_OPERATOR( x, y ) new T( ( *x ) + ( *y ) )
>>>>>>> 4af049b5
#include <agrum/multidim/patterns/operatorPattern4MultiDimArray.h>
#undef GUM_MULTI_DIM_OPERATOR_POINTER_IMPL2ARRAY_NAME
#undef GUM_MULTI_DIM_OPERATOR



/// a specialized function for subtracting two multiDimArrays

#define GUM_MULTI_DIM_OPERATOR_NAME subtract2MultiDimArrays
<<<<<<< HEAD
#define GUM_MULTI_DIM_OPERATOR(x,y) (x) - (y)
=======
#define GUM_MULTI_DIM_OPERATOR( x, y ) ( x ) - ( y )
>>>>>>> 4af049b5
#include <agrum/multidim/patterns/operatorPattern4MultiDimArray.h>
#undef GUM_MULTI_DIM_OPERATOR_NAME
#undef GUM_MULTI_DIM_OPERATOR

#define GUM_MULTI_DIM_OPERATOR_IMPL2ARRAY_NAME subtract2MultiDimArrays
<<<<<<< HEAD
#define GUM_MULTI_DIM_OPERATOR(x,y) (x) - (y)
=======
#define GUM_MULTI_DIM_OPERATOR( x, y ) ( x ) - ( y )
>>>>>>> 4af049b5
#include <agrum/multidim/patterns/operatorPattern4MultiDimArray.h>
#undef GUM_MULTI_DIM_OPERATOR_IMPL2ARRAY_NAME
#undef GUM_MULTI_DIM_OPERATOR

#define GUM_MULTI_DIM_OPERATOR_POINTER_NAME subtract2MultiDimArrays4Pointers
<<<<<<< HEAD
#define GUM_MULTI_DIM_OPERATOR(x,y) new T ( (*x) - (*y) )
=======
#define GUM_MULTI_DIM_OPERATOR( x, y ) new T( ( *x ) - ( *y ) )
>>>>>>> 4af049b5
#include <agrum/multidim/patterns/operatorPattern4MultiDimArray.h>
#undef GUM_MULTI_DIM_OPERATOR_POINTER_NAME
#undef GUM_MULTI_DIM_OPERATOR

<<<<<<< HEAD
#define GUM_MULTI_DIM_OPERATOR_POINTER_IMPL2ARRAY_NAME subtract2MultiDimArrays4Pointers
#define GUM_MULTI_DIM_OPERATOR(x,y) new T ( (*x) - (*y) )
=======
#define GUM_MULTI_DIM_OPERATOR_POINTER_IMPL2ARRAY_NAME \
  subtract2MultiDimArrays4Pointers
#define GUM_MULTI_DIM_OPERATOR( x, y ) new T( ( *x ) - ( *y ) )
>>>>>>> 4af049b5
#include <agrum/multidim/patterns/operatorPattern4MultiDimArray.h>
#undef GUM_MULTI_DIM_OPERATOR_POINTER_IMPL2ARRAY_NAME
#undef GUM_MULTI_DIM_OPERATOR



/// a specialized function for multiplying two multiDimArrays

#define GUM_MULTI_DIM_OPERATOR_NAME multiply2MultiDimArrays
<<<<<<< HEAD
#define GUM_MULTI_DIM_OPERATOR(x,y) (x) * (y)
=======
#define GUM_MULTI_DIM_OPERATOR( x, y ) ( x ) * ( y )
>>>>>>> 4af049b5
#include <agrum/multidim/patterns/operatorPattern4MultiDimArray.h>
#undef GUM_MULTI_DIM_OPERATOR_NAME
#undef GUM_MULTI_DIM_OPERATOR

#define GUM_MULTI_DIM_OPERATOR_IMPL2ARRAY_NAME multiply2MultiDimArrays
<<<<<<< HEAD
#define GUM_MULTI_DIM_OPERATOR(x,y) (x) * (y)
=======
#define GUM_MULTI_DIM_OPERATOR( x, y ) ( x ) * ( y )
>>>>>>> 4af049b5
#include <agrum/multidim/patterns/operatorPattern4MultiDimArray.h>
#undef GUM_MULTI_DIM_OPERATOR_IMPL2ARRAY_NAME
#undef GUM_MULTI_DIM_OPERATOR

#define GUM_MULTI_DIM_OPERATOR_POINTER_NAME multiply2MultiDimArrays4Pointers
<<<<<<< HEAD
#define GUM_MULTI_DIM_OPERATOR(x,y) new T ( (*x) * (*y) )
=======
#define GUM_MULTI_DIM_OPERATOR( x, y ) new T( ( *x ) * ( *y ) )
>>>>>>> 4af049b5
#include <agrum/multidim/patterns/operatorPattern4MultiDimArray.h>
#undef GUM_MULTI_DIM_OPERATOR_POINTER_NAME
#undef GUM_MULTI_DIM_OPERATOR

<<<<<<< HEAD
#define GUM_MULTI_DIM_OPERATOR_POINTER_IMPL2ARRAY_NAME multiply2MultiDimArrays4Pointers
#define GUM_MULTI_DIM_OPERATOR(x,y) new T ( (*x) * (*y) )
=======
#define GUM_MULTI_DIM_OPERATOR_POINTER_IMPL2ARRAY_NAME \
  multiply2MultiDimArrays4Pointers
#define GUM_MULTI_DIM_OPERATOR( x, y ) new T( ( *x ) * ( *y ) )
>>>>>>> 4af049b5
#include <agrum/multidim/patterns/operatorPattern4MultiDimArray.h>
#undef GUM_MULTI_DIM_OPERATOR_POINTER_IMPL2ARRAY_NAME
#undef GUM_MULTI_DIM_OPERATOR



/// a specialized function for dividing two multiDimArrays

#define GUM_MULTI_DIM_OPERATOR_NAME divide2MultiDimArrays
<<<<<<< HEAD
#define GUM_MULTI_DIM_OPERATOR(x,y) (x) / (y)
=======
#define GUM_MULTI_DIM_OPERATOR( x, y ) ( x ) / ( y )
>>>>>>> 4af049b5
#include <agrum/multidim/patterns/operatorPattern4MultiDimArray.h>
#undef GUM_MULTI_DIM_OPERATOR_NAME
#undef GUM_MULTI_DIM_OPERATOR

#define GUM_MULTI_DIM_OPERATOR_IMPL2ARRAY_NAME divide2MultiDimArrays
<<<<<<< HEAD
#define GUM_MULTI_DIM_OPERATOR(x,y) (x) / (y)
=======
#define GUM_MULTI_DIM_OPERATOR( x, y ) ( x ) / ( y )
>>>>>>> 4af049b5
#include <agrum/multidim/patterns/operatorPattern4MultiDimArray.h>
#undef GUM_MULTI_DIM_OPERATOR_IMPL2ARRAY_NAME
#undef GUM_MULTI_DIM_OPERATOR

#define GUM_MULTI_DIM_OPERATOR_POINTER_NAME divide2MultiDimArrays4Pointers
<<<<<<< HEAD
#define GUM_MULTI_DIM_OPERATOR(x,y) new T ( (*x) / (*y) )
=======
#define GUM_MULTI_DIM_OPERATOR( x, y ) new T( ( *x ) / ( *y ) )
>>>>>>> 4af049b5
#include <agrum/multidim/patterns/operatorPattern4MultiDimArray.h>
#undef GUM_MULTI_DIM_OPERATOR_POINTER_NAME
#undef GUM_MULTI_DIM_OPERATOR

<<<<<<< HEAD
#define GUM_MULTI_DIM_OPERATOR_POINTER_IMPL2ARRAY_NAME divide2MultiDimArrays4Pointers
#define GUM_MULTI_DIM_OPERATOR(x,y) new T ( (*x) / (*y) )
=======
#define GUM_MULTI_DIM_OPERATOR_POINTER_IMPL2ARRAY_NAME \
  divide2MultiDimArrays4Pointers
#define GUM_MULTI_DIM_OPERATOR( x, y ) new T( ( *x ) / ( *y ) )
>>>>>>> 4af049b5
#include <agrum/multidim/patterns/operatorPattern4MultiDimArray.h>
#undef GUM_MULTI_DIM_OPERATOR_POINTER_IMPL2ARRAY_NAME
#undef GUM_MULTI_DIM_OPERATOR




/* ******************************************************************************************* */
/*                                                                                             */
/*                          MultiDimFunctionGraphs functions                                   */
/*                                                                                             */
<<<<<<< HEAD
/* ******************************************************************************************* */

// //////////////////////////////////////////////////////////////////////////////////
/// a specialized function for summing two multiDimFunctionGraphs
// //////////////////////////////////////////////////////////////////////////////////

#define GUM_MULTI_DIM_OPERATOR std::plus

#define GUM_MULTI_DIM_OPERATOR_NAME add2MultiDimFunctionGraphs
#include <agrum/multidim/patterns/operatorPattern4MultiDimFunctionGraph.h>
#undef GUM_MULTI_DIM_OPERATOR_NAME

#define GUM_MULTI_DIM_OPERATOR_IMPL2DECISION_GRAPH_NAME add2MultiDimFunctionGraphs
#include <agrum/multidim/patterns/operatorPattern4MultiDimFunctionGraph.h>
#undef GUM_MULTI_DIM_OPERATOR_IMPL2DECISION_GRAPH_NAME
=======
/* *******************************************************************************************
 */

#include <agrum/multidim/patterns/DDUtility/DDModeMacro.h>

/// a specialized function for summing two multiDimDecisionDiagram

// addition taking in argument 2 multiDimDecisionDiagram

#define GUM_MULTI_DIM_OPERATOR( x, y ) ( x ) + ( y )
#define GUM_MULTI_DIM_DECISION_DIAGRAM_RECUR_FUNCTION \
  DecisionDiagramRecur4Addition

#define GUM_DECISION_DIAGRAM_OPERATOR_FUNCTION_DEFINITION
#define GUM_APPROXIMATION_COMBINE_FUNCTION combineAdd
#define GUM_MULTI_DIM_DECISION_DIAGRAM_GO_DOWN_ON_LEADER_FUNCTION \
  DecisionDiagramGoDownOnLeader4Addition
#define GUM_MULTI_DIM_DECISION_DIAGRAM_GO_DOWN_ON_FOLLOWER_FUNCTION \
  DecisionDiagramGoDownOnFollower4Addition
#ifdef O4DDDEBUG
#include <agrum/multidim/patterns/DDUtility/o4DDWithoutOrderRecursionFunctionsDebug.h>
#else
#include <agrum/multidim/patterns/DDUtility/o4DDWithoutOrderRecursionFunctions.h>
#endif
#undef GUM_MULTI_DIM_DECISION_DIAGRAM_GO_DOWN_ON_LEADER_FUNCTION
#undef GUM_MULTI_DIM_DECISION_DIAGRAM_GO_DOWN_ON_FOLLOWER_FUNCTION
#undef GUM_APPROXIMATION_COMBINE_FUNCTION
#undef GUM_DECISION_DIAGRAM_OPERATOR_FUNCTION_DEFINITION

#define GUM_MULTI_DIM_OPERATOR_NAME add2MultiDimDecisionDiagrams
#include <agrum/multidim/patterns/operatorPattern4MultiDimDecisionDiagram.h>
#undef GUM_MULTI_DIM_OPERATOR_NAME

#define GUM_MULTI_DIM_OPERATOR_IMPL2DECISION_DIAGRAM_NAME \
  add2MultiDimDecisionDiagrams
#include <agrum/multidim/patterns/operatorPattern4MultiDimDecisionDiagram.h>
#undef GUM_MULTI_DIM_OPERATOR_IMPL2DECISION_DIAGRAM_NAME
>>>>>>> 4af049b5

#undef GUM_MULTI_DIM_OPERATOR

<<<<<<< HEAD

// //////////////////////////////////////////////////////////////////////////////////
/// a specialized function for subtracting two multiDimFunctionGraphs
// //////////////////////////////////////////////////////////////////////////////////

#define GUM_MULTI_DIM_OPERATOR std::minus

#define GUM_MULTI_DIM_OPERATOR_NAME subtract2MultiDimFunctionGraphs
#include <agrum/multidim/patterns/operatorPattern4MultiDimFunctionGraph.h>
#undef GUM_MULTI_DIM_OPERATOR_NAME

#define GUM_MULTI_DIM_OPERATOR_IMPL2DECISION_GRAPH_NAME subtract2MultiDimFunctionGraphs
#include <agrum/multidim/patterns/operatorPattern4MultiDimFunctionGraph.h>
#undef GUM_MULTI_DIM_OPERATOR_IMPL2DECISION_GRAPH_NAME

#undef GUM_MULTI_DIM_OPERATOR


// //////////////////////////////////////////////////////////////////////////////////
/// a specialized function for multiplying two multiDimFunctionGraphs
// //////////////////////////////////////////////////////////////////////////////////

#define GUM_MULTI_DIM_OPERATOR std::multiplies

#define GUM_MULTI_DIM_OPERATOR_NAME multiply2MultiDimFunctionGraphs
#include <agrum/multidim/patterns/operatorPattern4MultiDimFunctionGraph.h>
#undef GUM_MULTI_DIM_OPERATOR_NAME

#define GUM_MULTI_DIM_OPERATOR_IMPL2DECISION_GRAPH_NAME multiply2MultiDimFunctionGraphs
#include <agrum/multidim/patterns/operatorPattern4MultiDimFunctionGraph.h>
#undef GUM_MULTI_DIM_OPERATOR_IMPL2DECISION_GRAPH_NAME

#undef GUM_MULTI_DIM_OPERATOR


// //////////////////////////////////////////////////////////////////////////////////
/// a specialized function for dividing two multiDimFunctionGraphs
// //////////////////////////////////////////////////////////////////////////////////

#define GUM_MULTI_DIM_OPERATOR std::divides

#define GUM_MULTI_DIM_OPERATOR_NAME divide2MultiDimFunctionGraphs
#include <agrum/multidim/patterns/operatorPattern4MultiDimFunctionGraph.h>
#undef GUM_MULTI_DIM_OPERATOR_NAME

#define GUM_MULTI_DIM_OPERATOR_IMPL2DECISION_GRAPH_NAME divide2MultiDimFunctionGraphs
#include <agrum/multidim/patterns/operatorPattern4MultiDimFunctionGraph.h>
#undef GUM_MULTI_DIM_OPERATOR_IMPL2DECISION_GRAPH_NAME

#undef GUM_MULTI_DIM_OPERATOR


// //////////////////////////////////////////////////////////////////////////////////
/// a specialized function for finding max of two multiDimFunctionGraphs
// //////////////////////////////////////////////////////////////////////////////////

#define GUM_MULTI_DIM_OPERATOR Maximizes

#define GUM_MULTI_DIM_OPERATOR_NAME maximize2MultiDimFunctionGraphs
#include <agrum/multidim/patterns/operatorPattern4MultiDimFunctionGraph.h>
#undef GUM_MULTI_DIM_OPERATOR_NAME

#define GUM_MULTI_DIM_OPERATOR_IMPL2DECISION_GRAPH_NAME maximize2MultiDimFunctionGraphs
#include <agrum/multidim/patterns/operatorPattern4MultiDimFunctionGraph.h>
#undef GUM_MULTI_DIM_OPERATOR_IMPL2DECISION_GRAPH_NAME

#undef GUM_MULTI_DIM_OPERATOR


// //////////////////////////////////////////////////////////////////////////////////
/// a specialized function for finding min of two multiDimFunctionGraphs
// //////////////////////////////////////////////////////////////////////////////////

#define GUM_MULTI_DIM_OPERATOR Minimizes

#define GUM_MULTI_DIM_OPERATOR_NAME minimize2MultiDimFunctionGraphs
#include <agrum/multidim/patterns/operatorPattern4MultiDimFunctionGraph.h>
#undef GUM_MULTI_DIM_OPERATOR_NAME

#define GUM_MULTI_DIM_OPERATOR_IMPL2DECISION_GRAPH_NAME minimize2MultiDimFunctionGraphs
#include <agrum/multidim/patterns/operatorPattern4MultiDimFunctionGraph.h>
#undef GUM_MULTI_DIM_OPERATOR_IMPL2DECISION_GRAPH_NAME
=======
/// a specialized function for subtracting two multiDimDecisionDiagrams

#define GUM_MULTI_DIM_OPERATOR( x, y ) ( x ) - ( y )
#define GUM_MULTI_DIM_DECISION_DIAGRAM_RECUR_FUNCTION \
  DecisionDiagramRecur4Subtraction

#define GUM_DECISION_DIAGRAM_OPERATOR_FUNCTION_DEFINITION
#define GUM_APPROXIMATION_COMBINE_FUNCTION combineSub
#define GUM_MULTI_DIM_DECISION_DIAGRAM_GO_DOWN_ON_LEADER_FUNCTION \
  DecisionDiagramGoDownOnLeader4Subtraction
#define GUM_MULTI_DIM_DECISION_DIAGRAM_GO_DOWN_ON_FOLLOWER_FUNCTION \
  DecisionDiagramGoDownOnFollower4Subtraction
#ifdef O4DDDEBUG
#include <agrum/multidim/patterns/DDUtility/o4DDWithoutOrderRecursionFunctionsDebug.h>
#else
#include <agrum/multidim/patterns/DDUtility/o4DDWithoutOrderRecursionFunctions.h>
#endif
#undef GUM_MULTI_DIM_DECISION_DIAGRAM_GO_DOWN_ON_LEADER_FUNCTION
#undef GUM_MULTI_DIM_DECISION_DIAGRAM_GO_DOWN_ON_FOLLOWER_FUNCTION
#undef GUM_APPROXIMATION_COMBINE_FUNCTION
#undef GUM_DECISION_DIAGRAM_OPERATOR_FUNCTION_DEFINITION

#define GUM_MULTI_DIM_OPERATOR_NAME subtract2MultiDimDecisionDiagrams
#include <agrum/multidim/patterns/operatorPattern4MultiDimDecisionDiagram.h>
#undef GUM_MULTI_DIM_OPERATOR_NAME

#define GUM_MULTI_DIM_OPERATOR_IMPL2DECISION_DIAGRAM_NAME \
  subtract2MultiDimDecisionDiagrams
#include <agrum/multidim/patterns/operatorPattern4MultiDimDecisionDiagram.h>
#undef GUM_MULTI_DIM_OPERATOR_IMPL2DECISION_DIAGRAM_NAME

#undef GUM_MULTI_DIM_OPERATOR
#undef GUM_MULTI_DIM_DECISION_DIAGRAM_RECUR_FUNCTION

/// a specialized function for multiplying two multiDimDecisionDiagrams

#define GUM_MULTI_DIM_OPERATOR( x, y ) ( x ) * ( y )
#define GUM_MULTI_DIM_DECISION_DIAGRAM_RECUR_FUNCTION \
  DecisionDiagramRecur4Multiplication

#define GUM_DECISION_DIAGRAM_OPERATOR_FUNCTION_DEFINITION
#define GUM_APPROXIMATION_COMBINE_FUNCTION combineMult
#define GUM_MULTI_DIM_DECISION_DIAGRAM_GO_DOWN_ON_LEADER_FUNCTION \
  DecisionDiagramGoDownOnLeader4Multiplication
#define GUM_MULTI_DIM_DECISION_DIAGRAM_GO_DOWN_ON_FOLLOWER_FUNCTION \
  DecisionDiagramGoDownOnFollower4Multiplication
#ifdef O4DDDEBUG
#include <agrum/multidim/patterns/DDUtility/o4DDWithoutOrderRecursionFunctionsDebug.h>
#else
#include <agrum/multidim/patterns/DDUtility/o4DDWithoutOrderRecursionFunctions.h>
#endif
#undef GUM_MULTI_DIM_DECISION_DIAGRAM_GO_DOWN_ON_LEADER_FUNCTION
#undef GUM_MULTI_DIM_DECISION_DIAGRAM_GO_DOWN_ON_FOLLOWER_FUNCTION
#undef GUM_APPROXIMATION_COMBINE_FUNCTION
#undef GUM_DECISION_DIAGRAM_OPERATOR_FUNCTION_DEFINITION

#define GUM_MULTI_DIM_OPERATOR_NAME multiply2MultiDimDecisionDiagrams
#include <agrum/multidim/patterns/operatorPattern4MultiDimDecisionDiagram.h>
#undef GUM_MULTI_DIM_OPERATOR_NAME

#define GUM_MULTI_DIM_OPERATOR_IMPL2DECISION_DIAGRAM_NAME \
  multiply2MultiDimDecisionDiagrams
#include <agrum/multidim/patterns/operatorPattern4MultiDimDecisionDiagram.h>
#undef GUM_MULTI_DIM_OPERATOR_IMPL2DECISION_DIAGRAM_NAME

#undef GUM_MULTI_DIM_OPERATOR
#undef GUM_MULTI_DIM_DECISION_DIAGRAM_RECUR_FUNCTION

/// a specialized function for dividing two multiDimDecisionDiagrams

#define GUM_MULTI_DIM_OPERATOR( x, y ) ( x ) / ( y )
#define GUM_MULTI_DIM_DECISION_DIAGRAM_RECUR_FUNCTION \
  DecisionDiagramRecur4Division

#define GUM_DECISION_DIAGRAM_OPERATOR_FUNCTION_DEFINITION
#define GUM_APPROXIMATION_COMBINE_FUNCTION combineDiv
#define GUM_MULTI_DIM_DECISION_DIAGRAM_GO_DOWN_ON_LEADER_FUNCTION \
  DecisionDiagramGoDownOnLeader4Division
#define GUM_MULTI_DIM_DECISION_DIAGRAM_GO_DOWN_ON_FOLLOWER_FUNCTION \
  DecisionDiagramGoDownOnFollower4Division
#ifdef O4DDDEBUG
#include <agrum/multidim/patterns/DDUtility/o4DDWithoutOrderRecursionFunctionsDebug.h>
#else
#include <agrum/multidim/patterns/DDUtility/o4DDWithoutOrderRecursionFunctions.h>
#endif
#undef GUM_MULTI_DIM_DECISION_DIAGRAM_GO_DOWN_ON_LEADER_FUNCTION
#undef GUM_MULTI_DIM_DECISION_DIAGRAM_GO_DOWN_ON_FOLLOWER_FUNCTION
#undef GUM_APPROXIMATION_COMBINE_FUNCTION
#undef GUM_DECISION_DIAGRAM_OPERATOR_FUNCTION_DEFINITION

#define GUM_MULTI_DIM_OPERATOR_NAME divide2MultiDimDecisionDiagrams
#include <agrum/multidim/patterns/operatorPattern4MultiDimDecisionDiagram.h>
#undef GUM_MULTI_DIM_OPERATOR_NAME

#define GUM_MULTI_DIM_OPERATOR_IMPL2DECISION_DIAGRAM_NAME \
  divide2MultiDimDecisionDiagrams
#include <agrum/multidim/patterns/operatorPattern4MultiDimDecisionDiagram.h>
#undef GUM_MULTI_DIM_OPERATOR_IMPL2DECISION_DIAGRAM_NAME

#undef GUM_MULTI_DIM_OPERATOR
#undef GUM_MULTI_DIM_DECISION_DIAGRAM_RECUR_FUNCTION

/// a specialized function for finding max of two multiDimDecisionDiagrams

#define GUM_MULTI_DIM_OPERATOR( x, y ) ( x >= y ? x : y )
#define GUM_MULTI_DIM_DECISION_DIAGRAM_RECUR_FUNCTION \
  DecisionDiagramRecur4Maximization

#define GUM_DECISION_DIAGRAM_OPERATOR_FUNCTION_DEFINITION
#define GUM_APPROXIMATION_COMBINE_FUNCTION combineMax
#define GUM_MULTI_DIM_DECISION_DIAGRAM_GO_DOWN_ON_LEADER_FUNCTION \
  DecisionDiagramGoDownOnLeader4Maximization
#define GUM_MULTI_DIM_DECISION_DIAGRAM_GO_DOWN_ON_FOLLOWER_FUNCTION \
  DecisionDiagramGoDownOnFollower4Maximization
#ifdef O4DDDEBUG
#include <agrum/multidim/patterns/DDUtility/o4DDWithoutOrderRecursionFunctionsDebug.h>
#else
#include <agrum/multidim/patterns/DDUtility/o4DDWithoutOrderRecursionFunctions.h>
#endif
#undef GUM_MULTI_DIM_DECISION_DIAGRAM_GO_DOWN_ON_LEADER_FUNCTION
#undef GUM_MULTI_DIM_DECISION_DIAGRAM_GO_DOWN_ON_FOLLOWER_FUNCTION
#undef GUM_APPROXIMATION_COMBINE_FUNCTION
#undef GUM_DECISION_DIAGRAM_OPERATOR_FUNCTION_DEFINITION

#define GUM_MULTI_DIM_OPERATOR_NAME maximize2MultiDimDecisionDiagrams
#include <agrum/multidim/patterns/operatorPattern4MultiDimDecisionDiagram.h>
#undef GUM_MULTI_DIM_OPERATOR_NAME

#define GUM_MULTI_DIM_OPERATOR_IMPL2DECISION_DIAGRAM_NAME \
  maximize2MultiDimDecisionDiagrams
#include <agrum/multidim/patterns/operatorPattern4MultiDimDecisionDiagram.h>
#undef GUM_MULTI_DIM_OPERATOR_IMPL2DECISION_DIAGRAM_NAME

#undef GUM_MULTI_DIM_OPERATOR
#undef GUM_MULTI_DIM_DECISION_DIAGRAM_RECUR_FUNCTION

/// a specialized function for finding min of two multiDimDecisionDiagrams

#define GUM_MULTI_DIM_OPERATOR( x, y ) ( x <= y ? x : y )
#define GUM_MULTI_DIM_DECISION_DIAGRAM_RECUR_FUNCTION \
  DecisionDiagramRecur4Minimization

#define GUM_DECISION_DIAGRAM_OPERATOR_FUNCTION_DEFINITION
#define GUM_APPROXIMATION_COMBINE_FUNCTION combineMin
#define GUM_MULTI_DIM_DECISION_DIAGRAM_GO_DOWN_ON_LEADER_FUNCTION \
  DecisionDiagramGoDownOnLeader4Minimization
#define GUM_MULTI_DIM_DECISION_DIAGRAM_GO_DOWN_ON_FOLLOWER_FUNCTION \
  DecisionDiagramGoDownOnFollower4Minimization
#ifdef O4DDDEBUG
#include <agrum/multidim/patterns/DDUtility/o4DDWithoutOrderRecursionFunctionsDebug.h>
#else
#include <agrum/multidim/patterns/DDUtility/o4DDWithoutOrderRecursionFunctions.h>
#endif
#undef GUM_MULTI_DIM_DECISION_DIAGRAM_GO_DOWN_ON_LEADER_FUNCTION
#undef GUM_MULTI_DIM_DECISION_DIAGRAM_GO_DOWN_ON_FOLLOWER_FUNCTION
#undef GUM_APPROXIMATION_COMBINE_FUNCTION
#undef GUM_DECISION_DIAGRAM_OPERATOR_FUNCTION_DEFINITION

#define GUM_MULTI_DIM_OPERATOR_NAME minimize2MultiDimDecisionDiagrams
#include <agrum/multidim/patterns/operatorPattern4MultiDimDecisionDiagram.h>
#undef GUM_MULTI_DIM_OPERATOR_NAME

#define GUM_MULTI_DIM_OPERATOR_IMPL2DECISION_DIAGRAM_NAME \
  minimize2MultiDimDecisionDiagrams
#include <agrum/multidim/patterns/operatorPattern4MultiDimDecisionDiagram.h>
#undef GUM_MULTI_DIM_OPERATOR_IMPL2DECISION_DIAGRAM_NAME
>>>>>>> 4af049b5

#undef GUM_MULTI_DIM_OPERATOR








/// a specialized function for functionally combining two multiDimArrays

#define GUM_MULTI_DIM_OPERATOR_NAME_F combine2MultiDimArrays
<<<<<<< HEAD
#define GUM_MULTI_DIM_OPERATOR(x,y) f( (x),(y) )
=======
#define GUM_MULTI_DIM_OPERATOR( x, y ) f( ( x ), ( y ) )
>>>>>>> 4af049b5
#include <agrum/multidim/patterns/operatorPattern4MultiDimArray.h>
#undef GUM_MULTI_DIM_OPERATOR_NAME_F
#undef GUM_MULTI_DIM_OPERATOR



// the operators that should be used to select appropriately the functions
// to combine multiDims


/// the function to be used to add two MultiDimImplementations
#define GUM_MULTI_DIM_OPERATOR_NAME operator+
#define GUM_MULTI_DIM_OPERATOR_FUNC_NAME "+"
#define GUM_MULTI_DIM_SYMMETRIC_OPERATOR
#include <agrum/multidim/patterns/operatorPattern4MultiDimImplementation.h>
#undef GUM_MULTI_DIM_OPERATOR_NAME
#undef GUM_MULTI_DIM_OPERATOR_FUNC_NAME
#undef GUM_MULTI_DIM_SYMMETRIC_OPERATOR

/// the function to be used to add two MultiDimDecorators
<<<<<<< HEAD
GUM_MULTI_DIM_DECORATOR_OP ( operator+, + )

=======
GUM_MULTI_DIM_DECORATOR_OP( operator+, +)
>>>>>>> 4af049b5

/// the function to be used to multiply two MultiDimImplementations
#define GUM_MULTI_DIM_OPERATOR_NAME operator*
#define GUM_MULTI_DIM_OPERATOR_FUNC_NAME "*"
#define GUM_MULTI_DIM_SYMMETRIC_OPERATOR
#include <agrum/multidim/patterns/operatorPattern4MultiDimImplementation.h>
#undef GUM_MULTI_DIM_OPERATOR_NAME
#undef GUM_MULTI_DIM_OPERATOR_FUNC_NAME
#undef GUM_MULTI_DIM_SYMMETRIC_OPERATOR

/// the function to be used to multiply two MultiDimDecorators
<<<<<<< HEAD
GUM_MULTI_DIM_DECORATOR_OP ( operator*, * )
=======
GUM_MULTI_DIM_DECORATOR_OP( operator*, *)
>>>>>>> 4af049b5

/// the function to be used to subtract two MultiDimImplementations
#define GUM_MULTI_DIM_OPERATOR_NAME operator-
#define GUM_MULTI_DIM_OPERATOR_FUNC_NAME "-"
#include <agrum/multidim/patterns/operatorPattern4MultiDimImplementation.h>
#undef GUM_MULTI_DIM_OPERATOR_NAME
#undef GUM_MULTI_DIM_OPERATOR_FUNC_NAME

/// the function to be used to subtract two MultiDimDecorators
<<<<<<< HEAD
GUM_MULTI_DIM_DECORATOR_OP ( operator-, - )
=======
GUM_MULTI_DIM_DECORATOR_OP( operator-, -)
>>>>>>> 4af049b5

/// the function to be used to divide two MultiDimImplementations
#define GUM_MULTI_DIM_OPERATOR_NAME operator/
#define GUM_MULTI_DIM_OPERATOR_FUNC_NAME "/"
#include <agrum/multidim/patterns/operatorPattern4MultiDimImplementation.h>
#undef GUM_MULTI_DIM_OPERATOR_NAME
#undef GUM_MULTI_DIM_OPERATOR_FUNC_NAME

/// the function to be used to divide two MultiDimDecorators
<<<<<<< HEAD
GUM_MULTI_DIM_DECORATOR_OP ( operator/, / )




=======
GUM_MULTI_DIM_DECORATOR_OP( operator/, /)
>>>>>>> 4af049b5

/// default "basename" functions for combining two MultiDimImplementations


#define GUM_MULTI_DIM_OPERATOR_NAME add2MultiDimImplementations
<<<<<<< HEAD
#define GUM_MULTI_DIM_OPERATOR(x,y) (x) + (y)
=======
#define GUM_MULTI_DIM_OPERATOR( x, y ) ( x ) + ( y )
>>>>>>> 4af049b5
#include <agrum/multidim/patterns/operatorPattern4BaseName.h>
#undef GUM_MULTI_DIM_OPERATOR_NAME
#undef GUM_MULTI_DIM_OPERATOR

#define GUM_MULTI_DIM_OPERATOR_NAME subtract2MultiDimImplementations
<<<<<<< HEAD
#define GUM_MULTI_DIM_OPERATOR(x,y) (x) - (y)
=======
#define GUM_MULTI_DIM_OPERATOR( x, y ) ( x ) - ( y )
>>>>>>> 4af049b5
#include <agrum/multidim/patterns/operatorPattern4BaseName.h>
#undef GUM_MULTI_DIM_OPERATOR_NAME
#undef GUM_MULTI_DIM_OPERATOR

#define GUM_MULTI_DIM_OPERATOR_NAME multiply2MultiDimImplementations
<<<<<<< HEAD
#define GUM_MULTI_DIM_OPERATOR(x,y) (x) * (y)
=======
#define GUM_MULTI_DIM_OPERATOR( x, y ) ( x ) * ( y )
>>>>>>> 4af049b5
#include <agrum/multidim/patterns/operatorPattern4BaseName.h>
#undef GUM_MULTI_DIM_OPERATOR_NAME
#undef GUM_MULTI_DIM_OPERATOR

#define GUM_MULTI_DIM_OPERATOR_NAME divide2MultiDimImplementations
<<<<<<< HEAD
#define GUM_MULTI_DIM_OPERATOR(x,y) (x) / (y)
=======
#define GUM_MULTI_DIM_OPERATOR( x, y ) ( x ) / ( y )
>>>>>>> 4af049b5
#include <agrum/multidim/patterns/operatorPattern4BaseName.h>
#undef GUM_MULTI_DIM_OPERATOR_NAME
#undef GUM_MULTI_DIM_OPERATOR




//
// DO NOT FORGET TO REGISTER YOUR BINARY FUNCTIONS
//



namespace gum {

<<<<<<< HEAD
/// the function used to register all the above functions
  template<typename GUM_SCALAR>
=======
  /// the function used to register all the above functions
  template <typename GUM_SCALAR>
>>>>>>> 4af049b5
  void operators4MultiDimInit() {
    static bool first_init = true;

    if ( first_init ) {
      first_init = false;

<<<<<<< HEAD
      std::string MultiDimArrayString ( "MultiDimArray" );
      std::string MultiDimFunctionGraphString ( "MultiDimFunctionGraph" );
      std::string BaseNameString ( "MultiDimImplementation" );

      // register base functions for multiDimArrays
      registerOperator<GUM_SCALAR> ( "+", MultiDimArrayString, MultiDimArrayString,
                                     &add2MultiDimArrays );
      registerOperator<GUM_SCALAR> ( "-", MultiDimArrayString, MultiDimArrayString,
                                     &subtract2MultiDimArrays );
      registerOperator<GUM_SCALAR> ( "*", MultiDimArrayString, MultiDimArrayString,
                                     &multiply2MultiDimArrays );
      registerOperator<GUM_SCALAR> ( "/", MultiDimArrayString, MultiDimArrayString,
                                     &divide2MultiDimArrays );

      // register base functions for multiDimFunctionGraphs
      registerOperator<GUM_SCALAR> ( "+", MultiDimFunctionGraphString, MultiDimFunctionGraphString,
                                     &add2MultiDimFunctionGraphs );
      registerOperator<GUM_SCALAR> ( "-", MultiDimFunctionGraphString, MultiDimFunctionGraphString,
                                     &subtract2MultiDimFunctionGraphs );
      registerOperator<GUM_SCALAR> ( "*", MultiDimFunctionGraphString, MultiDimFunctionGraphString,
                                     &multiply2MultiDimFunctionGraphs );
      registerOperator<GUM_SCALAR> ( "/", MultiDimFunctionGraphString, MultiDimFunctionGraphString,
                                     &divide2MultiDimFunctionGraphs );

      // register default basename functions
      registerOperator<GUM_SCALAR> ( "+", BaseNameString, BaseNameString,
                                     &add2MultiDimImplementations );
      registerOperator<GUM_SCALAR> ( "-", BaseNameString, BaseNameString,
                                     &subtract2MultiDimImplementations );
      registerOperator<GUM_SCALAR> ( "*", BaseNameString, BaseNameString,
                                     &multiply2MultiDimImplementations );
      registerOperator<GUM_SCALAR> ( "/", BaseNameString, BaseNameString,
                                     &divide2MultiDimImplementations );
    }
  }


/// the function used to register all the above functions
  template<typename GUM_SCALAR>
=======
      std::string MultiDimArrayString( "MultiDimArray" );
      std::string MultiDimDecisionDiagramString( "MultiDimDecisionDiagram" );
      std::string BaseNameString( "MultiDimImplementation" );

      // register base functions for multiDimArrays
      registerOperator<GUM_SCALAR>(
          "+", MultiDimArrayString, MultiDimArrayString, &add2MultiDimArrays );
      registerOperator<GUM_SCALAR>( "-",
                                    MultiDimArrayString,
                                    MultiDimArrayString,
                                    &subtract2MultiDimArrays );
      registerOperator<GUM_SCALAR>( "*",
                                    MultiDimArrayString,
                                    MultiDimArrayString,
                                    &multiply2MultiDimArrays );
      registerOperator<GUM_SCALAR>( "/",
                                    MultiDimArrayString,
                                    MultiDimArrayString,
                                    &divide2MultiDimArrays );

      // register base functions for multiDimDecisionDiagrams
      registerOperator<GUM_SCALAR>( "+",
                                    MultiDimDecisionDiagramString,
                                    MultiDimDecisionDiagramString,
                                    &add2MultiDimDecisionDiagrams );
      registerOperator<GUM_SCALAR>( "-",
                                    MultiDimDecisionDiagramString,
                                    MultiDimDecisionDiagramString,
                                    &subtract2MultiDimDecisionDiagrams );
      registerOperator<GUM_SCALAR>( "*",
                                    MultiDimDecisionDiagramString,
                                    MultiDimDecisionDiagramString,
                                    &multiply2MultiDimDecisionDiagrams );
      registerOperator<GUM_SCALAR>( "/",
                                    MultiDimDecisionDiagramString,
                                    MultiDimDecisionDiagramString,
                                    &divide2MultiDimDecisionDiagrams );

      // register default basename functions
      registerOperator<GUM_SCALAR>(
          "+", BaseNameString, BaseNameString, &add2MultiDimImplementations );
      registerOperator<GUM_SCALAR>( "-",
                                    BaseNameString,
                                    BaseNameString,
                                    &subtract2MultiDimImplementations );
      registerOperator<GUM_SCALAR>( "*",
                                    BaseNameString,
                                    BaseNameString,
                                    &multiply2MultiDimImplementations );
      registerOperator<GUM_SCALAR>( "/",
                                    BaseNameString,
                                    BaseNameString,
                                    &divide2MultiDimImplementations );
    }
  }

  /// the function used to register all the above functions
  template <typename GUM_SCALAR>
>>>>>>> 4af049b5
  void pointerOperators4MultiDimInit() {
    static bool first_init = true;

    if ( first_init ) {
      first_init = false;

<<<<<<< HEAD
      std::string MultiDimArrayString ( "MultiDimArray" );
      std::string BaseNameString ( "MultiDimImplementation" );

      // register base functions for multiDimArrays
      registerOperator<GUM_SCALAR*> ( "+", MultiDimArrayString, MultiDimArrayString,
                                      &add2MultiDimArrays4Pointers );
      registerOperator<GUM_SCALAR*> ( "-", MultiDimArrayString, MultiDimArrayString,
                                      &subtract2MultiDimArrays4Pointers );
      registerOperator<GUM_SCALAR*> ( "*", MultiDimArrayString, MultiDimArrayString,
                                      &multiply2MultiDimArrays4Pointers );
      registerOperator<GUM_SCALAR*> ( "/", MultiDimArrayString, MultiDimArrayString,
                                      &divide2MultiDimArrays4Pointers );
=======
      std::string MultiDimArrayString( "MultiDimArray" );
      std::string BaseNameString( "MultiDimImplementation" );

      // register base functions for multiDimArrays
      registerOperator<GUM_SCALAR*>( "+",
                                     MultiDimArrayString,
                                     MultiDimArrayString,
                                     &add2MultiDimArrays4Pointers );
      registerOperator<GUM_SCALAR*>( "-",
                                     MultiDimArrayString,
                                     MultiDimArrayString,
                                     &subtract2MultiDimArrays4Pointers );
      registerOperator<GUM_SCALAR*>( "*",
                                     MultiDimArrayString,
                                     MultiDimArrayString,
                                     &multiply2MultiDimArrays4Pointers );
      registerOperator<GUM_SCALAR*>( "/",
                                     MultiDimArrayString,
                                     MultiDimArrayString,
                                     &divide2MultiDimArrays4Pointers );
>>>>>>> 4af049b5
    }
  }


} /* namespace gum */


// remove permission to use operatorsPatterns
#undef GUM_OPERATOR_PATTERN_ALLOWED


#endif /* DOXYGEN_SHOULD_SKIP_THIS */<|MERGE_RESOLUTION|>--- conflicted
+++ resolved
@@ -27,232 +27,138 @@
 // allow operatorsPatterns to be used
 #define GUM_OPERATOR_PATTERN_ALLOWED 1
 
-
 #include <agrum/multidim/operators/operatorRegister4MultiDim.h>
 
-<<<<<<< HEAD
-#define GUM_MULTI_DIM_DECORATOR_OP(NAME,OP)       \
-  namespace gum{  \
-    template<typename T> \
-    MultiDimImplementation<T>* \
-    NAME ( const MultiDimDecorator<T>& t1, const MultiDimDecorator<T>& t2) { \
-      const MultiDimImplementation<T>* impl1 = t1.content (); \
-      const MultiDimImplementation<T>* impl2 = t2.content (); \
-      return ( *impl1 OP *impl2 ); \
-    } \
-=======
-#define GUM_MULTI_DIM_DECORATOR_OP( NAME, OP )                          \
-  namespace gum {                                                       \
-    template <typename T>                                               \
-    MultiDimImplementation<T>* NAME( const MultiDimDecorator<T>& t1,    \
-                                     const MultiDimDecorator<T>& t2 ) { \
-      const MultiDimImplementation<T>* impl1 = t1.content();            \
-      const MultiDimImplementation<T>* impl2 = t2.content();            \
-      return ( *impl1 OP * impl2 );                                     \
-    }                                                                   \
->>>>>>> 4af049b5
+#define GUM_MULTI_DIM_DECORATOR_OP(NAME, OP)                                        \
+  namespace gum {                                                                   \
+    template <typename T>                                                           \
+    MultiDimImplementation<T> *NAME(const MultiDimDecorator<T> &t1,                 \
+                                    const MultiDimDecorator<T> &t2) {               \
+      const MultiDimImplementation<T> *impl1 = t1.content();                        \
+      const MultiDimImplementation<T> *impl2 = t2.content();                        \
+      return (*impl1 OP * impl2);                                                   \
+    }                                                                               \
   }
 
-
-
-/* ******************************************************************************************* */
+/* *******************************************************************************************
+ */
 /*                                                                                             */
-/*                               MultiDimArrays functions                                      */
+/*                               MultiDimArrays functions */
 /*                                                                                             */
-/* ******************************************************************************************* */
-
+/* *******************************************************************************************
+ */
 
 /// a specialized function for summing two multiDimArrays
 
 // addition taking in argument 2 multiDimArrays
 #define GUM_MULTI_DIM_OPERATOR_NAME add2MultiDimArrays
-<<<<<<< HEAD
-#define GUM_MULTI_DIM_OPERATOR(x,y) (x) + (y)
-=======
-#define GUM_MULTI_DIM_OPERATOR( x, y ) ( x ) + ( y )
->>>>>>> 4af049b5
+#define GUM_MULTI_DIM_OPERATOR(x, y) (x) + (y)
 #include <agrum/multidim/patterns/operatorPattern4MultiDimArray.h>
 #undef GUM_MULTI_DIM_OPERATOR_NAME
 #undef GUM_MULTI_DIM_OPERATOR
 
 #define GUM_MULTI_DIM_OPERATOR_IMPL2ARRAY_NAME add2MultiDimArrays
-<<<<<<< HEAD
-#define GUM_MULTI_DIM_OPERATOR(x,y) (x) + (y)
-=======
-#define GUM_MULTI_DIM_OPERATOR( x, y ) ( x ) + ( y )
->>>>>>> 4af049b5
+#define GUM_MULTI_DIM_OPERATOR(x, y) (x) + (y)
 #include <agrum/multidim/patterns/operatorPattern4MultiDimArray.h>
 #undef GUM_MULTI_DIM_OPERATOR_IMPL2ARRAY_NAME
 #undef GUM_MULTI_DIM_OPERATOR
 
 #define GUM_MULTI_DIM_OPERATOR_POINTER_NAME add2MultiDimArrays4Pointers
-<<<<<<< HEAD
-#define GUM_MULTI_DIM_OPERATOR(x,y) new T ( (*x) + (*y) )
-=======
-#define GUM_MULTI_DIM_OPERATOR( x, y ) new T( ( *x ) + ( *y ) )
->>>>>>> 4af049b5
+#define GUM_MULTI_DIM_OPERATOR(x, y) new T((*x) + (*y))
 #include <agrum/multidim/patterns/operatorPattern4MultiDimArray.h>
 #undef GUM_MULTI_DIM_OPERATOR_POINTER_NAME
 #undef GUM_MULTI_DIM_OPERATOR
 
-<<<<<<< HEAD
 #define GUM_MULTI_DIM_OPERATOR_POINTER_IMPL2ARRAY_NAME add2MultiDimArrays4Pointers
-#define GUM_MULTI_DIM_OPERATOR(x,y) new T ( (*x) + (*y) )
-=======
-#define GUM_MULTI_DIM_OPERATOR_POINTER_IMPL2ARRAY_NAME \
-  add2MultiDimArrays4Pointers
-#define GUM_MULTI_DIM_OPERATOR( x, y ) new T( ( *x ) + ( *y ) )
->>>>>>> 4af049b5
+#define GUM_MULTI_DIM_OPERATOR(x, y) new T((*x) + (*y))
 #include <agrum/multidim/patterns/operatorPattern4MultiDimArray.h>
 #undef GUM_MULTI_DIM_OPERATOR_POINTER_IMPL2ARRAY_NAME
 #undef GUM_MULTI_DIM_OPERATOR
 
-
-
 /// a specialized function for subtracting two multiDimArrays
 
 #define GUM_MULTI_DIM_OPERATOR_NAME subtract2MultiDimArrays
-<<<<<<< HEAD
-#define GUM_MULTI_DIM_OPERATOR(x,y) (x) - (y)
-=======
-#define GUM_MULTI_DIM_OPERATOR( x, y ) ( x ) - ( y )
->>>>>>> 4af049b5
+#define GUM_MULTI_DIM_OPERATOR(x, y) (x) - (y)
 #include <agrum/multidim/patterns/operatorPattern4MultiDimArray.h>
 #undef GUM_MULTI_DIM_OPERATOR_NAME
 #undef GUM_MULTI_DIM_OPERATOR
 
 #define GUM_MULTI_DIM_OPERATOR_IMPL2ARRAY_NAME subtract2MultiDimArrays
-<<<<<<< HEAD
-#define GUM_MULTI_DIM_OPERATOR(x,y) (x) - (y)
-=======
-#define GUM_MULTI_DIM_OPERATOR( x, y ) ( x ) - ( y )
->>>>>>> 4af049b5
+#define GUM_MULTI_DIM_OPERATOR(x, y) (x) - (y)
 #include <agrum/multidim/patterns/operatorPattern4MultiDimArray.h>
 #undef GUM_MULTI_DIM_OPERATOR_IMPL2ARRAY_NAME
 #undef GUM_MULTI_DIM_OPERATOR
 
 #define GUM_MULTI_DIM_OPERATOR_POINTER_NAME subtract2MultiDimArrays4Pointers
-<<<<<<< HEAD
-#define GUM_MULTI_DIM_OPERATOR(x,y) new T ( (*x) - (*y) )
-=======
-#define GUM_MULTI_DIM_OPERATOR( x, y ) new T( ( *x ) - ( *y ) )
->>>>>>> 4af049b5
+#define GUM_MULTI_DIM_OPERATOR(x, y) new T((*x) - (*y))
 #include <agrum/multidim/patterns/operatorPattern4MultiDimArray.h>
 #undef GUM_MULTI_DIM_OPERATOR_POINTER_NAME
 #undef GUM_MULTI_DIM_OPERATOR
 
-<<<<<<< HEAD
-#define GUM_MULTI_DIM_OPERATOR_POINTER_IMPL2ARRAY_NAME subtract2MultiDimArrays4Pointers
-#define GUM_MULTI_DIM_OPERATOR(x,y) new T ( (*x) - (*y) )
-=======
-#define GUM_MULTI_DIM_OPERATOR_POINTER_IMPL2ARRAY_NAME \
+#define GUM_MULTI_DIM_OPERATOR_POINTER_IMPL2ARRAY_NAME                              \
   subtract2MultiDimArrays4Pointers
-#define GUM_MULTI_DIM_OPERATOR( x, y ) new T( ( *x ) - ( *y ) )
->>>>>>> 4af049b5
+#define GUM_MULTI_DIM_OPERATOR(x, y) new T((*x) - (*y))
 #include <agrum/multidim/patterns/operatorPattern4MultiDimArray.h>
 #undef GUM_MULTI_DIM_OPERATOR_POINTER_IMPL2ARRAY_NAME
 #undef GUM_MULTI_DIM_OPERATOR
 
-
-
 /// a specialized function for multiplying two multiDimArrays
 
 #define GUM_MULTI_DIM_OPERATOR_NAME multiply2MultiDimArrays
-<<<<<<< HEAD
-#define GUM_MULTI_DIM_OPERATOR(x,y) (x) * (y)
-=======
-#define GUM_MULTI_DIM_OPERATOR( x, y ) ( x ) * ( y )
->>>>>>> 4af049b5
+#define GUM_MULTI_DIM_OPERATOR(x, y) (x) * (y)
 #include <agrum/multidim/patterns/operatorPattern4MultiDimArray.h>
 #undef GUM_MULTI_DIM_OPERATOR_NAME
 #undef GUM_MULTI_DIM_OPERATOR
 
 #define GUM_MULTI_DIM_OPERATOR_IMPL2ARRAY_NAME multiply2MultiDimArrays
-<<<<<<< HEAD
-#define GUM_MULTI_DIM_OPERATOR(x,y) (x) * (y)
-=======
-#define GUM_MULTI_DIM_OPERATOR( x, y ) ( x ) * ( y )
->>>>>>> 4af049b5
+#define GUM_MULTI_DIM_OPERATOR(x, y) (x) * (y)
 #include <agrum/multidim/patterns/operatorPattern4MultiDimArray.h>
 #undef GUM_MULTI_DIM_OPERATOR_IMPL2ARRAY_NAME
 #undef GUM_MULTI_DIM_OPERATOR
 
 #define GUM_MULTI_DIM_OPERATOR_POINTER_NAME multiply2MultiDimArrays4Pointers
-<<<<<<< HEAD
-#define GUM_MULTI_DIM_OPERATOR(x,y) new T ( (*x) * (*y) )
-=======
-#define GUM_MULTI_DIM_OPERATOR( x, y ) new T( ( *x ) * ( *y ) )
->>>>>>> 4af049b5
+#define GUM_MULTI_DIM_OPERATOR(x, y) new T((*x) * (*y))
 #include <agrum/multidim/patterns/operatorPattern4MultiDimArray.h>
 #undef GUM_MULTI_DIM_OPERATOR_POINTER_NAME
 #undef GUM_MULTI_DIM_OPERATOR
 
-<<<<<<< HEAD
-#define GUM_MULTI_DIM_OPERATOR_POINTER_IMPL2ARRAY_NAME multiply2MultiDimArrays4Pointers
-#define GUM_MULTI_DIM_OPERATOR(x,y) new T ( (*x) * (*y) )
-=======
-#define GUM_MULTI_DIM_OPERATOR_POINTER_IMPL2ARRAY_NAME \
+#define GUM_MULTI_DIM_OPERATOR_POINTER_IMPL2ARRAY_NAME                              \
   multiply2MultiDimArrays4Pointers
-#define GUM_MULTI_DIM_OPERATOR( x, y ) new T( ( *x ) * ( *y ) )
->>>>>>> 4af049b5
+#define GUM_MULTI_DIM_OPERATOR(x, y) new T((*x) * (*y))
 #include <agrum/multidim/patterns/operatorPattern4MultiDimArray.h>
 #undef GUM_MULTI_DIM_OPERATOR_POINTER_IMPL2ARRAY_NAME
 #undef GUM_MULTI_DIM_OPERATOR
 
-
-
 /// a specialized function for dividing two multiDimArrays
 
 #define GUM_MULTI_DIM_OPERATOR_NAME divide2MultiDimArrays
-<<<<<<< HEAD
-#define GUM_MULTI_DIM_OPERATOR(x,y) (x) / (y)
-=======
-#define GUM_MULTI_DIM_OPERATOR( x, y ) ( x ) / ( y )
->>>>>>> 4af049b5
+#define GUM_MULTI_DIM_OPERATOR(x, y) (x) / (y)
 #include <agrum/multidim/patterns/operatorPattern4MultiDimArray.h>
 #undef GUM_MULTI_DIM_OPERATOR_NAME
 #undef GUM_MULTI_DIM_OPERATOR
 
 #define GUM_MULTI_DIM_OPERATOR_IMPL2ARRAY_NAME divide2MultiDimArrays
-<<<<<<< HEAD
-#define GUM_MULTI_DIM_OPERATOR(x,y) (x) / (y)
-=======
-#define GUM_MULTI_DIM_OPERATOR( x, y ) ( x ) / ( y )
->>>>>>> 4af049b5
+#define GUM_MULTI_DIM_OPERATOR(x, y) (x) / (y)
 #include <agrum/multidim/patterns/operatorPattern4MultiDimArray.h>
 #undef GUM_MULTI_DIM_OPERATOR_IMPL2ARRAY_NAME
 #undef GUM_MULTI_DIM_OPERATOR
 
 #define GUM_MULTI_DIM_OPERATOR_POINTER_NAME divide2MultiDimArrays4Pointers
-<<<<<<< HEAD
-#define GUM_MULTI_DIM_OPERATOR(x,y) new T ( (*x) / (*y) )
-=======
-#define GUM_MULTI_DIM_OPERATOR( x, y ) new T( ( *x ) / ( *y ) )
->>>>>>> 4af049b5
+#define GUM_MULTI_DIM_OPERATOR(x, y) new T((*x) / (*y))
 #include <agrum/multidim/patterns/operatorPattern4MultiDimArray.h>
 #undef GUM_MULTI_DIM_OPERATOR_POINTER_NAME
 #undef GUM_MULTI_DIM_OPERATOR
 
-<<<<<<< HEAD
 #define GUM_MULTI_DIM_OPERATOR_POINTER_IMPL2ARRAY_NAME divide2MultiDimArrays4Pointers
-#define GUM_MULTI_DIM_OPERATOR(x,y) new T ( (*x) / (*y) )
-=======
-#define GUM_MULTI_DIM_OPERATOR_POINTER_IMPL2ARRAY_NAME \
-  divide2MultiDimArrays4Pointers
-#define GUM_MULTI_DIM_OPERATOR( x, y ) new T( ( *x ) / ( *y ) )
->>>>>>> 4af049b5
+#define GUM_MULTI_DIM_OPERATOR(x, y) new T((*x) / (*y))
 #include <agrum/multidim/patterns/operatorPattern4MultiDimArray.h>
 #undef GUM_MULTI_DIM_OPERATOR_POINTER_IMPL2ARRAY_NAME
 #undef GUM_MULTI_DIM_OPERATOR
-
-
-
 
 /* ******************************************************************************************* */
 /*                                                                                             */
 /*                          MultiDimFunctionGraphs functions                                   */
 /*                                                                                             */
-<<<<<<< HEAD
 /* ******************************************************************************************* */
 
 // //////////////////////////////////////////////////////////////////////////////////
@@ -268,49 +174,8 @@
 #define GUM_MULTI_DIM_OPERATOR_IMPL2DECISION_GRAPH_NAME add2MultiDimFunctionGraphs
 #include <agrum/multidim/patterns/operatorPattern4MultiDimFunctionGraph.h>
 #undef GUM_MULTI_DIM_OPERATOR_IMPL2DECISION_GRAPH_NAME
-=======
-/* *******************************************************************************************
- */
-
-#include <agrum/multidim/patterns/DDUtility/DDModeMacro.h>
-
-/// a specialized function for summing two multiDimDecisionDiagram
-
-// addition taking in argument 2 multiDimDecisionDiagram
-
-#define GUM_MULTI_DIM_OPERATOR( x, y ) ( x ) + ( y )
-#define GUM_MULTI_DIM_DECISION_DIAGRAM_RECUR_FUNCTION \
-  DecisionDiagramRecur4Addition
-
-#define GUM_DECISION_DIAGRAM_OPERATOR_FUNCTION_DEFINITION
-#define GUM_APPROXIMATION_COMBINE_FUNCTION combineAdd
-#define GUM_MULTI_DIM_DECISION_DIAGRAM_GO_DOWN_ON_LEADER_FUNCTION \
-  DecisionDiagramGoDownOnLeader4Addition
-#define GUM_MULTI_DIM_DECISION_DIAGRAM_GO_DOWN_ON_FOLLOWER_FUNCTION \
-  DecisionDiagramGoDownOnFollower4Addition
-#ifdef O4DDDEBUG
-#include <agrum/multidim/patterns/DDUtility/o4DDWithoutOrderRecursionFunctionsDebug.h>
-#else
-#include <agrum/multidim/patterns/DDUtility/o4DDWithoutOrderRecursionFunctions.h>
-#endif
-#undef GUM_MULTI_DIM_DECISION_DIAGRAM_GO_DOWN_ON_LEADER_FUNCTION
-#undef GUM_MULTI_DIM_DECISION_DIAGRAM_GO_DOWN_ON_FOLLOWER_FUNCTION
-#undef GUM_APPROXIMATION_COMBINE_FUNCTION
-#undef GUM_DECISION_DIAGRAM_OPERATOR_FUNCTION_DEFINITION
-
-#define GUM_MULTI_DIM_OPERATOR_NAME add2MultiDimDecisionDiagrams
-#include <agrum/multidim/patterns/operatorPattern4MultiDimDecisionDiagram.h>
-#undef GUM_MULTI_DIM_OPERATOR_NAME
-
-#define GUM_MULTI_DIM_OPERATOR_IMPL2DECISION_DIAGRAM_NAME \
-  add2MultiDimDecisionDiagrams
-#include <agrum/multidim/patterns/operatorPattern4MultiDimDecisionDiagram.h>
-#undef GUM_MULTI_DIM_OPERATOR_IMPL2DECISION_DIAGRAM_NAME
->>>>>>> 4af049b5
-
-#undef GUM_MULTI_DIM_OPERATOR
-
-<<<<<<< HEAD
+
+#undef GUM_MULTI_DIM_OPERATOR
 
 // //////////////////////////////////////////////////////////////////////////////////
 /// a specialized function for subtracting two multiDimFunctionGraphs
@@ -328,7 +193,6 @@
 
 #undef GUM_MULTI_DIM_OPERATOR
 
-
 // //////////////////////////////////////////////////////////////////////////////////
 /// a specialized function for multiplying two multiDimFunctionGraphs
 // //////////////////////////////////////////////////////////////////////////////////
@@ -345,7 +209,6 @@
 
 #undef GUM_MULTI_DIM_OPERATOR
 
-
 // //////////////////////////////////////////////////////////////////////////////////
 /// a specialized function for dividing two multiDimFunctionGraphs
 // //////////////////////////////////////////////////////////////////////////////////
@@ -362,7 +225,6 @@
 
 #undef GUM_MULTI_DIM_OPERATOR
 
-
 // //////////////////////////////////////////////////////////////////////////////////
 /// a specialized function for finding max of two multiDimFunctionGraphs
 // //////////////////////////////////////////////////////////////////////////////////
@@ -379,7 +241,6 @@
 
 #undef GUM_MULTI_DIM_OPERATOR
 
-
 // //////////////////////////////////////////////////////////////////////////////////
 /// a specialized function for finding min of two multiDimFunctionGraphs
 // //////////////////////////////////////////////////////////////////////////////////
@@ -393,201 +254,19 @@
 #define GUM_MULTI_DIM_OPERATOR_IMPL2DECISION_GRAPH_NAME minimize2MultiDimFunctionGraphs
 #include <agrum/multidim/patterns/operatorPattern4MultiDimFunctionGraph.h>
 #undef GUM_MULTI_DIM_OPERATOR_IMPL2DECISION_GRAPH_NAME
-=======
-/// a specialized function for subtracting two multiDimDecisionDiagrams
-
-#define GUM_MULTI_DIM_OPERATOR( x, y ) ( x ) - ( y )
-#define GUM_MULTI_DIM_DECISION_DIAGRAM_RECUR_FUNCTION \
-  DecisionDiagramRecur4Subtraction
-
-#define GUM_DECISION_DIAGRAM_OPERATOR_FUNCTION_DEFINITION
-#define GUM_APPROXIMATION_COMBINE_FUNCTION combineSub
-#define GUM_MULTI_DIM_DECISION_DIAGRAM_GO_DOWN_ON_LEADER_FUNCTION \
-  DecisionDiagramGoDownOnLeader4Subtraction
-#define GUM_MULTI_DIM_DECISION_DIAGRAM_GO_DOWN_ON_FOLLOWER_FUNCTION \
-  DecisionDiagramGoDownOnFollower4Subtraction
-#ifdef O4DDDEBUG
-#include <agrum/multidim/patterns/DDUtility/o4DDWithoutOrderRecursionFunctionsDebug.h>
-#else
-#include <agrum/multidim/patterns/DDUtility/o4DDWithoutOrderRecursionFunctions.h>
-#endif
-#undef GUM_MULTI_DIM_DECISION_DIAGRAM_GO_DOWN_ON_LEADER_FUNCTION
-#undef GUM_MULTI_DIM_DECISION_DIAGRAM_GO_DOWN_ON_FOLLOWER_FUNCTION
-#undef GUM_APPROXIMATION_COMBINE_FUNCTION
-#undef GUM_DECISION_DIAGRAM_OPERATOR_FUNCTION_DEFINITION
-
-#define GUM_MULTI_DIM_OPERATOR_NAME subtract2MultiDimDecisionDiagrams
-#include <agrum/multidim/patterns/operatorPattern4MultiDimDecisionDiagram.h>
-#undef GUM_MULTI_DIM_OPERATOR_NAME
-
-#define GUM_MULTI_DIM_OPERATOR_IMPL2DECISION_DIAGRAM_NAME \
-  subtract2MultiDimDecisionDiagrams
-#include <agrum/multidim/patterns/operatorPattern4MultiDimDecisionDiagram.h>
-#undef GUM_MULTI_DIM_OPERATOR_IMPL2DECISION_DIAGRAM_NAME
-
-#undef GUM_MULTI_DIM_OPERATOR
-#undef GUM_MULTI_DIM_DECISION_DIAGRAM_RECUR_FUNCTION
-
-/// a specialized function for multiplying two multiDimDecisionDiagrams
-
-#define GUM_MULTI_DIM_OPERATOR( x, y ) ( x ) * ( y )
-#define GUM_MULTI_DIM_DECISION_DIAGRAM_RECUR_FUNCTION \
-  DecisionDiagramRecur4Multiplication
-
-#define GUM_DECISION_DIAGRAM_OPERATOR_FUNCTION_DEFINITION
-#define GUM_APPROXIMATION_COMBINE_FUNCTION combineMult
-#define GUM_MULTI_DIM_DECISION_DIAGRAM_GO_DOWN_ON_LEADER_FUNCTION \
-  DecisionDiagramGoDownOnLeader4Multiplication
-#define GUM_MULTI_DIM_DECISION_DIAGRAM_GO_DOWN_ON_FOLLOWER_FUNCTION \
-  DecisionDiagramGoDownOnFollower4Multiplication
-#ifdef O4DDDEBUG
-#include <agrum/multidim/patterns/DDUtility/o4DDWithoutOrderRecursionFunctionsDebug.h>
-#else
-#include <agrum/multidim/patterns/DDUtility/o4DDWithoutOrderRecursionFunctions.h>
-#endif
-#undef GUM_MULTI_DIM_DECISION_DIAGRAM_GO_DOWN_ON_LEADER_FUNCTION
-#undef GUM_MULTI_DIM_DECISION_DIAGRAM_GO_DOWN_ON_FOLLOWER_FUNCTION
-#undef GUM_APPROXIMATION_COMBINE_FUNCTION
-#undef GUM_DECISION_DIAGRAM_OPERATOR_FUNCTION_DEFINITION
-
-#define GUM_MULTI_DIM_OPERATOR_NAME multiply2MultiDimDecisionDiagrams
-#include <agrum/multidim/patterns/operatorPattern4MultiDimDecisionDiagram.h>
-#undef GUM_MULTI_DIM_OPERATOR_NAME
-
-#define GUM_MULTI_DIM_OPERATOR_IMPL2DECISION_DIAGRAM_NAME \
-  multiply2MultiDimDecisionDiagrams
-#include <agrum/multidim/patterns/operatorPattern4MultiDimDecisionDiagram.h>
-#undef GUM_MULTI_DIM_OPERATOR_IMPL2DECISION_DIAGRAM_NAME
-
-#undef GUM_MULTI_DIM_OPERATOR
-#undef GUM_MULTI_DIM_DECISION_DIAGRAM_RECUR_FUNCTION
-
-/// a specialized function for dividing two multiDimDecisionDiagrams
-
-#define GUM_MULTI_DIM_OPERATOR( x, y ) ( x ) / ( y )
-#define GUM_MULTI_DIM_DECISION_DIAGRAM_RECUR_FUNCTION \
-  DecisionDiagramRecur4Division
-
-#define GUM_DECISION_DIAGRAM_OPERATOR_FUNCTION_DEFINITION
-#define GUM_APPROXIMATION_COMBINE_FUNCTION combineDiv
-#define GUM_MULTI_DIM_DECISION_DIAGRAM_GO_DOWN_ON_LEADER_FUNCTION \
-  DecisionDiagramGoDownOnLeader4Division
-#define GUM_MULTI_DIM_DECISION_DIAGRAM_GO_DOWN_ON_FOLLOWER_FUNCTION \
-  DecisionDiagramGoDownOnFollower4Division
-#ifdef O4DDDEBUG
-#include <agrum/multidim/patterns/DDUtility/o4DDWithoutOrderRecursionFunctionsDebug.h>
-#else
-#include <agrum/multidim/patterns/DDUtility/o4DDWithoutOrderRecursionFunctions.h>
-#endif
-#undef GUM_MULTI_DIM_DECISION_DIAGRAM_GO_DOWN_ON_LEADER_FUNCTION
-#undef GUM_MULTI_DIM_DECISION_DIAGRAM_GO_DOWN_ON_FOLLOWER_FUNCTION
-#undef GUM_APPROXIMATION_COMBINE_FUNCTION
-#undef GUM_DECISION_DIAGRAM_OPERATOR_FUNCTION_DEFINITION
-
-#define GUM_MULTI_DIM_OPERATOR_NAME divide2MultiDimDecisionDiagrams
-#include <agrum/multidim/patterns/operatorPattern4MultiDimDecisionDiagram.h>
-#undef GUM_MULTI_DIM_OPERATOR_NAME
-
-#define GUM_MULTI_DIM_OPERATOR_IMPL2DECISION_DIAGRAM_NAME \
-  divide2MultiDimDecisionDiagrams
-#include <agrum/multidim/patterns/operatorPattern4MultiDimDecisionDiagram.h>
-#undef GUM_MULTI_DIM_OPERATOR_IMPL2DECISION_DIAGRAM_NAME
-
-#undef GUM_MULTI_DIM_OPERATOR
-#undef GUM_MULTI_DIM_DECISION_DIAGRAM_RECUR_FUNCTION
-
-/// a specialized function for finding max of two multiDimDecisionDiagrams
-
-#define GUM_MULTI_DIM_OPERATOR( x, y ) ( x >= y ? x : y )
-#define GUM_MULTI_DIM_DECISION_DIAGRAM_RECUR_FUNCTION \
-  DecisionDiagramRecur4Maximization
-
-#define GUM_DECISION_DIAGRAM_OPERATOR_FUNCTION_DEFINITION
-#define GUM_APPROXIMATION_COMBINE_FUNCTION combineMax
-#define GUM_MULTI_DIM_DECISION_DIAGRAM_GO_DOWN_ON_LEADER_FUNCTION \
-  DecisionDiagramGoDownOnLeader4Maximization
-#define GUM_MULTI_DIM_DECISION_DIAGRAM_GO_DOWN_ON_FOLLOWER_FUNCTION \
-  DecisionDiagramGoDownOnFollower4Maximization
-#ifdef O4DDDEBUG
-#include <agrum/multidim/patterns/DDUtility/o4DDWithoutOrderRecursionFunctionsDebug.h>
-#else
-#include <agrum/multidim/patterns/DDUtility/o4DDWithoutOrderRecursionFunctions.h>
-#endif
-#undef GUM_MULTI_DIM_DECISION_DIAGRAM_GO_DOWN_ON_LEADER_FUNCTION
-#undef GUM_MULTI_DIM_DECISION_DIAGRAM_GO_DOWN_ON_FOLLOWER_FUNCTION
-#undef GUM_APPROXIMATION_COMBINE_FUNCTION
-#undef GUM_DECISION_DIAGRAM_OPERATOR_FUNCTION_DEFINITION
-
-#define GUM_MULTI_DIM_OPERATOR_NAME maximize2MultiDimDecisionDiagrams
-#include <agrum/multidim/patterns/operatorPattern4MultiDimDecisionDiagram.h>
-#undef GUM_MULTI_DIM_OPERATOR_NAME
-
-#define GUM_MULTI_DIM_OPERATOR_IMPL2DECISION_DIAGRAM_NAME \
-  maximize2MultiDimDecisionDiagrams
-#include <agrum/multidim/patterns/operatorPattern4MultiDimDecisionDiagram.h>
-#undef GUM_MULTI_DIM_OPERATOR_IMPL2DECISION_DIAGRAM_NAME
-
-#undef GUM_MULTI_DIM_OPERATOR
-#undef GUM_MULTI_DIM_DECISION_DIAGRAM_RECUR_FUNCTION
-
-/// a specialized function for finding min of two multiDimDecisionDiagrams
-
-#define GUM_MULTI_DIM_OPERATOR( x, y ) ( x <= y ? x : y )
-#define GUM_MULTI_DIM_DECISION_DIAGRAM_RECUR_FUNCTION \
-  DecisionDiagramRecur4Minimization
-
-#define GUM_DECISION_DIAGRAM_OPERATOR_FUNCTION_DEFINITION
-#define GUM_APPROXIMATION_COMBINE_FUNCTION combineMin
-#define GUM_MULTI_DIM_DECISION_DIAGRAM_GO_DOWN_ON_LEADER_FUNCTION \
-  DecisionDiagramGoDownOnLeader4Minimization
-#define GUM_MULTI_DIM_DECISION_DIAGRAM_GO_DOWN_ON_FOLLOWER_FUNCTION \
-  DecisionDiagramGoDownOnFollower4Minimization
-#ifdef O4DDDEBUG
-#include <agrum/multidim/patterns/DDUtility/o4DDWithoutOrderRecursionFunctionsDebug.h>
-#else
-#include <agrum/multidim/patterns/DDUtility/o4DDWithoutOrderRecursionFunctions.h>
-#endif
-#undef GUM_MULTI_DIM_DECISION_DIAGRAM_GO_DOWN_ON_LEADER_FUNCTION
-#undef GUM_MULTI_DIM_DECISION_DIAGRAM_GO_DOWN_ON_FOLLOWER_FUNCTION
-#undef GUM_APPROXIMATION_COMBINE_FUNCTION
-#undef GUM_DECISION_DIAGRAM_OPERATOR_FUNCTION_DEFINITION
-
-#define GUM_MULTI_DIM_OPERATOR_NAME minimize2MultiDimDecisionDiagrams
-#include <agrum/multidim/patterns/operatorPattern4MultiDimDecisionDiagram.h>
-#undef GUM_MULTI_DIM_OPERATOR_NAME
-
-#define GUM_MULTI_DIM_OPERATOR_IMPL2DECISION_DIAGRAM_NAME \
-  minimize2MultiDimDecisionDiagrams
-#include <agrum/multidim/patterns/operatorPattern4MultiDimDecisionDiagram.h>
-#undef GUM_MULTI_DIM_OPERATOR_IMPL2DECISION_DIAGRAM_NAME
->>>>>>> 4af049b5
-
-#undef GUM_MULTI_DIM_OPERATOR
-
-
-
-
-
-
-
+
+#undef GUM_MULTI_DIM_OPERATOR
 
 /// a specialized function for functionally combining two multiDimArrays
 
 #define GUM_MULTI_DIM_OPERATOR_NAME_F combine2MultiDimArrays
-<<<<<<< HEAD
-#define GUM_MULTI_DIM_OPERATOR(x,y) f( (x),(y) )
-=======
-#define GUM_MULTI_DIM_OPERATOR( x, y ) f( ( x ), ( y ) )
->>>>>>> 4af049b5
+#define GUM_MULTI_DIM_OPERATOR(x, y) f((x), (y))
 #include <agrum/multidim/patterns/operatorPattern4MultiDimArray.h>
 #undef GUM_MULTI_DIM_OPERATOR_NAME_F
 #undef GUM_MULTI_DIM_OPERATOR
-
-
 
 // the operators that should be used to select appropriately the functions
 // to combine multiDims
-
 
 /// the function to be used to add two MultiDimImplementations
 #define GUM_MULTI_DIM_OPERATOR_NAME operator+
@@ -599,12 +278,7 @@
 #undef GUM_MULTI_DIM_SYMMETRIC_OPERATOR
 
 /// the function to be used to add two MultiDimDecorators
-<<<<<<< HEAD
-GUM_MULTI_DIM_DECORATOR_OP ( operator+, + )
-
-=======
-GUM_MULTI_DIM_DECORATOR_OP( operator+, +)
->>>>>>> 4af049b5
+GUM_MULTI_DIM_DECORATOR_OP(operator+, +)
 
 /// the function to be used to multiply two MultiDimImplementations
 #define GUM_MULTI_DIM_OPERATOR_NAME operator*
@@ -616,11 +290,7 @@
 #undef GUM_MULTI_DIM_SYMMETRIC_OPERATOR
 
 /// the function to be used to multiply two MultiDimDecorators
-<<<<<<< HEAD
-GUM_MULTI_DIM_DECORATOR_OP ( operator*, * )
-=======
-GUM_MULTI_DIM_DECORATOR_OP( operator*, *)
->>>>>>> 4af049b5
+GUM_MULTI_DIM_DECORATOR_OP(operator*, *)
 
 /// the function to be used to subtract two MultiDimImplementations
 #define GUM_MULTI_DIM_OPERATOR_NAME operator-
@@ -630,11 +300,7 @@
 #undef GUM_MULTI_DIM_OPERATOR_FUNC_NAME
 
 /// the function to be used to subtract two MultiDimDecorators
-<<<<<<< HEAD
-GUM_MULTI_DIM_DECORATOR_OP ( operator-, - )
-=======
-GUM_MULTI_DIM_DECORATOR_OP( operator-, -)
->>>>>>> 4af049b5
+GUM_MULTI_DIM_DECORATOR_OP(operator-, -)
 
 /// the function to be used to divide two MultiDimImplementations
 #define GUM_MULTI_DIM_OPERATOR_NAME operator/
@@ -644,97 +310,60 @@
 #undef GUM_MULTI_DIM_OPERATOR_FUNC_NAME
 
 /// the function to be used to divide two MultiDimDecorators
-<<<<<<< HEAD
-GUM_MULTI_DIM_DECORATOR_OP ( operator/, / )
-
-
-
-
-=======
-GUM_MULTI_DIM_DECORATOR_OP( operator/, /)
->>>>>>> 4af049b5
+GUM_MULTI_DIM_DECORATOR_OP(operator/, /)
 
 /// default "basename" functions for combining two MultiDimImplementations
 
-
 #define GUM_MULTI_DIM_OPERATOR_NAME add2MultiDimImplementations
-<<<<<<< HEAD
-#define GUM_MULTI_DIM_OPERATOR(x,y) (x) + (y)
-=======
-#define GUM_MULTI_DIM_OPERATOR( x, y ) ( x ) + ( y )
->>>>>>> 4af049b5
+#define GUM_MULTI_DIM_OPERATOR(x, y) (x) + (y)
 #include <agrum/multidim/patterns/operatorPattern4BaseName.h>
 #undef GUM_MULTI_DIM_OPERATOR_NAME
 #undef GUM_MULTI_DIM_OPERATOR
 
 #define GUM_MULTI_DIM_OPERATOR_NAME subtract2MultiDimImplementations
-<<<<<<< HEAD
-#define GUM_MULTI_DIM_OPERATOR(x,y) (x) - (y)
-=======
-#define GUM_MULTI_DIM_OPERATOR( x, y ) ( x ) - ( y )
->>>>>>> 4af049b5
+#define GUM_MULTI_DIM_OPERATOR(x, y) (x) - (y)
 #include <agrum/multidim/patterns/operatorPattern4BaseName.h>
 #undef GUM_MULTI_DIM_OPERATOR_NAME
 #undef GUM_MULTI_DIM_OPERATOR
 
 #define GUM_MULTI_DIM_OPERATOR_NAME multiply2MultiDimImplementations
-<<<<<<< HEAD
-#define GUM_MULTI_DIM_OPERATOR(x,y) (x) * (y)
-=======
-#define GUM_MULTI_DIM_OPERATOR( x, y ) ( x ) * ( y )
->>>>>>> 4af049b5
+#define GUM_MULTI_DIM_OPERATOR(x, y) (x) * (y)
 #include <agrum/multidim/patterns/operatorPattern4BaseName.h>
 #undef GUM_MULTI_DIM_OPERATOR_NAME
 #undef GUM_MULTI_DIM_OPERATOR
 
 #define GUM_MULTI_DIM_OPERATOR_NAME divide2MultiDimImplementations
-<<<<<<< HEAD
-#define GUM_MULTI_DIM_OPERATOR(x,y) (x) / (y)
-=======
-#define GUM_MULTI_DIM_OPERATOR( x, y ) ( x ) / ( y )
->>>>>>> 4af049b5
+#define GUM_MULTI_DIM_OPERATOR(x, y) (x) / (y)
 #include <agrum/multidim/patterns/operatorPattern4BaseName.h>
 #undef GUM_MULTI_DIM_OPERATOR_NAME
 #undef GUM_MULTI_DIM_OPERATOR
-
-
-
 
 //
 // DO NOT FORGET TO REGISTER YOUR BINARY FUNCTIONS
 //
 
-
-
 namespace gum {
 
-<<<<<<< HEAD
-/// the function used to register all the above functions
-  template<typename GUM_SCALAR>
-=======
   /// the function used to register all the above functions
-  template <typename GUM_SCALAR>
->>>>>>> 4af049b5
-  void operators4MultiDimInit() {
+  template <typename GUM_SCALAR> void operators4MultiDimInit() {
     static bool first_init = true;
 
-    if ( first_init ) {
+    if (first_init) {
       first_init = false;
 
-<<<<<<< HEAD
       std::string MultiDimArrayString ( "MultiDimArray" );
       std::string MultiDimFunctionGraphString ( "MultiDimFunctionGraph" );
       std::string BaseNameString ( "MultiDimImplementation" );
 
       // register base functions for multiDimArrays
-      registerOperator<GUM_SCALAR> ( "+", MultiDimArrayString, MultiDimArrayString,
-                                     &add2MultiDimArrays );
-      registerOperator<GUM_SCALAR> ( "-", MultiDimArrayString, MultiDimArrayString,
-                                     &subtract2MultiDimArrays );
-      registerOperator<GUM_SCALAR> ( "*", MultiDimArrayString, MultiDimArrayString,
-                                     &multiply2MultiDimArrays );
-      registerOperator<GUM_SCALAR> ( "/", MultiDimArrayString, MultiDimArrayString,
-                                     &divide2MultiDimArrays );
+      registerOperator<GUM_SCALAR>("+", MultiDimArrayString, MultiDimArrayString,
+                                   &add2MultiDimArrays);
+      registerOperator<GUM_SCALAR>("-", MultiDimArrayString, MultiDimArrayString,
+                                   &subtract2MultiDimArrays);
+      registerOperator<GUM_SCALAR>("*", MultiDimArrayString, MultiDimArrayString,
+                                   &multiply2MultiDimArrays);
+      registerOperator<GUM_SCALAR>("/", MultiDimArrayString, MultiDimArrayString,
+                                   &divide2MultiDimArrays);
 
       // register base functions for multiDimFunctionGraphs
       registerOperator<GUM_SCALAR> ( "+", MultiDimFunctionGraphString, MultiDimFunctionGraphString,
@@ -747,130 +376,42 @@
                                      &divide2MultiDimFunctionGraphs );
 
       // register default basename functions
-      registerOperator<GUM_SCALAR> ( "+", BaseNameString, BaseNameString,
-                                     &add2MultiDimImplementations );
-      registerOperator<GUM_SCALAR> ( "-", BaseNameString, BaseNameString,
-                                     &subtract2MultiDimImplementations );
-      registerOperator<GUM_SCALAR> ( "*", BaseNameString, BaseNameString,
-                                     &multiply2MultiDimImplementations );
-      registerOperator<GUM_SCALAR> ( "/", BaseNameString, BaseNameString,
-                                     &divide2MultiDimImplementations );
+      registerOperator<GUM_SCALAR>("+", BaseNameString, BaseNameString,
+                                   &add2MultiDimImplementations);
+      registerOperator<GUM_SCALAR>("-", BaseNameString, BaseNameString,
+                                   &subtract2MultiDimImplementations);
+      registerOperator<GUM_SCALAR>("*", BaseNameString, BaseNameString,
+                                   &multiply2MultiDimImplementations);
+      registerOperator<GUM_SCALAR>("/", BaseNameString, BaseNameString,
+                                   &divide2MultiDimImplementations);
     }
   }
 
-
-/// the function used to register all the above functions
-  template<typename GUM_SCALAR>
-=======
-      std::string MultiDimArrayString( "MultiDimArray" );
-      std::string MultiDimDecisionDiagramString( "MultiDimDecisionDiagram" );
-      std::string BaseNameString( "MultiDimImplementation" );
+  /// the function used to register all the above functions
+  template <typename GUM_SCALAR> void pointerOperators4MultiDimInit() {
+    static bool first_init = true;
+
+    if (first_init) {
+      first_init = false;
+
+      std::string MultiDimArrayString("MultiDimArray");
+      std::string BaseNameString("MultiDimImplementation");
 
       // register base functions for multiDimArrays
-      registerOperator<GUM_SCALAR>(
-          "+", MultiDimArrayString, MultiDimArrayString, &add2MultiDimArrays );
-      registerOperator<GUM_SCALAR>( "-",
-                                    MultiDimArrayString,
-                                    MultiDimArrayString,
-                                    &subtract2MultiDimArrays );
-      registerOperator<GUM_SCALAR>( "*",
-                                    MultiDimArrayString,
-                                    MultiDimArrayString,
-                                    &multiply2MultiDimArrays );
-      registerOperator<GUM_SCALAR>( "/",
-                                    MultiDimArrayString,
-                                    MultiDimArrayString,
-                                    &divide2MultiDimArrays );
-
-      // register base functions for multiDimDecisionDiagrams
-      registerOperator<GUM_SCALAR>( "+",
-                                    MultiDimDecisionDiagramString,
-                                    MultiDimDecisionDiagramString,
-                                    &add2MultiDimDecisionDiagrams );
-      registerOperator<GUM_SCALAR>( "-",
-                                    MultiDimDecisionDiagramString,
-                                    MultiDimDecisionDiagramString,
-                                    &subtract2MultiDimDecisionDiagrams );
-      registerOperator<GUM_SCALAR>( "*",
-                                    MultiDimDecisionDiagramString,
-                                    MultiDimDecisionDiagramString,
-                                    &multiply2MultiDimDecisionDiagrams );
-      registerOperator<GUM_SCALAR>( "/",
-                                    MultiDimDecisionDiagramString,
-                                    MultiDimDecisionDiagramString,
-                                    &divide2MultiDimDecisionDiagrams );
-
-      // register default basename functions
-      registerOperator<GUM_SCALAR>(
-          "+", BaseNameString, BaseNameString, &add2MultiDimImplementations );
-      registerOperator<GUM_SCALAR>( "-",
-                                    BaseNameString,
-                                    BaseNameString,
-                                    &subtract2MultiDimImplementations );
-      registerOperator<GUM_SCALAR>( "*",
-                                    BaseNameString,
-                                    BaseNameString,
-                                    &multiply2MultiDimImplementations );
-      registerOperator<GUM_SCALAR>( "/",
-                                    BaseNameString,
-                                    BaseNameString,
-                                    &divide2MultiDimImplementations );
+      registerOperator<GUM_SCALAR *>("+", MultiDimArrayString, MultiDimArrayString,
+                                     &add2MultiDimArrays4Pointers);
+      registerOperator<GUM_SCALAR *>("-", MultiDimArrayString, MultiDimArrayString,
+                                     &subtract2MultiDimArrays4Pointers);
+      registerOperator<GUM_SCALAR *>("*", MultiDimArrayString, MultiDimArrayString,
+                                     &multiply2MultiDimArrays4Pointers);
+      registerOperator<GUM_SCALAR *>("/", MultiDimArrayString, MultiDimArrayString,
+                                     &divide2MultiDimArrays4Pointers);
     }
   }
 
-  /// the function used to register all the above functions
-  template <typename GUM_SCALAR>
->>>>>>> 4af049b5
-  void pointerOperators4MultiDimInit() {
-    static bool first_init = true;
-
-    if ( first_init ) {
-      first_init = false;
-
-<<<<<<< HEAD
-      std::string MultiDimArrayString ( "MultiDimArray" );
-      std::string BaseNameString ( "MultiDimImplementation" );
-
-      // register base functions for multiDimArrays
-      registerOperator<GUM_SCALAR*> ( "+", MultiDimArrayString, MultiDimArrayString,
-                                      &add2MultiDimArrays4Pointers );
-      registerOperator<GUM_SCALAR*> ( "-", MultiDimArrayString, MultiDimArrayString,
-                                      &subtract2MultiDimArrays4Pointers );
-      registerOperator<GUM_SCALAR*> ( "*", MultiDimArrayString, MultiDimArrayString,
-                                      &multiply2MultiDimArrays4Pointers );
-      registerOperator<GUM_SCALAR*> ( "/", MultiDimArrayString, MultiDimArrayString,
-                                      &divide2MultiDimArrays4Pointers );
-=======
-      std::string MultiDimArrayString( "MultiDimArray" );
-      std::string BaseNameString( "MultiDimImplementation" );
-
-      // register base functions for multiDimArrays
-      registerOperator<GUM_SCALAR*>( "+",
-                                     MultiDimArrayString,
-                                     MultiDimArrayString,
-                                     &add2MultiDimArrays4Pointers );
-      registerOperator<GUM_SCALAR*>( "-",
-                                     MultiDimArrayString,
-                                     MultiDimArrayString,
-                                     &subtract2MultiDimArrays4Pointers );
-      registerOperator<GUM_SCALAR*>( "*",
-                                     MultiDimArrayString,
-                                     MultiDimArrayString,
-                                     &multiply2MultiDimArrays4Pointers );
-      registerOperator<GUM_SCALAR*>( "/",
-                                     MultiDimArrayString,
-                                     MultiDimArrayString,
-                                     &divide2MultiDimArrays4Pointers );
->>>>>>> 4af049b5
-    }
-  }
-
-
 } /* namespace gum */
-
 
 // remove permission to use operatorsPatterns
 #undef GUM_OPERATOR_PATTERN_ALLOWED
 
-
 #endif /* DOXYGEN_SHOULD_SKIP_THIS */