--- conflicted
+++ resolved
@@ -27,48 +27,26 @@
 // allow projectionPatterns to be used
 #define GUM_PROJECTION_PATTERN_ALLOWED 1
 
-
 #include <agrum/multidim/operators/projectionRegister4MultiDim.h>
 
-<<<<<<< HEAD
-
-#define GUM_MULTI_DIM_DECORATOR_PROJ(NAME)                            \
-  namespace gum{ \
-    template<typename GUM_SCALAR>                                           \
-    MultiDimImplementation<GUM_SCALAR>*                                     \
-    NAME ( const MultiDimDecorator<GUM_SCALAR>& table,                      \
-           const Set<const DiscreteVariable *>& del_vars ) {            \
-      const MultiDimImplementation<GUM_SCALAR>* impl = table.content (); \
-      return NAME ( *impl, del_vars );                                  \
-    }\
-=======
-#define GUM_MULTI_DIM_DECORATOR_PROJ( NAME )                            \
-  namespace gum {                                                       \
-    template <typename GUM_SCALAR>                                      \
-    MultiDimImplementation<GUM_SCALAR>*                                 \
-    NAME( const MultiDimDecorator<GUM_SCALAR>& table,                   \
-          const Set<const DiscreteVariable*>& del_vars ) {              \
-      const MultiDimImplementation<GUM_SCALAR>* impl = table.content(); \
-      return NAME( *impl, del_vars );                                   \
-    }                                                                   \
->>>>>>> 4af049b5
+#define GUM_MULTI_DIM_DECORATOR_PROJ(NAME)                                          \
+  namespace gum {                                                                   \
+    template <typename GUM_SCALAR>                                                  \
+    MultiDimImplementation<GUM_SCALAR> *                                            \
+    NAME(const MultiDimDecorator<GUM_SCALAR> &table,                                \
+         const Set<const DiscreteVariable *> &del_vars) {                           \
+      const MultiDimImplementation<GUM_SCALAR> *impl = table.content();             \
+      return NAME(*impl, del_vars);                                                 \
+    }                                                                               \
   }
 
-
-
-
-
 /// a specialized max projection function for multiDimArrays
 
-
 #define GUM_MULTI_DIM_PROJECTION_NAME projectMaxMultiDimArray
 #define GUM_MULTI_DIM_PROJECTION_EFFECTIVE_TYPE
-<<<<<<< HEAD
-#define GUM_MULTI_DIM_PROJECTION(x,y) if ( y > x ) x = y
-=======
-#define GUM_MULTI_DIM_PROJECTION( x, y ) \
-  if ( y > x ) x = y
->>>>>>> 4af049b5
+#define GUM_MULTI_DIM_PROJECTION(x, y)                                              \
+  if (y > x)                                                                        \
+  x = y
 #define GUM_MULTI_DIM_PROJECTION_NEUTRAL std::numeric_limits<GUM_SCALAR>::min()
 #include <agrum/multidim/patterns/projectionPattern4MultiDimArray.h>
 #undef GUM_MULTI_DIM_PROJECTION_NAME
@@ -76,15 +54,11 @@
 #undef GUM_MULTI_DIM_PROJECTION
 #undef GUM_MULTI_DIM_PROJECTION_NEUTRAL
 
-
 #define GUM_MULTI_DIM_PROJECTION_IMPL2ARRAY_NAME projectMaxMultiDimArray
 #define GUM_MULTI_DIM_PROJECTION_EFFECTIVE_TYPE
-<<<<<<< HEAD
-#define GUM_MULTI_DIM_PROJECTION(x,y) if ( y > x ) x = y
-=======
-#define GUM_MULTI_DIM_PROJECTION( x, y ) \
-  if ( y > x ) x = y
->>>>>>> 4af049b5
+#define GUM_MULTI_DIM_PROJECTION(x, y)                                              \
+  if (y > x)                                                                        \
+  x = y
 #define GUM_MULTI_DIM_PROJECTION_NEUTRAL std::numeric_limits<GUM_SCALAR>::min()
 #include <agrum/multidim/patterns/projectionPattern4MultiDimArray.h>
 #undef GUM_MULTI_DIM_PROJECTION_IMPL2ARRAY_NAME
@@ -92,15 +66,11 @@
 #undef GUM_MULTI_DIM_PROJECTION
 #undef GUM_MULTI_DIM_PROJECTION_NEUTRAL
 
-
 #define GUM_MULTI_DIM_PROJECTION_POINTER_NAME projectMaxMultiDimArray4Pointers
 #define GUM_MULTI_DIM_PROJECTION_EFFECTIVE_TYPE
-<<<<<<< HEAD
-#define GUM_MULTI_DIM_PROJECTION(x,y) if ( *(y) > *(x) ) *(x) = *(y)
-=======
-#define GUM_MULTI_DIM_PROJECTION( x, y ) \
-  if ( *( y ) > *( x ) ) *( x ) = *( y )
->>>>>>> 4af049b5
+#define GUM_MULTI_DIM_PROJECTION(x, y)                                              \
+  if (*(y) > *(x))                                                                  \
+  *(x) = *(y)
 #define GUM_MULTI_DIM_PROJECTION_NEUTRAL std::numeric_limits<GUM_SCALAR>::min()
 #include <agrum/multidim/patterns/projectionPattern4MultiDimArray.h>
 #undef GUM_MULTI_DIM_PROJECTION_POINTER_NAME
@@ -108,17 +78,12 @@
 #undef GUM_MULTI_DIM_PROJECTION
 #undef GUM_MULTI_DIM_PROJECTION_NEUTRAL
 
-<<<<<<< HEAD
-#define GUM_MULTI_DIM_PROJECTION_POINTER_IMPL2ARRAY_NAME projectMaxMultiDimArray4Pointers
-#define GUM_MULTI_DIM_PROJECTION_EFFECTIVE_TYPE
-#define GUM_MULTI_DIM_PROJECTION(x,y) if ( *(y) > *(x) ) *(x) = *(y)
-=======
-#define GUM_MULTI_DIM_PROJECTION_POINTER_IMPL2ARRAY_NAME \
+#define GUM_MULTI_DIM_PROJECTION_POINTER_IMPL2ARRAY_NAME                            \
   projectMaxMultiDimArray4Pointers
 #define GUM_MULTI_DIM_PROJECTION_EFFECTIVE_TYPE
-#define GUM_MULTI_DIM_PROJECTION( x, y ) \
-  if ( *( y ) > *( x ) ) *( x ) = *( y )
->>>>>>> 4af049b5
+#define GUM_MULTI_DIM_PROJECTION(x, y)                                              \
+  if (*(y) > *(x))                                                                  \
+  *(x) = *(y)
 #define GUM_MULTI_DIM_PROJECTION_NEUTRAL std::numeric_limits<GUM_SCALAR>::min()
 #include <agrum/multidim/patterns/projectionPattern4MultiDimArray.h>
 #undef GUM_MULTI_DIM_PROJECTION_POINTER_IMPL2ARRAY_NAME
@@ -126,35 +91,25 @@
 #undef GUM_MULTI_DIM_PROJECTION
 #undef GUM_MULTI_DIM_PROJECTION_NEUTRAL
 
-
-
 /// a specialized min projection function for multiDimArrays
 
-
 #define GUM_MULTI_DIM_PROJECTION_NAME projectMinMultiDimArray
 #define GUM_MULTI_DIM_PROJECTION_EFFECTIVE_TYPE
-<<<<<<< HEAD
-#define GUM_MULTI_DIM_PROJECTION(x,y) if ( x > y ) x = y
-=======
-#define GUM_MULTI_DIM_PROJECTION( x, y ) \
-  if ( x > y ) x = y
->>>>>>> 4af049b5
-#define GUM_MULTI_DIM_PROJECTION_NEUTRAL std::numeric_limits<GUM_SCALAR>::max()
-#include <agrum/multidim/patterns/projectionPattern4MultiDimArray.h>
-#undef GUM_MULTI_DIM_PROJECTION_NAME
-#undef GUM_MULTI_DIM_PROJECTION_EFFECTIVE_TYPE
-#undef GUM_MULTI_DIM_PROJECTION
-#undef GUM_MULTI_DIM_PROJECTION_NEUTRAL
-
+#define GUM_MULTI_DIM_PROJECTION(x, y)                                              \
+  if (x > y)                                                                        \
+  x = y
+#define GUM_MULTI_DIM_PROJECTION_NEUTRAL std::numeric_limits<GUM_SCALAR>::max()
+#include <agrum/multidim/patterns/projectionPattern4MultiDimArray.h>
+#undef GUM_MULTI_DIM_PROJECTION_NAME
+#undef GUM_MULTI_DIM_PROJECTION_EFFECTIVE_TYPE
+#undef GUM_MULTI_DIM_PROJECTION
+#undef GUM_MULTI_DIM_PROJECTION_NEUTRAL
 
 #define GUM_MULTI_DIM_PROJECTION_IMPL2ARRAY_NAME projectMinMultiDimArray
 #define GUM_MULTI_DIM_PROJECTION_EFFECTIVE_TYPE
-<<<<<<< HEAD
-#define GUM_MULTI_DIM_PROJECTION(x,y) if ( x > y ) x = y
-=======
-#define GUM_MULTI_DIM_PROJECTION( x, y ) \
-  if ( x > y ) x = y
->>>>>>> 4af049b5
+#define GUM_MULTI_DIM_PROJECTION(x, y)                                              \
+  if (x > y)                                                                        \
+  x = y
 #define GUM_MULTI_DIM_PROJECTION_NEUTRAL std::numeric_limits<GUM_SCALAR>::max()
 #include <agrum/multidim/patterns/projectionPattern4MultiDimArray.h>
 #undef GUM_MULTI_DIM_PROJECTION_IMPL2ARRAY_NAME
@@ -162,15 +117,11 @@
 #undef GUM_MULTI_DIM_PROJECTION
 #undef GUM_MULTI_DIM_PROJECTION_NEUTRAL
 
-
 #define GUM_MULTI_DIM_PROJECTION_POINTER_NAME projectMinMultiDimArray4Pointers
 #define GUM_MULTI_DIM_PROJECTION_EFFECTIVE_TYPE
-<<<<<<< HEAD
-#define GUM_MULTI_DIM_PROJECTION(x,y) if ( *(x) > *(y) ) *(x) = *(y)
-=======
-#define GUM_MULTI_DIM_PROJECTION( x, y ) \
-  if ( *( x ) > *( y ) ) *( x ) = *( y )
->>>>>>> 4af049b5
+#define GUM_MULTI_DIM_PROJECTION(x, y)                                              \
+  if (*(x) > *(y))                                                                  \
+  *(x) = *(y)
 #define GUM_MULTI_DIM_PROJECTION_NEUTRAL std::numeric_limits<GUM_SCALAR>::max()
 #include <agrum/multidim/patterns/projectionPattern4MultiDimArray.h>
 #undef GUM_MULTI_DIM_PROJECTION_POINTER_NAME
@@ -178,17 +129,12 @@
 #undef GUM_MULTI_DIM_PROJECTION
 #undef GUM_MULTI_DIM_PROJECTION_NEUTRAL
 
-<<<<<<< HEAD
-#define GUM_MULTI_DIM_PROJECTION_POINTER_IMPL2ARRAY_NAME projectMinMultiDimArray4Pointers
-#define GUM_MULTI_DIM_PROJECTION_EFFECTIVE_TYPE
-#define GUM_MULTI_DIM_PROJECTION(x,y) if ( *(x) > *(y) ) *(x) = *(y)
-=======
-#define GUM_MULTI_DIM_PROJECTION_POINTER_IMPL2ARRAY_NAME \
+#define GUM_MULTI_DIM_PROJECTION_POINTER_IMPL2ARRAY_NAME                            \
   projectMinMultiDimArray4Pointers
 #define GUM_MULTI_DIM_PROJECTION_EFFECTIVE_TYPE
-#define GUM_MULTI_DIM_PROJECTION( x, y ) \
-  if ( *( x ) > *( y ) ) *( x ) = *( y )
->>>>>>> 4af049b5
+#define GUM_MULTI_DIM_PROJECTION(x, y)                                              \
+  if (*(x) > *(y))                                                                  \
+  *(x) = *(y)
 #define GUM_MULTI_DIM_PROJECTION_NEUTRAL std::numeric_limits<GUM_SCALAR>::max()
 #include <agrum/multidim/patterns/projectionPattern4MultiDimArray.h>
 #undef GUM_MULTI_DIM_PROJECTION_POINTER_IMPL2ARRAY_NAME
@@ -196,144 +142,86 @@
 #undef GUM_MULTI_DIM_PROJECTION
 #undef GUM_MULTI_DIM_PROJECTION_NEUTRAL
 
-
-
 /// a specialized sum projection function for multiDimArrays
 
-
 #define GUM_MULTI_DIM_PROJECTION_NAME projectSumMultiDimArray
 #define GUM_MULTI_DIM_PROJECTION_EFFECTIVE_TYPE
-<<<<<<< HEAD
-#define GUM_MULTI_DIM_PROJECTION(x,y) x += y
-#define GUM_MULTI_DIM_PROJECTION_NEUTRAL (GUM_SCALAR) 0
-=======
-#define GUM_MULTI_DIM_PROJECTION( x, y ) x += y
+#define GUM_MULTI_DIM_PROJECTION(x, y) x += y
 #define GUM_MULTI_DIM_PROJECTION_NEUTRAL (GUM_SCALAR)0
->>>>>>> 4af049b5
-#include <agrum/multidim/patterns/projectionPattern4MultiDimArray.h>
-#undef GUM_MULTI_DIM_PROJECTION_NAME
-#undef GUM_MULTI_DIM_PROJECTION_EFFECTIVE_TYPE
-#undef GUM_MULTI_DIM_PROJECTION
-#undef GUM_MULTI_DIM_PROJECTION_NEUTRAL
-
+#include <agrum/multidim/patterns/projectionPattern4MultiDimArray.h>
+#undef GUM_MULTI_DIM_PROJECTION_NAME
+#undef GUM_MULTI_DIM_PROJECTION_EFFECTIVE_TYPE
+#undef GUM_MULTI_DIM_PROJECTION
+#undef GUM_MULTI_DIM_PROJECTION_NEUTRAL
 
 #define GUM_MULTI_DIM_PROJECTION_IMPL2ARRAY_NAME projectSumMultiDimArray
 #define GUM_MULTI_DIM_PROJECTION_EFFECTIVE_TYPE
-<<<<<<< HEAD
-#define GUM_MULTI_DIM_PROJECTION(x,y) x += y
-#define GUM_MULTI_DIM_PROJECTION_NEUTRAL (GUM_SCALAR) 0
-=======
-#define GUM_MULTI_DIM_PROJECTION( x, y ) x += y
+#define GUM_MULTI_DIM_PROJECTION(x, y) x += y
 #define GUM_MULTI_DIM_PROJECTION_NEUTRAL (GUM_SCALAR)0
->>>>>>> 4af049b5
 #include <agrum/multidim/patterns/projectionPattern4MultiDimArray.h>
 #undef GUM_MULTI_DIM_PROJECTION_IMPL2ARRAY_NAME
 #undef GUM_MULTI_DIM_PROJECTION_EFFECTIVE_TYPE
 #undef GUM_MULTI_DIM_PROJECTION
 #undef GUM_MULTI_DIM_PROJECTION_NEUTRAL
 
-
 #define GUM_MULTI_DIM_PROJECTION_POINTER_NAME projectSumMultiDimArray4Pointers
 #define GUM_MULTI_DIM_PROJECTION_EFFECTIVE_TYPE
-<<<<<<< HEAD
-#define GUM_MULTI_DIM_PROJECTION(x,y) *(x) += *(y)
-#define GUM_MULTI_DIM_PROJECTION_NEUTRAL (GUM_SCALAR) 0
-=======
-#define GUM_MULTI_DIM_PROJECTION( x, y ) *( x ) += *( y )
+#define GUM_MULTI_DIM_PROJECTION(x, y) *(x) += *(y)
 #define GUM_MULTI_DIM_PROJECTION_NEUTRAL (GUM_SCALAR)0
->>>>>>> 4af049b5
 #include <agrum/multidim/patterns/projectionPattern4MultiDimArray.h>
 #undef GUM_MULTI_DIM_PROJECTION_POINTER_NAME
 #undef GUM_MULTI_DIM_PROJECTION_EFFECTIVE_TYPE
 #undef GUM_MULTI_DIM_PROJECTION
 #undef GUM_MULTI_DIM_PROJECTION_NEUTRAL
 
-<<<<<<< HEAD
-
-#define GUM_MULTI_DIM_PROJECTION_POINTER_IMPL2ARRAY_NAME projectSumMultiDimArray4Pointers
-#define GUM_MULTI_DIM_PROJECTION_EFFECTIVE_TYPE
-#define GUM_MULTI_DIM_PROJECTION(x,y)  *(x) += *(y)
-#define GUM_MULTI_DIM_PROJECTION_NEUTRAL (GUM_SCALAR) 0
-=======
-#define GUM_MULTI_DIM_PROJECTION_POINTER_IMPL2ARRAY_NAME \
+#define GUM_MULTI_DIM_PROJECTION_POINTER_IMPL2ARRAY_NAME                            \
   projectSumMultiDimArray4Pointers
 #define GUM_MULTI_DIM_PROJECTION_EFFECTIVE_TYPE
-#define GUM_MULTI_DIM_PROJECTION( x, y ) *( x ) += *( y )
+#define GUM_MULTI_DIM_PROJECTION(x, y) *(x) += *(y)
 #define GUM_MULTI_DIM_PROJECTION_NEUTRAL (GUM_SCALAR)0
->>>>>>> 4af049b5
 #include <agrum/multidim/patterns/projectionPattern4MultiDimArray.h>
 #undef GUM_MULTI_DIM_PROJECTION_POINTER_IMPL2ARRAY_NAME
 #undef GUM_MULTI_DIM_PROJECTION_EFFECTIVE_TYPE
 #undef GUM_MULTI_DIM_PROJECTION
 #undef GUM_MULTI_DIM_PROJECTION_NEUTRAL
 
-
-
 /// a specialized product projection function for multiDimArrays
 
-
 #define GUM_MULTI_DIM_PROJECTION_NAME projectProductMultiDimArray
 #define GUM_MULTI_DIM_PROJECTION_EFFECTIVE_TYPE
-<<<<<<< HEAD
-#define GUM_MULTI_DIM_PROJECTION(x,y) (x) *= (y)
-#define GUM_MULTI_DIM_PROJECTION_NEUTRAL (GUM_SCALAR) 1
-=======
-#define GUM_MULTI_DIM_PROJECTION( x, y ) ( x ) *= ( y )
+#define GUM_MULTI_DIM_PROJECTION(x, y) (x) *= (y)
 #define GUM_MULTI_DIM_PROJECTION_NEUTRAL (GUM_SCALAR)1
->>>>>>> 4af049b5
-#include <agrum/multidim/patterns/projectionPattern4MultiDimArray.h>
-#undef GUM_MULTI_DIM_PROJECTION_NAME
-#undef GUM_MULTI_DIM_PROJECTION_EFFECTIVE_TYPE
-#undef GUM_MULTI_DIM_PROJECTION
-#undef GUM_MULTI_DIM_PROJECTION_NEUTRAL
-
+#include <agrum/multidim/patterns/projectionPattern4MultiDimArray.h>
+#undef GUM_MULTI_DIM_PROJECTION_NAME
+#undef GUM_MULTI_DIM_PROJECTION_EFFECTIVE_TYPE
+#undef GUM_MULTI_DIM_PROJECTION
+#undef GUM_MULTI_DIM_PROJECTION_NEUTRAL
 
 #define GUM_MULTI_DIM_PROJECTION_IMPL2ARRAY_NAME projectProductMultiDimArray
 #define GUM_MULTI_DIM_PROJECTION_EFFECTIVE_TYPE
-<<<<<<< HEAD
-#define GUM_MULTI_DIM_PROJECTION(x,y) (x) *= (y)
-#define GUM_MULTI_DIM_PROJECTION_NEUTRAL (GUM_SCALAR) 1
-=======
-#define GUM_MULTI_DIM_PROJECTION( x, y ) ( x ) *= ( y )
+#define GUM_MULTI_DIM_PROJECTION(x, y) (x) *= (y)
 #define GUM_MULTI_DIM_PROJECTION_NEUTRAL (GUM_SCALAR)1
->>>>>>> 4af049b5
 #include <agrum/multidim/patterns/projectionPattern4MultiDimArray.h>
 #undef GUM_MULTI_DIM_PROJECTION_IMPL2ARRAY_NAME
 #undef GUM_MULTI_DIM_PROJECTION_EFFECTIVE_TYPE
 #undef GUM_MULTI_DIM_PROJECTION
 #undef GUM_MULTI_DIM_PROJECTION_NEUTRAL
 
-<<<<<<< HEAD
-
 #define GUM_MULTI_DIM_PROJECTION_POINTER_NAME projectProductMultiDimArray4Pointers
 #define GUM_MULTI_DIM_PROJECTION_EFFECTIVE_TYPE
-#define GUM_MULTI_DIM_PROJECTION(x,y) (*x) *= (*y)
-#define GUM_MULTI_DIM_PROJECTION_NEUTRAL (GUM_SCALAR) 1
-=======
-#define GUM_MULTI_DIM_PROJECTION_POINTER_NAME \
+#define GUM_MULTI_DIM_PROJECTION(x, y) (*x) *= (*y)
+#define GUM_MULTI_DIM_PROJECTION_NEUTRAL (GUM_SCALAR)1
+#include <agrum/multidim/patterns/projectionPattern4MultiDimArray.h>
+#undef GUM_MULTI_DIM_PROJECTION_POINTER_NAME
+#undef GUM_MULTI_DIM_PROJECTION_EFFECTIVE_TYPE
+#undef GUM_MULTI_DIM_PROJECTION
+#undef GUM_MULTI_DIM_PROJECTION_NEUTRAL
+
+#define GUM_MULTI_DIM_PROJECTION_POINTER_IMPL2ARRAY_NAME                            \
   projectProductMultiDimArray4Pointers
 #define GUM_MULTI_DIM_PROJECTION_EFFECTIVE_TYPE
-#define GUM_MULTI_DIM_PROJECTION( x, y ) ( *x ) *= ( *y )
+#define GUM_MULTI_DIM_PROJECTION(x, y) (*x) *= (*y)
 #define GUM_MULTI_DIM_PROJECTION_NEUTRAL (GUM_SCALAR)1
->>>>>>> 4af049b5
-#include <agrum/multidim/patterns/projectionPattern4MultiDimArray.h>
-#undef GUM_MULTI_DIM_PROJECTION_POINTER_NAME
-#undef GUM_MULTI_DIM_PROJECTION_EFFECTIVE_TYPE
-#undef GUM_MULTI_DIM_PROJECTION
-#undef GUM_MULTI_DIM_PROJECTION_NEUTRAL
-
-<<<<<<< HEAD
-#define GUM_MULTI_DIM_PROJECTION_POINTER_IMPL2ARRAY_NAME projectProductMultiDimArray4Pointers
-#define GUM_MULTI_DIM_PROJECTION_EFFECTIVE_TYPE
-#define GUM_MULTI_DIM_PROJECTION(x,y) (*x) *= (*y)
-#define GUM_MULTI_DIM_PROJECTION_NEUTRAL (GUM_SCALAR) 1
-=======
-#define GUM_MULTI_DIM_PROJECTION_POINTER_IMPL2ARRAY_NAME \
-  projectProductMultiDimArray4Pointers
-#define GUM_MULTI_DIM_PROJECTION_EFFECTIVE_TYPE
-#define GUM_MULTI_DIM_PROJECTION( x, y ) ( *x ) *= ( *y )
-#define GUM_MULTI_DIM_PROJECTION_NEUTRAL (GUM_SCALAR)1
->>>>>>> 4af049b5
 #include <agrum/multidim/patterns/projectionPattern4MultiDimArray.h>
 #undef GUM_MULTI_DIM_PROJECTION_POINTER_IMPL2ARRAY_NAME
 #undef GUM_MULTI_DIM_PROJECTION_EFFECTIVE_TYPE
@@ -348,16 +236,9 @@
 /*                                                                                             */
 /* ******************************************************************************************* */
 
-<<<<<<< HEAD
 // //////////////////////////////////////////////////////////////////////////////////
 /// a specialized max projection function for multiDimFunctionGraphs
 // //////////////////////////////////////////////////////////////////////////////////
-=======
-#define GUM_DECISION_DIAGRAM_PROJECTION_EXPLORATION_FUNCTION exploreByMaximising
-#define GUM_DECISION_DIAGRAM_PROJECTION_OPERATOR( x, y ) ( x >= y ? x : y )
-#define GUM_MULTI_DIM_PROJECTION_NEUTRAL \
-  ( -1 * std::numeric_limits<GUM_SCALAR>::max() )
->>>>>>> 4af049b5
 
 #define GUM_MULTI_DIM_PROJECTION_OPERATOR Maximizes
 #define GUM_MULTI_DIM_PROJECTION_NEUTRAL ( -1 * std::numeric_limits<GUM_SCALAR>::max() )
@@ -366,22 +247,13 @@
 #include <agrum/multidim/patterns/projectionPattern4MultiDimFunctionGraph.h>
 #undef GUM_MULTI_DIM_PROJECTION_NAME
 
-<<<<<<< HEAD
 #define GUM_MULTI_DIM_PROJECTION_IMPL2DECISION_GRAPH_NAME projectMaxMultiDimFunctionGraph
 #include <agrum/multidim/patterns/projectionPattern4MultiDimFunctionGraph.h>
 #undef GUM_MULTI_DIM_PROJECTION_IMPL2DECISION_GRAPH_NAME
-=======
-#define GUM_DECISION_DIAGRAM_PROJECTION_IMPL2DECISION_DIAGRAM_NAME \
-  projectMaxMultiDimDecisionDiagram
-#include <agrum/multidim/patterns/projectionPattern4MultiDimDecisionDiagram.h>
-#undef GUM_DECISION_DIAGRAM_PROJECTION_IMPL2DECISION_DIAGRAM_NAME
->>>>>>> 4af049b5
 
 #undef GUM_MULTI_DIM_PROJECTION_OPERATOR
 #undef GUM_MULTI_DIM_PROJECTION_NEUTRAL
 
-
-<<<<<<< HEAD
 // //////////////////////////////////////////////////////////////////////////////////
 /// a specialized min projection function for multiDimFunctionGraphs
 // //////////////////////////////////////////////////////////////////////////////////
@@ -398,43 +270,11 @@
 #undef GUM_MULTI_DIM_PROJECTION_IMPL2DECISION_GRAPH_NAME
 
 #undef GUM_MULTI_DIM_PROJECTION_OPERATOR
-=======
-#define GUM_DECISION_DIAGRAM_PROJECTION_EXPLORATION_FUNCTION exploreByMinimising
-#define GUM_DECISION_DIAGRAM_PROJECTION_OPERATOR( x, y ) ( x <= y ? x : y )
-#define GUM_MULTI_DIM_PROJECTION_NEUTRAL std::numeric_limits<GUM_SCALAR>::max()
-
-#define GUM_DECISION_DIAGRAM_PROJECTION_EXPLORATION_FUNCTION_DEFINITION
-#ifdef P4DDDEBUG
-#include <agrum/multidim/patterns/DDUtility/p4DDRecursionFunctionsDebug.h>
-#else
-#include <agrum/multidim/patterns/DDUtility/p4DDRecursionFunctions.h>
-#endif
-#undef GUM_DECISION_DIAGRAM_PROJECTION_EXPLORATION_FUNCTION_DEFINITION
-
-#define GUM_DECISION_DIAGRAM_PROJECTION_NAME projectMinMultiDimDecisionDiagram
-#include <agrum/multidim/patterns/projectionPattern4MultiDimDecisionDiagram.h>
-#undef GUM_DECISION_DIAGRAM_PROJECTION_NAME
-
-#define GUM_DECISION_DIAGRAM_PROJECTION_IMPL2DECISION_DIAGRAM_NAME \
-  projectMinMultiDimDecisionDiagram
-#include <agrum/multidim/patterns/projectionPattern4MultiDimDecisionDiagram.h>
-#undef GUM_DECISION_DIAGRAM_PROJECTION_IMPL2DECISION_DIAGRAM_NAME
-
-#undef GUM_DECISION_DIAGRAM_PROJECTION_OPERATOR
-#undef GUM_DECISION_DIAGRAM_PROJECTION_EXPLORATION_FUNCTION
->>>>>>> 4af049b5
-#undef GUM_MULTI_DIM_PROJECTION_NEUTRAL
-
-
-<<<<<<< HEAD
+#undef GUM_MULTI_DIM_PROJECTION_NEUTRAL
+
 // //////////////////////////////////////////////////////////////////////////////////
 /// a specialized sum projection function for multiDimFunctionGraphs
 // //////////////////////////////////////////////////////////////////////////////////
-=======
-#define GUM_DECISION_DIAGRAM_PROJECTION_EXPLORATION_FUNCTION exploreBySumming
-#define GUM_DECISION_DIAGRAM_PROJECTION_OPERATOR( x, y ) ( x + y )
-#define GUM_MULTI_DIM_PROJECTION_NEUTRAL (GUM_SCALAR)0
->>>>>>> 4af049b5
 
 #define GUM_MULTI_DIM_PROJECTION_OPERATOR std::plus
 #define GUM_MULTI_DIM_PROJECTION_NEUTRAL (GUM_SCALAR) 0
@@ -443,36 +283,20 @@
 #include <agrum/multidim/patterns/projectionPattern4MultiDimFunctionGraph.h>
 #undef GUM_MULTI_DIM_PROJECTION_NAME
 
-<<<<<<< HEAD
 #define GUM_MULTI_DIM_PROJECTION_IMPL2DECISION_GRAPH_NAME projectSumMultiDimFunctionGraph
 #include <agrum/multidim/patterns/projectionPattern4MultiDimFunctionGraph.h>
 #undef GUM_MULTI_DIM_PROJECTION_IMPL2DECISION_GRAPH_NAME
-=======
-#define GUM_DECISION_DIAGRAM_PROJECTION_IMPL2DECISION_DIAGRAM_NAME \
-  projectSumMultiDimDecisionDiagram
-#include <agrum/multidim/patterns/projectionPattern4MultiDimDecisionDiagram.h>
-#undef GUM_DECISION_DIAGRAM_PROJECTION_IMPL2DECISION_DIAGRAM_NAME
->>>>>>> 4af049b5
 
 #undef GUM_MULTI_DIM_PROJECTION_OPERATOR
 #undef GUM_MULTI_DIM_PROJECTION_NEUTRAL
 
-
-<<<<<<< HEAD
 // //////////////////////////////////////////////////////////////////////////////////
 /// a specialized product projection function for multiDimFunctionGraphs
 // //////////////////////////////////////////////////////////////////////////////////
-=======
-#define GUM_DECISION_DIAGRAM_PROJECTION_EXPLORATION_FUNCTION \
-  exploreByMultiplicating
-#define GUM_DECISION_DIAGRAM_PROJECTION_OPERATOR( x, y ) ( x * y )
-#define GUM_MULTI_DIM_PROJECTION_NEUTRAL (GUM_SCALAR)1
->>>>>>> 4af049b5
 
 #define GUM_MULTI_DIM_PROJECTION_OPERATOR std::multiplies
 #define GUM_MULTI_DIM_PROJECTION_NEUTRAL (GUM_SCALAR) 1
 
-<<<<<<< HEAD
 #define GUM_MULTI_DIM_PROJECTION_NAME projectProductMultiDimFunctionGraph
 #include <agrum/multidim/patterns/projectionPattern4MultiDimFunctionGraph.h>
 #undef GUM_MULTI_DIM_PROJECTION_NAME
@@ -480,22 +304,9 @@
 #define GUM_MULTI_DIM_PROJECTION_IMPL2DECISION_GRAPH_NAME projectProductMultiDimFunctionGraph
 #include <agrum/multidim/patterns/projectionPattern4MultiDimFunctionGraph.h>
 #undef GUM_MULTI_DIM_PROJECTION_IMPL2DECISION_GRAPH_NAME
-=======
-#define GUM_DECISION_DIAGRAM_PROJECTION_NAME \
-  projectProductMultiDimDecisionDiagram
-#include <agrum/multidim/patterns/projectionPattern4MultiDimDecisionDiagram.h>
-#undef GUM_DECISION_DIAGRAM_PROJECTION_NAME
-
-#define GUM_DECISION_DIAGRAM_PROJECTION_IMPL2DECISION_DIAGRAM_NAME \
-  projectProductMultiDimDecisionDiagram
-#include <agrum/multidim/patterns/projectionPattern4MultiDimDecisionDiagram.h>
-#undef GUM_DECISION_DIAGRAM_PROJECTION_IMPL2DECISION_DIAGRAM_NAME
->>>>>>> 4af049b5
 
 #undef GUM_MULTI_DIM_PROJECTION_OPERATOR
 #undef GUM_MULTI_DIM_PROJECTION_NEUTRAL
-
-
 
 /// a specialized function for functionally projecting a multiDimArray
 
@@ -508,11 +319,8 @@
 #undef GUM_MULTI_DIM_PROJECTION
 */
 
-
-
 // the operators that should be used to select appropriately the functions
 // to project multiDims
-
 
 /// the function to be used to project a MultiDimImplementation using a Max
 #define GUM_MULTI_DIM_PROJECTION_NAME projectMax
@@ -524,12 +332,7 @@
 #undef GUM_MULTI_DIM_SYMMETRIC_PROJECTION
 
 /// the function to be used to add two MultiDimDecorators
-<<<<<<< HEAD
-GUM_MULTI_DIM_DECORATOR_PROJ ( projectMax )
-
-=======
-GUM_MULTI_DIM_DECORATOR_PROJ( projectMax )
->>>>>>> 4af049b5
+GUM_MULTI_DIM_DECORATOR_PROJ(projectMax)
 
 /// the function to be used to project a MultiDimImplementation using a Min
 #define GUM_MULTI_DIM_PROJECTION_NAME projectMin
@@ -541,12 +344,7 @@
 #undef GUM_MULTI_DIM_SYMMETRIC_PROJECTION
 
 /// the function to be used to add two MultiDimDecorators
-<<<<<<< HEAD
-GUM_MULTI_DIM_DECORATOR_PROJ ( projectMin )
-
-=======
-GUM_MULTI_DIM_DECORATOR_PROJ( projectMin )
->>>>>>> 4af049b5
+GUM_MULTI_DIM_DECORATOR_PROJ(projectMin)
 
 /// the function to be used to project a MultiDimImplementation using a Sum
 #define GUM_MULTI_DIM_PROJECTION_NAME projectSum
@@ -558,12 +356,7 @@
 #undef GUM_MULTI_DIM_SYMMETRIC_PROJECTION
 
 /// the function to be used to add two MultiDimDecorators
-<<<<<<< HEAD
-GUM_MULTI_DIM_DECORATOR_PROJ ( projectSum )
-
-=======
-GUM_MULTI_DIM_DECORATOR_PROJ( projectSum )
->>>>>>> 4af049b5
+GUM_MULTI_DIM_DECORATOR_PROJ(projectSum)
 
 /// the function to be used to project a MultiDimImplementation using a Product
 #define GUM_MULTI_DIM_PROJECTION_NAME projectProduct
@@ -575,24 +368,12 @@
 #undef GUM_MULTI_DIM_SYMMETRIC_PROJECTION
 
 /// the function to be used to add two MultiDimDecorators
-<<<<<<< HEAD
-GUM_MULTI_DIM_DECORATOR_PROJ ( projectProduct )
-
-
-
-=======
-GUM_MULTI_DIM_DECORATOR_PROJ( projectProduct )
->>>>>>> 4af049b5
+GUM_MULTI_DIM_DECORATOR_PROJ(projectProduct)
 
 /// default "basename" functions for projecting MultiDimImplementations
 
-
 #define GUM_MULTI_DIM_PROJECTION_NAME projectMaxMultiDimImplementation
-<<<<<<< HEAD
-#define GUM_MULTI_DIM_PROJECTION(x,y) ( (x) > (y) ? (x) : (y) )
-=======
-#define GUM_MULTI_DIM_PROJECTION( x, y ) ( ( x ) > ( y ) ? ( x ) : ( y ) )
->>>>>>> 4af049b5
+#define GUM_MULTI_DIM_PROJECTION(x, y) ((x) > (y) ? (x) : (y))
 #define GUM_MULTI_DIM_PROJECTION_NEUTRAL std::numeric_limits<GUM_SCALAR>::min()
 #include <agrum/multidim/patterns/projectionPattern4BaseName.h>
 #undef GUM_MULTI_DIM_PROJECTION_NAME
@@ -600,11 +381,7 @@
 #undef GUM_MULTI_DIM_PROJECTION_NEUTRAL
 
 #define GUM_MULTI_DIM_PROJECTION_NAME projectMinMultiDimImplementation
-<<<<<<< HEAD
-#define GUM_MULTI_DIM_PROJECTION(x,y) ( (x) > (y) ? (y) : (x) )
-=======
-#define GUM_MULTI_DIM_PROJECTION( x, y ) ( ( x ) > ( y ) ? ( y ) : ( x ) )
->>>>>>> 4af049b5
+#define GUM_MULTI_DIM_PROJECTION(x, y) ((x) > (y) ? (y) : (x))
 #define GUM_MULTI_DIM_PROJECTION_NEUTRAL std::numeric_limits<GUM_SCALAR>::max()
 #include <agrum/multidim/patterns/projectionPattern4BaseName.h>
 #undef GUM_MULTI_DIM_PROJECTION_NAME
@@ -612,69 +389,47 @@
 #undef GUM_MULTI_DIM_PROJECTION_NEUTRAL
 
 #define GUM_MULTI_DIM_PROJECTION_NAME projectSumMultiDimImplementation
-<<<<<<< HEAD
-#define GUM_MULTI_DIM_PROJECTION(x,y) ( (x) + (y) )
-#define GUM_MULTI_DIM_PROJECTION_NEUTRAL (GUM_SCALAR) 0
-=======
-#define GUM_MULTI_DIM_PROJECTION( x, y ) ( ( x ) + ( y ) )
+#define GUM_MULTI_DIM_PROJECTION(x, y) ((x) + (y))
 #define GUM_MULTI_DIM_PROJECTION_NEUTRAL (GUM_SCALAR)0
->>>>>>> 4af049b5
 #include <agrum/multidim/patterns/projectionPattern4BaseName.h>
 #undef GUM_MULTI_DIM_PROJECTION_NAME
 #undef GUM_MULTI_DIM_PROJECTION
 #undef GUM_MULTI_DIM_PROJECTION_NEUTRAL
 
 #define GUM_MULTI_DIM_PROJECTION_NAME projectProductMultiDimImplementation
-<<<<<<< HEAD
-#define GUM_MULTI_DIM_PROJECTION(x,y) ( (x) * (y) )
-#define GUM_MULTI_DIM_PROJECTION_NEUTRAL (GUM_SCALAR) 1
-=======
-#define GUM_MULTI_DIM_PROJECTION( x, y ) ( ( x ) * ( y ) )
+#define GUM_MULTI_DIM_PROJECTION(x, y) ((x) * (y))
 #define GUM_MULTI_DIM_PROJECTION_NEUTRAL (GUM_SCALAR)1
->>>>>>> 4af049b5
 #include <agrum/multidim/patterns/projectionPattern4BaseName.h>
 #undef GUM_MULTI_DIM_PROJECTION_NAME
 #undef GUM_MULTI_DIM_PROJECTION
 #undef GUM_MULTI_DIM_PROJECTION_NEUTRAL
-
-
-
-
-
 
 //
 // DO NOT FORGET TO REGISTER YOUR BINARY FUNCTIONS
 //
 
-
-
 namespace gum {
   /// the function used to register all the above functions
-<<<<<<< HEAD
   template<typename GUM_SCALAR>
-=======
-  template <typename GUM_SCALAR>
->>>>>>> 4af049b5
   void projections4MultiDimInit() {
     static bool first_init = true;
 
-    if ( first_init ) {
+    if (first_init) {
       first_init = false;
 
-<<<<<<< HEAD
-      std::string MultiDimArrayString ( "MultiDimArray" );
-      std::string MultiDimFunctionGraphString ( "MultiDimFunctionGraph" );
-      std::string BaseNameString ( "MultiDimImplementation" );
+      std::string MultiDimArrayString("MultiDimArray");
+      std::string MultiDimDecisionDiagramString("MultiDimDecisionDiagram");
+      std::string BaseNameString("MultiDimImplementation");
 
       // register base functions for multiDimArrays
-      registerProjection<GUM_SCALAR> ( "max", MultiDimArrayString,
-                                       &projectMaxMultiDimArray );
-      registerProjection<GUM_SCALAR> ( "min", MultiDimArrayString,
-                                       &projectMinMultiDimArray );
-      registerProjection<GUM_SCALAR> ( "sum", MultiDimArrayString,
-                                       &projectSumMultiDimArray );
-      registerProjection<GUM_SCALAR> ( "product", MultiDimArrayString,
-                                       &projectProductMultiDimArray );
+      registerProjection<GUM_SCALAR>("max", MultiDimArrayString,
+                                     &projectMaxMultiDimArray);
+      registerProjection<GUM_SCALAR>("min", MultiDimArrayString,
+                                     &projectMinMultiDimArray);
+      registerProjection<GUM_SCALAR>("sum", MultiDimArrayString,
+                                     &projectSumMultiDimArray);
+      registerProjection<GUM_SCALAR>("product", MultiDimArrayString,
+                                     &projectProductMultiDimArray);
 
       // register base functions for multiDimArrays
       registerProjection<GUM_SCALAR> ( "max", MultiDimFunctionGraphString,
@@ -687,106 +442,42 @@
                                        &projectProductMultiDimFunctionGraph );
 
       // register default basename functions
-      registerProjection<GUM_SCALAR> ( "max", BaseNameString,
-                                       &projectMaxMultiDimImplementation );
-      registerProjection<GUM_SCALAR> ( "min", BaseNameString,
-                                       &projectMinMultiDimImplementation );
-      registerProjection<GUM_SCALAR> ( "sum", BaseNameString,
-                                       &projectSumMultiDimImplementation );
-      registerProjection<GUM_SCALAR> ( "product", BaseNameString,
-                                       &projectProductMultiDimImplementation );
-=======
-      std::string MultiDimArrayString( "MultiDimArray" );
-      std::string MultiDimDecisionDiagramString( "MultiDimDecisionDiagram" );
-      std::string BaseNameString( "MultiDimImplementation" );
-
-      // register base functions for multiDimArrays
-      registerProjection<GUM_SCALAR>(
-          "max", MultiDimArrayString, &projectMaxMultiDimArray );
-      registerProjection<GUM_SCALAR>(
-          "min", MultiDimArrayString, &projectMinMultiDimArray );
-      registerProjection<GUM_SCALAR>(
-          "sum", MultiDimArrayString, &projectSumMultiDimArray );
-      registerProjection<GUM_SCALAR>(
-          "product", MultiDimArrayString, &projectProductMultiDimArray );
-
-      // register base functions for multiDimArrays
-      registerProjection<GUM_SCALAR>( "max",
-                                      MultiDimDecisionDiagramString,
-                                      &projectMaxMultiDimDecisionDiagram );
-      registerProjection<GUM_SCALAR>( "min",
-                                      MultiDimDecisionDiagramString,
-                                      &projectMinMultiDimDecisionDiagram );
-      registerProjection<GUM_SCALAR>( "sum",
-                                      MultiDimDecisionDiagramString,
-                                      &projectSumMultiDimDecisionDiagram );
-      registerProjection<GUM_SCALAR>( "product",
-                                      MultiDimDecisionDiagramString,
-                                      &projectProductMultiDimDecisionDiagram );
-
-      // register default basename functions
-      registerProjection<GUM_SCALAR>(
-          "max", BaseNameString, &projectMaxMultiDimImplementation );
-      registerProjection<GUM_SCALAR>(
-          "min", BaseNameString, &projectMinMultiDimImplementation );
-      registerProjection<GUM_SCALAR>(
-          "sum", BaseNameString, &projectSumMultiDimImplementation );
-      registerProjection<GUM_SCALAR>(
-          "product", BaseNameString, &projectProductMultiDimImplementation );
->>>>>>> 4af049b5
+      registerProjection<GUM_SCALAR>("max", BaseNameString,
+                                     &projectMaxMultiDimImplementation);
+      registerProjection<GUM_SCALAR>("min", BaseNameString,
+                                     &projectMinMultiDimImplementation);
+      registerProjection<GUM_SCALAR>("sum", BaseNameString,
+                                     &projectSumMultiDimImplementation);
+      registerProjection<GUM_SCALAR>("product", BaseNameString,
+                                     &projectProductMultiDimImplementation);
     }
   }
 
-
   /// the function used to register all the above functions
-<<<<<<< HEAD
-  template<typename GUM_SCALAR>
-=======
-  template <typename GUM_SCALAR>
->>>>>>> 4af049b5
-  void pointerProjections4MultiDimInit() {
+  template <typename GUM_SCALAR> void pointerProjections4MultiDimInit() {
     static bool first_init = true;
 
-    if ( first_init ) {
+    if (first_init) {
       first_init = false;
 
-<<<<<<< HEAD
-      std::string MultiDimArrayString ( "MultiDimArray" );
-      std::string BaseNameString ( "MultiDimImplementation" );
+      std::string MultiDimArrayString("MultiDimArray");
+      std::string BaseNameString("MultiDimImplementation");
 
       // register base functions for multiDimArrays
-      registerProjection<GUM_SCALAR*> ( "max", MultiDimArrayString,
-                                        &projectMaxMultiDimArray4Pointers );
-      registerProjection<GUM_SCALAR*> ( "min", MultiDimArrayString,
-                                        &projectMinMultiDimArray4Pointers );
-      registerProjection<GUM_SCALAR*> ( "sum", MultiDimArrayString,
-                                        &projectSumMultiDimArray4Pointers );
-      registerProjection<GUM_SCALAR*> ( "product", MultiDimArrayString,
-                                        &projectProductMultiDimArray4Pointers );
-=======
-      std::string MultiDimArrayString( "MultiDimArray" );
-      std::string BaseNameString( "MultiDimImplementation" );
-
-      // register base functions for multiDimArrays
-      registerProjection<GUM_SCALAR*>(
-          "max", MultiDimArrayString, &projectMaxMultiDimArray4Pointers );
-      registerProjection<GUM_SCALAR*>(
-          "min", MultiDimArrayString, &projectMinMultiDimArray4Pointers );
-      registerProjection<GUM_SCALAR*>(
-          "sum", MultiDimArrayString, &projectSumMultiDimArray4Pointers );
-      registerProjection<GUM_SCALAR*>( "product",
-                                       MultiDimArrayString,
-                                       &projectProductMultiDimArray4Pointers );
->>>>>>> 4af049b5
+      registerProjection<GUM_SCALAR *>("max", MultiDimArrayString,
+                                       &projectMaxMultiDimArray4Pointers);
+      registerProjection<GUM_SCALAR *>("min", MultiDimArrayString,
+                                       &projectMinMultiDimArray4Pointers);
+      registerProjection<GUM_SCALAR *>("sum", MultiDimArrayString,
+                                       &projectSumMultiDimArray4Pointers);
+      registerProjection<GUM_SCALAR *>("product", MultiDimArrayString,
+                                       &projectProductMultiDimArray4Pointers);
     }
   }
 
-
 } /* namespace gum */
-
 
 // remove permission to use operatorsPatterns
 #undef GUM_PROJECTION_PATTERN_ALLOWED
 
-
 #endif /* DOXYGEN_SHOULD_SKIP_THIS */