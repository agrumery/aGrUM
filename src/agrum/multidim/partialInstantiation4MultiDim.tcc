--- conflicted
+++ resolved
@@ -28,56 +28,21 @@
 // allow partialInstantiationPatterns to be used
 #define GUM_PARTIAL_INSTANTIATION_PATTERN_ALLOWED 1
 
-
 #include <agrum/multidim/partialInstantiationRegister4MultiDim.h>
 
-<<<<<<< HEAD
-
-#define GUM_MULTI_DIM_DECORATOR_PARTIAL_INST(NAME)                    \
-  namespace gum{ \
-    template<typename GUM_SCALAR>                                           \
-    MultiDimImplementation<GUM_SCALAR>*                                     \
-    NAME ( const MultiDimDecorator<GUM_SCALAR>& table,                      \
-           const HashTable<const DiscreteVariable *,Idx>& inst_vars ) { \
-      const MultiDimImplementation<GUM_SCALAR>* impl = table.content ();    \
-      return NAME ( *impl, inst_vars );                                 \
-    }\
-=======
-#define GUM_MULTI_DIM_DECORATOR_PARTIAL_INST( NAME )                    \
-  namespace gum {                                                       \
-    template <typename GUM_SCALAR>                                      \
-    MultiDimImplementation<GUM_SCALAR>*                                 \
-    NAME( const MultiDimDecorator<GUM_SCALAR>& table,                   \
-          const HashTable<const DiscreteVariable*, Idx>& inst_vars ) {  \
-      const MultiDimImplementation<GUM_SCALAR>* impl = table.content(); \
-      return NAME( *impl, inst_vars );                                  \
-    }                                                                   \
->>>>>>> 4af049b5
+#define GUM_MULTI_DIM_DECORATOR_PARTIAL_INST(NAME)                                  \
+  namespace gum {                                                                   \
+    template <typename GUM_SCALAR>                                                  \
+    MultiDimImplementation<GUM_SCALAR> *                                            \
+    NAME(const MultiDimDecorator<GUM_SCALAR> &table,                                \
+         const HashTable<const DiscreteVariable *, Idx> &inst_vars) {               \
+      const MultiDimImplementation<GUM_SCALAR> *impl = table.content();             \
+      return NAME(*impl, inst_vars);                                                \
+    }                                                                               \
   }
-
-
-
 
 /// a specialized partial instantiation function for multiDimArrays
 
-<<<<<<< HEAD
-
-#define GUM_MULTI_DIM_PARTIAL_INSTANTIATION_NAME partialInstantiationMultiDimArray
-#include <agrum/multidim/patterns/partialInstantiationPattern4MultiDimArray.h>
-#undef GUM_MULTI_DIM_PARTIAL_INSTANTIATION_NAME
-
-
-#define GUM_MULTI_DIM_PARTIAL_INSTANTIATION_IMPL2ARRAY_NAME partialInstantiationMultiDimArray
-#include <agrum/multidim/patterns/partialInstantiationPattern4MultiDimArray.h>
-#undef GUM_MULTI_DIM_PARTIAL_INSTANTIATION_IMPL2ARRAY_NAME
-
-
-#define GUM_MULTI_DIM_PARTIAL_INSTANTIATION_POINTER_NAME partialInstantiationMultiDimArray4Pointers
-#include <agrum/multidim/patterns/partialInstantiationPattern4MultiDimArray.h>
-#undef GUM_MULTI_DIM_PARTIAL_INSTANTIATION_POINTER_NAME
-
-#define GUM_MULTI_DIM_PARTIAL_INSTANTIATION_POINTER_IMPL2ARRAY_NAME partialInstantiationMultiDimArray4Pointers
-=======
 #define GUM_MULTI_DIM_PARTIAL_INSTANTIATION_NAME \
   partialInstantiationMultiDimArray
 #include <agrum/multidim/patterns/partialInstantiationPattern4MultiDimArray.h>
@@ -88,49 +53,30 @@
 #include <agrum/multidim/patterns/partialInstantiationPattern4MultiDimArray.h>
 #undef GUM_MULTI_DIM_PARTIAL_INSTANTIATION_IMPL2ARRAY_NAME
 
-#define GUM_MULTI_DIM_PARTIAL_INSTANTIATION_POINTER_NAME \
+#define GUM_MULTI_DIM_PARTIAL_INSTANTIATION_POINTER_NAME                            \
   partialInstantiationMultiDimArray4Pointers
 #include <agrum/multidim/patterns/partialInstantiationPattern4MultiDimArray.h>
 #undef GUM_MULTI_DIM_PARTIAL_INSTANTIATION_POINTER_NAME
 
-#define GUM_MULTI_DIM_PARTIAL_INSTANTIATION_POINTER_IMPL2ARRAY_NAME \
+#define GUM_MULTI_DIM_PARTIAL_INSTANTIATION_POINTER_IMPL2ARRAY_NAME                 \
   partialInstantiationMultiDimArray4Pointers
->>>>>>> 4af049b5
 #include <agrum/multidim/patterns/partialInstantiationPattern4MultiDimArray.h>
 #undef GUM_MULTI_DIM_PARTIAL_INSTANTIATION_POINTER_IMPL2ARRAY_NAME
 
-
-
-
-
 /// default "basename" functions for instantiating MultiDimImplementations
 
-<<<<<<< HEAD
-
-#define GUM_MULTI_DIM_PARTIAL_INSTANTIATION_NAME partialInstantiationMultiDimImplementation
-#include <agrum/multidim/patterns/partialInstantiationPattern4BaseName.h>
-#undef GUM_MULTI_DIM_PARTIAL_INSTANTIATION_NAME
-
-#define GUM_MULTI_DIM_PARTIAL_INSTANTIATION_POINTER_NAME partialInstantiationMultiDimImplementation4Pointers
-=======
-#define GUM_MULTI_DIM_PARTIAL_INSTANTIATION_NAME \
+#define GUM_MULTI_DIM_PARTIAL_INSTANTIATION_NAME                                    \
   partialInstantiationMultiDimImplementation
 #include <agrum/multidim/patterns/partialInstantiationPattern4BaseName.h>
 #undef GUM_MULTI_DIM_PARTIAL_INSTANTIATION_NAME
 
-#define GUM_MULTI_DIM_PARTIAL_INSTANTIATION_POINTER_NAME \
+#define GUM_MULTI_DIM_PARTIAL_INSTANTIATION_POINTER_NAME                            \
   partialInstantiationMultiDimImplementation4Pointers
->>>>>>> 4af049b5
 #include <agrum/multidim/patterns/partialInstantiationPattern4BaseName.h>
 #undef GUM_MULTI_DIM_PARTIAL_INSTANTIATION_NAME
 
-
-
-
-
 // the operators that should be used to select appropriately the functions
 // to partially instantiate multiDims
-
 
 /// the function to be used to partially instantiate a MultiDimImplementation
 #define GUM_MULTI_DIM_PARTIAL_INSTANTIATION_NAME partialInstantiation
@@ -138,117 +84,58 @@
 #undef GUM_MULTI_DIM_PARTIAL_INSTANTIATION_NAME
 
 /// the function to be used to partially instantiate a MultiDimDecorator
-<<<<<<< HEAD
-GUM_MULTI_DIM_DECORATOR_PARTIAL_INST ( partialInstantiation )
-
-
-
-
-
-=======
-GUM_MULTI_DIM_DECORATOR_PARTIAL_INST( partialInstantiation )
->>>>>>> 4af049b5
+GUM_MULTI_DIM_DECORATOR_PARTIAL_INST(partialInstantiation)
 
 //
 // DO NOT FORGET TO REGISTER YOUR BINARY FUNCTIONS
 //
 
-
-
 namespace gum {
 
   /// the function used to register all the above functions
-<<<<<<< HEAD
-  template<typename GUM_SCALAR>
-=======
-  template <typename GUM_SCALAR>
->>>>>>> 4af049b5
-  void partialInstantiation4MultiDimInit() {
+  template <typename GUM_SCALAR> void partialInstantiation4MultiDimInit() {
     static bool first_init = true;
 
     if ( first_init ) {
       first_init = false;
 
-<<<<<<< HEAD
-      std::string MultiDimArrayString ( "MultiDimArray" );
-      std::string BaseNameString ( "MultiDimImplementation" );
+      std::string MultiDimArrayString("MultiDimArray");
+      std::string MultiDimDecisionDiagramString("MultiDimDecisionDiagram");
+      std::string BaseNameString("MultiDimImplementation");
 
       // register base functions for multiDimArrays
-      registerPartialInstantiation<GUM_SCALAR>
-      ( "i", MultiDimArrayString,
-        &partialInstantiationMultiDimArray );
-
-      // register default basename functions
-      registerPartialInstantiation<GUM_SCALAR>
-      ( "i", BaseNameString,
-        &partialInstantiationMultiDimImplementation );
-=======
-      std::string MultiDimArrayString( "MultiDimArray" );
-      std::string MultiDimDecisionDiagramString( "MultiDimDecisionDiagram" );
-      std::string BaseNameString( "MultiDimImplementation" );
-
-      // register base functions for multiDimArrays
-      registerPartialInstantiation<GUM_SCALAR>(
-          "i", MultiDimArrayString, &partialInstantiationMultiDimArray );
+      registerPartialInstantiation<GUM_SCALAR>("i", MultiDimArrayString,
+                                               &partialInstantiationMultiDimArray);
 
       // register default basename functions
       registerPartialInstantiation<GUM_SCALAR>(
-          "i", BaseNameString, &partialInstantiationMultiDimImplementation );
->>>>>>> 4af049b5
+          "i", BaseNameString, &partialInstantiationMultiDimImplementation);
     }
   }
 
-
   /// the function used to register all the above functions
-<<<<<<< HEAD
-  template<typename GUM_SCALAR>
-=======
-  template <typename GUM_SCALAR>
->>>>>>> 4af049b5
-  void pointerPartialInstantiation4MultiDimInit() {
+  template <typename GUM_SCALAR> void pointerPartialInstantiation4MultiDimInit() {
     static bool first_init = true;
 
     if ( first_init ) {
       first_init = false;
 
-<<<<<<< HEAD
-      std::string MultiDimArrayString ( "MultiDimArray" );
-      std::string BaseNameString ( "MultiDimImplementation" );
+      std::string MultiDimArrayString("MultiDimArray");
+      std::string BaseNameString("MultiDimImplementation");
 
       // register base functions for multiDimArrays
-      registerPartialInstantiation<GUM_SCALAR*>
-      ( "i", MultiDimArrayString,
-        &partialInstantiationMultiDimArray4Pointers );
+      registerPartialInstantiation<GUM_SCALAR *>(
+          "i", MultiDimArrayString, &partialInstantiationMultiDimArray4Pointers);
 
       // register default basename functions
-      registerPartialInstantiation<GUM_SCALAR*>
-      ( "i", BaseNameString,
-        &partialInstantiationMultiDimImplementation4Pointers );
-=======
-      std::string MultiDimArrayString( "MultiDimArray" );
-      std::string BaseNameString( "MultiDimImplementation" );
-
-      // register base functions for multiDimArrays
-      registerPartialInstantiation<GUM_SCALAR*>(
-          "i",
-          MultiDimArrayString,
-          &partialInstantiationMultiDimArray4Pointers );
-
-      // register default basename functions
-      registerPartialInstantiation<GUM_SCALAR*>(
-          "i",
-          BaseNameString,
-          &partialInstantiationMultiDimImplementation4Pointers );
->>>>>>> 4af049b5
+      registerPartialInstantiation<GUM_SCALAR *>(
+          "i", BaseNameString, &partialInstantiationMultiDimImplementation4Pointers);
     }
   }
 
-
 } /* namespace gum */
-
 
 // remove permission to use operatorsPatterns
 #undef GUM_PARTIAL_INSTANTIATION_PATTERN_ALLOWED
 
-
 #endif /* DOXYGEN_SHOULD_SKIP_THIS */