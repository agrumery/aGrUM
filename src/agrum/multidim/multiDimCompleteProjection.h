/***************************************************************************
 *   Copyright (C) 2005 by Pierre-Henri WUILLEMIN et Christophe GONZALES   *
 *   {prenom.nom}_at_lip6.fr                                               *
 *                                                                         *
 *   This program is free software; you can redistribute it and/or modify  *
 *   it under the terms of the GNU General Public License as published by  *
 *   the Free Software Foundation; either version 2 of the License, or     *
 *   (at your option) any later version.                                   *
 *                                                                         *
 *   This program is distributed in the hope that it will be useful,       *
 *   but WITHOUT ANY WARRANTY; without even the implied warranty of        *
 *   MERCHANTABILITY or FITNESS FOR A PARTICULAR PURPOSE.  See the         *
 *   GNU General Public License for more details.                          *
 *                                                                         *
 *   You should have received a copy of the GNU General Public License     *
 *   along with this program; if not, write to the                         *
 *   Free Software Foundation, Inc.,                                       *
 *   59 Temple Place - Suite 330, Boston, MA  02111-1307, USA.             *
 ***************************************************************************/
/** @file
 * @brief A generic class to project efficiently a MultiDim table over all
 * of its variables
 *
 * @author Christophe GONZALES and Pierre-Henri WUILLEMIN
 */

#ifndef GUM_MULTI_DIM_COMPLETE_PROJECTION_H
#define GUM_MULTI_DIM_COMPLETE_PROJECTION_H


#include <utility>
#include <agrum/core/set.h>
#include <agrum/variables/discreteVariable.h>
#include <agrum/multidim/instantiation.h>


namespace gum {


  template< typename GUM_SCALAR, template<typename> class TABLE >
  class MultiDimCompleteProjection {
<<<<<<< HEAD
    public:
      // ############################################################################
      /// @name Constructors / Destructors
      // ############################################################################
      /// @{

      /// default constructor
      MultiDimCompleteProjection( GUM_SCALAR( *proj )( const TABLE<GUM_SCALAR>&,
                                  Instantiation* ) );

      /// copy constructor
      MultiDimCompleteProjection( const MultiDimCompleteProjection<GUM_SCALAR,TABLE>& );

      /// destructor
      virtual ~MultiDimCompleteProjection();

      /// virtual constructor
      /** @return a new fresh MultiDimCombinator with the same projection
       * function. */
      virtual MultiDimCompleteProjection<GUM_SCALAR,TABLE>* newFactory() const;

      /// @}


      // ############################################################################
      /// @name Accessors/Modifiers
      // ############################################################################
      /// @{

      /// creates and returns the projection of the table over all of its vars
      GUM_SCALAR project( const TABLE<GUM_SCALAR>& table,
                          Instantiation* instantiation = 0 );

      /// changes the function used for projecting TABLES
      void setProjectFunction( GUM_SCALAR( *proj )( const TABLE<GUM_SCALAR>&,
                               Instantiation* ) );

      /// returns the projection function currently used by the projector
      GUM_SCALAR( * projectFunction() )
      ( const TABLE<GUM_SCALAR>&, Instantiation* ) const;

      /// @}


    protected:
      /// the projection function actually used
      GUM_SCALAR( *_proj )( const TABLE<GUM_SCALAR>&, Instantiation* );

    private:
      /// forbid copy operators
      MultiDimCompleteProjection<GUM_SCALAR,TABLE>& operator=
      ( const MultiDimCompleteProjection<GUM_SCALAR,TABLE>& );

=======
  public:
    // ############################################################################
    /// @name Constructors / Destructors
    // ############################################################################
    /// @{

    /// default constructor
    MultiDimCompleteProjection ( GUM_SCALAR (*proj) ( const TABLE<GUM_SCALAR>&,
                                                  Instantiation* ) );

    /// copy constructor
    MultiDimCompleteProjection ( const MultiDimCompleteProjection<GUM_SCALAR,TABLE>& );

    /// destructor
    virtual ~MultiDimCompleteProjection ();

    /// virtual constructor
    /** @return a new fresh MultiDimCombinator with the same projection
     * function. */
    virtual MultiDimCompleteProjection<GUM_SCALAR,TABLE>* newFactory () const;

    /// @}

    
    // ############################################################################
    /// @name Accessors/Modifiers
    // ############################################################################
    /// @{

    /// creates and returns the projection of the table over all of its vars
    GUM_SCALAR project ( const TABLE<GUM_SCALAR>& table,
                     Instantiation* instantiation = 0 );

    /// changes the function used for projecting TABLES
    void setProjectFunction ( GUM_SCALAR (*proj) ( const TABLE<GUM_SCALAR>&,
                                               Instantiation* ) );

    /// returns the projection function currently used by the projector
    GUM_SCALAR (* projectFunction () )
    ( const TABLE<GUM_SCALAR>&, Instantiation* );
    
    /// @}


  protected:
    /// the projection function actually used 
    GUM_SCALAR (*_proj) ( const TABLE<GUM_SCALAR>&, Instantiation* );

  private:
    /// forbid copy operators
    MultiDimCompleteProjection<GUM_SCALAR,TABLE>& operator=
    ( const MultiDimCompleteProjection<GUM_SCALAR,TABLE>& );
    
>>>>>>> eb4db050
  };


} /* namespace gum */


// always include the template implementation
#include <agrum/multidim/multiDimCompleteProjection.tcc>


#endif /* GUM_MULTI_DIM_COMPLETE_PROJECTION_H */
<|MERGE_RESOLUTION|>--- conflicted
+++ resolved
@@ -39,61 +39,7 @@
 
   template< typename GUM_SCALAR, template<typename> class TABLE >
   class MultiDimCompleteProjection {
-<<<<<<< HEAD
-    public:
-      // ############################################################################
-      /// @name Constructors / Destructors
-      // ############################################################################
-      /// @{
 
-      /// default constructor
-      MultiDimCompleteProjection( GUM_SCALAR( *proj )( const TABLE<GUM_SCALAR>&,
-                                  Instantiation* ) );
-
-      /// copy constructor
-      MultiDimCompleteProjection( const MultiDimCompleteProjection<GUM_SCALAR,TABLE>& );
-
-      /// destructor
-      virtual ~MultiDimCompleteProjection();
-
-      /// virtual constructor
-      /** @return a new fresh MultiDimCombinator with the same projection
-       * function. */
-      virtual MultiDimCompleteProjection<GUM_SCALAR,TABLE>* newFactory() const;
-
-      /// @}
-
-
-      // ############################################################################
-      /// @name Accessors/Modifiers
-      // ############################################################################
-      /// @{
-
-      /// creates and returns the projection of the table over all of its vars
-      GUM_SCALAR project( const TABLE<GUM_SCALAR>& table,
-                          Instantiation* instantiation = 0 );
-
-      /// changes the function used for projecting TABLES
-      void setProjectFunction( GUM_SCALAR( *proj )( const TABLE<GUM_SCALAR>&,
-                               Instantiation* ) );
-
-      /// returns the projection function currently used by the projector
-      GUM_SCALAR( * projectFunction() )
-      ( const TABLE<GUM_SCALAR>&, Instantiation* ) const;
-
-      /// @}
-
-
-    protected:
-      /// the projection function actually used
-      GUM_SCALAR( *_proj )( const TABLE<GUM_SCALAR>&, Instantiation* );
-
-    private:
-      /// forbid copy operators
-      MultiDimCompleteProjection<GUM_SCALAR,TABLE>& operator=
-      ( const MultiDimCompleteProjection<GUM_SCALAR,TABLE>& );
-
-=======
   public:
     // ############################################################################
     /// @name Constructors / Destructors
@@ -147,7 +93,6 @@
     MultiDimCompleteProjection<GUM_SCALAR,TABLE>& operator=
     ( const MultiDimCompleteProjection<GUM_SCALAR,TABLE>& );
     
->>>>>>> eb4db050
   };
 
 
