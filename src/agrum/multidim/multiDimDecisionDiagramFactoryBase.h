--- conflicted
+++ resolved
@@ -178,16 +178,6 @@
        * @throw DuplicateElement if another arc linking those nodes already exists
        */
       ///@{
-<<<<<<< HEAD
-      /// @deprecated use addArc instead      
-      GUM_DEPRECATED(void insertArc ( NodeId from, NodeId to, Idx modality ));
-      
-      /// @deprecated use addArc instead
-      GUM_DEPRECATED(void unsafeInsertArc ( NodeId from, NodeId to, Idx modality ));
-      
-      void addArc ( NodeId from, NodeId to, Idx modality );
-      void unsafeAddArc ( NodeId from, NodeId to, Idx modality );
-=======
       /// @deprecated use addArc instead
       GUM_DEPRECATED( void insertArc( NodeId from, NodeId to, Idx modality ) );
 
@@ -196,7 +186,6 @@
 
       void addArc( NodeId from, NodeId to, Idx modality );
       void unsafeAddArc( NodeId from, NodeId to, Idx modality );
->>>>>>> d641797a
       ///@}
 
 
@@ -211,17 +200,10 @@
        * @throw OperationNotAllowed if arc doesn't respect variable order property
        * @throw DuplicateElement if another arc linking those nodes already exists
        */
-<<<<<<< HEAD
-      GUM_DEPRECATED(void insertDefaultArc ( NodeId from, NodeId to ));
-      GUM_DEPRECATED(void unsafeInsertDefaultArc ( NodeId from, NodeId to ));
-      void addDefaultArc ( NodeId from, NodeId to );
-      void unsafeAddDefaultArc ( NodeId from, NodeId to );
-=======
       GUM_DEPRECATED( void insertDefaultArc( NodeId from, NodeId to ) );
       GUM_DEPRECATED( void unsafeInsertDefaultArc( NodeId from, NodeId to ) );
       void addDefaultArc( NodeId from, NodeId to );
       void unsafeAddDefaultArc( NodeId from, NodeId to );
->>>>>>> d641797a
 
 
       /**
