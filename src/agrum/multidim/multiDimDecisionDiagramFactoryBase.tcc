/***************************************************************************
*   Copyright (C) 2005 by Pierre-Henri WUILLEMIN et Christophe GONZALES   *
*   {prenom.nom}_at_lip6.fr                                               *
*                                                                         *
*   This program is free software; you can redistribute it and/or modify  *
*   it under the terms of the GNU General Public License as published by  *
*   the Free Software Foundation; either version 2 of the License, or     *
*   (at your option) any later version.                                   *
*                                                                         *
*   This program is distributed in the hope that it will be useful,       *
*   but WITHOUT ANY WARRANTY; without even the implied warranty of        *
*   MERCHANTABILITY or FITNESS FOR A PARTICULAR PURPOSE.  See the         *
*   GNU General Public License for more details.                          *
*                                                                         *
*   You should have received a copy of the GNU General Public License     *
*   along with this program; if not, write to the                         *
*   Free Software Foundation, Inc.,                                       *
*   59 Temple Place - Suite 330, Boston, MA  02111-1307, USA.             *
***************************************************************************/
/**
* @file
* @brief Template implementation of MultiDimDecisionDiagramFactoryBase.h classe.
*
* @author Jean-Christophe MAGNAN and Pierre-Henri WUILLEMIN
*/

#include <string>
#include <iostream>
#include <cstdio>
#include <sstream>

#include <agrum/multidim/multiDimDecisionDiagramFactoryBase.h>


namespace gum {
  /* **********************************************************************************************/
  /*                                                                                                                                            */
  /*                         Constructors, Destructors                                                                          */
  /*                                                                                                                                            */
  /* **********************************************************************************************/


// Default constructor.

  template< typename GUM_SCALAR >
  MultiDimDecisionDiagramFactoryBase< GUM_SCALAR >::MultiDimDecisionDiagramFactoryBase() :
    _model( 500, true, 1500, true ),
    _varMap( 500, true, false ),
    _valueMap( 125 ),
    _arcMap( 500, true, false ),
    _defaultArcMap( 500, true, false ) {

    GUM_CONSTRUCTOR( MultiDimDecisionDiagramFactoryBase ) ;

    putOffNoVariableCheckMode();

    _model.insertNode();

    _rootId = 0;
  }


// Destructor.
// @warnings : this will not destroy properties on node. They ahve to be removed on multidim destruction

  template< typename GUM_SCALAR >
  MultiDimDecisionDiagramFactoryBase< GUM_SCALAR >::~MultiDimDecisionDiagramFactoryBase() {

    GUM_DESTRUCTOR( MultiDimDecisionDiagramFactoryBase );

    this->clear();

  }

  /* **********************************************************************************************/
  /*                                                                                                                                            */
  /*                        Graph Manipulation methods                                                                       */
  /*                                                                                                                                            */
  /* **********************************************************************************************/


// Returns the sequence of variables on which is based the diagram construction

  template< typename GUM_SCALAR > INLINE
  const Sequence< const DiscreteVariable* >&
  MultiDimDecisionDiagramFactoryBase< GUM_SCALAR >::variablesSequence( ) {

    return _varsSeq;

  }


// Specifies the order between variable in the diagram
// To be done before any insertion of node linked to variable if not in
// NoVariableCheckMode.
// @param a sequence containing the variable (wich will be the referent )

  template< typename GUM_SCALAR >
  void
  MultiDimDecisionDiagramFactoryBase< GUM_SCALAR >::setVariablesSequence( Sequence< const DiscreteVariable* > s ) {

    _varsSeq = s;
    _var2NodeIdMap.resize( s.size() );
    _varUsedModalitiesMap.resize( s.size() );

  }

  /* **********************************************************************************************/
  /*                                                                                                                                            */
  /*                        Nodes Manipulation                                                                                     */
  /*                                                                                                                                            */
  /* **********************************************************************************************/


// Sets root node of decision diagram

  template< typename GUM_SCALAR > INLINE
  void
  MultiDimDecisionDiagramFactoryBase< GUM_SCALAR >::setRootNode( const NodeId nody ) {
    _rootId = nody;
  }


// Adds a non-terminal node in the diagram linked to given variable.
// @throw OperationNotAllowed if no sequence of variable have yet been specified
// Returns the id of that node

  template< typename GUM_SCALAR >
  NodeId
  MultiDimDecisionDiagramFactoryBase< GUM_SCALAR >::addNonTerminalNode( const DiscreteVariable* var ) {

    // *******************************************************************************************
    // Verification

    if ( _noVariableCheckMode ) {
      if ( !_varsSeq.exists( var ) )
        _varsSeq.insert( var );
    } else {
      // First, we check if variable order has been specified
      if ( _varsSeq.size() == 0 ) {
        GUM_ERROR( OperationNotAllowed, "You must first specify the order of variable" );
      } else {
        // if so we check if var is in the order or not
        if ( !_varsSeq.exists( var ) ) {
          GUM_ERROR( OperationNotAllowed, "Variable " << var->name() << " is not in the specify order" );
        }
      }
    }

    // *********************************************************************************************

    return unsafeAddNonTerminalNode( var );
  }



// Adds a non-terminal node in the diagram linked to given variable.
// Inserts also arc between that node and mentionned node in the given hashtablenewValueMap.insert ( valueIter.first(), valueIter.second() );
// @throw OperationNotAllowed if no sequence of variable have yet been specified
// Returns the id of that node

  template< typename GUM_SCALAR > INLINE
  NodeId
  MultiDimDecisionDiagramFactoryBase< GUM_SCALAR >::addNonTerminalNodeWithArcs( const DiscreteVariable* var, const std::vector< NodeId >& nodeArcMap, NodeId defaultArcTo ) {

    std::pair<bool, NodeId> check = checkredundancy( var, nodeArcMap, defaultArcTo );

    if ( check.first )
      return check.second;

    // ***********************************************************************************
    // if we manage to reach this point, this mean we have to insert the node
    // with all his bunch of arc
    NodeId node = addNonTerminalNode( var );

    // GUM_TRACE( "insertion noeud pour Var : " << var->toString() << " - Id : " << node << " - Fils : " << nodeArcMap );
    // if( defaultArcTo != nullptr )
    // GUM_TRACE( " - Defaut : " << *defaultArcTo );
    // GUM_TRACE( std::endl << std::endl );

    for ( std::vector< NodeId >::const_iterator iter = nodeArcMap.begin(); iter != nodeArcMap.end(); ++iter )
      if ( *iter != 0 )
<<<<<<< HEAD
        addArc ( node, *iter, std::distance ( nodeArcMap.begin(), iter ) );

    if ( defaultArcTo != 0 )
      addDefaultArc ( node, defaultArcTo );
=======
        addArc( node, *iter, std::distance( nodeArcMap.begin(), iter ) );

    if ( defaultArcTo != 0 )
      addDefaultArc( node, defaultArcTo );
>>>>>>> d641797a

    return node;
  }



// Checks if a node with same variable, same sons and same default arc does not
// already exists in diagram

  template< typename GUM_SCALAR > INLINE
  std::pair<bool, NodeId>
  MultiDimDecisionDiagramFactoryBase< GUM_SCALAR >::checkredundancy( const DiscreteVariable* var, const std::vector< NodeId >& nodeArcMap, NodeId defaultArcTo ) {

    std::pair<bool, NodeId> res;
    res.first = false;
    // GUM_TRACE( "On m'appelle avec : " << var->name() << " - Fils : " << nodeArcMap);
    // if( defaultArcTo != nullptr ){
    // GUM_TRACE( " - Fils par défaut : " << *defaultArcTo );
    // }else{
    // GUM_TRACE( " - Aucun fils par défaut.");
    // }
    // GUM_TRACE( std::endl);


    // ************************************************************************
    // If var adresses exists (means we already insert a node with same var )
    // we check if nodes tied to this var aren't the same as the one we want to insert
    // if so, we'll return that node id
    if ( _var2NodeIdMap.exists( var ) ) {

      for ( ListConstIterator< NodeId > iterNodeList = _var2NodeIdMap[ var ]->begin(); iterNodeList != _var2NodeIdMap[ var ]->end(); ++iterNodeList ) {
        // GUM_TRACE( "\t Noeud observé : " << *iterNodeList);
        bool thesame = true;

        if ( defaultArcTo == 0 && _defaultArcMap.exists( *iterNodeList ) ) {
          thesame = false;
          // GUM_TRACE( " -> Inexistant par défaut existant");
        } else {
          if ( defaultArcTo != 0 && ( !_defaultArcMap.exists( *iterNodeList ) || defaultArcTo != _defaultArcMap[ *iterNodeList ] ) ) {
            thesame = false;
            // GUM_TRACE( " -> Inégaux par défaut");
          }
        }

        if ( thesame )

//                 for ( std::vector< NodeId >::const_iterator iterArcMap = nodeArcMap.begin(); iterArcMap != nodeArcMap.end(); ++iterArcMap ) {
//                     if ( ( *_arcMap[ *iterNodeList ] ) [ std::distance ( nodeArcMap.begin(), iterArcMap ) ] != *iterArcMap ) {
//                         thesame = false;
//                         // GUM_TRACE( " -> Fils différent avec modalité");
//                         break;
//                     }
//                 }
          for ( Idx i = 0; i < nodeArcMap.size(); i++ )
            if ( nodeArcMap [ i ] != ( *this->_arcMap[ *iterNodeList ] ) [ i ]
                 || ( nodeArcMap [ i ] == 0 && defaultArcTo == ( *this->_arcMap[ *iterNodeList ] ) [ i ] )
                 || ( ( *this->_arcMap[ *iterNodeList ] ) [ i ] == 0 && nodeArcMap [ i ] == this->_defaultArcMap[ *iterNodeList ] ) ) {
              thesame = false;
              // GUM_TRACE( " -> Fils différent avec modalité");
              break;
            }

        // GUM_TRACE( std::endl);
        if ( thesame ) {
          // GUM_TRACE( std::endl << std::endl << "Calquage sur noeud pour Var : " << var->toString() << " - Id : " << *iterNodeList << std::endl);
          res.first = true;
          res.second = *iterNodeList;
          return res;
        }
      }
    }

    // *******************************************************************************
    // Next we do some cleaning on arcs, in case where all arcs point to the same
    // node.
    // If so we return the id of that node.
//     bool sameArc = true;
//     NodeId nody = 0;
//     std::vector< NodeId >::const_iterator arcIter = nodeArcMap.begin();
//
//     if( defaultArcTo != 0 )
//         nody = defaultArcTo;
//     else if( arcIter != nodeArcMap.end() ) {
//         nody = *arcIter;
//         ++arcIter;
//     }
//
//     for(; arcIter != nodeArcMap.end(); ++arcIter )
//         if( *arcIter != 0 && *arcIter != nody ) {
//             sameArc = false;
//             break;
//         }
//
//     if( sameArc ) {
//         // GUM_TRACE( std::endl << std::endl << "Gobage par arc pour Var : " << var->toString() << " - Id : " << nody << std::endl);
//         res.first = true;
//         res.second = nody;
//     }
    return res;

  }



  /** Add or find a terminal node in the diagram linked to given value.
  * @return the id of that node. If a node with such value already exists, it
  * returns that node id.
  */

  template< typename GUM_SCALAR > INLINE
  NodeId
  MultiDimDecisionDiagramFactoryBase< GUM_SCALAR >::addTerminalNode( const GUM_SCALAR& value ) {

    GUM_SCALAR approximate = this->fromExact( value );

    if ( _valueMap.existsSecond( approximate ) ) {
      return _valueMap.first( approximate );
    }

    NodeId node = _model.insertNode();
    _valueMap.insert( node, approximate );

    return node;

  }


  template< typename GUM_SCALAR >
  void
  MultiDimDecisionDiagramFactoryBase< GUM_SCALAR >::eraseNode( NodeId n ) {

    if ( !_model.exists( n ) ) {
      GUM_ERROR( NotFound, "Node " <<  n << " does not exist in diagram." );
    }

    if ( _valueMap.existsFirst( n ) )
      _valueMap.eraseFirst( n );
    else {
      _varMap.erase( n );

      delete _arcMap[n];
      _arcMap.erase( n );
    }

    const NodeSet& parents = _model.parents( n );

    for ( NodeSetIterator parentIter = parents.begin(); parentIter != parents.end(); ++parentIter ) {
      for ( std::vector< NodeId >::iterator iter = _arcMap[*parentIter]->begin(); iter != _arcMap[*parentIter]->end(); ++iter )
        if ( *iter == n )
          *iter = 0;

      if ( _defaultArcMap.exists( *parentIter ) && _defaultArcMap[*parentIter] == n )
        _defaultArcMap.erase( *parentIter );
    }

    _model.eraseNode( n );

    if ( _rootId == n )
      _rootId = 0;
  }


  //*****************************************************************************/
  //**      Arcs Manipulation                                                  **/
  //*****************************************************************************/


  template< typename GUM_SCALAR >
  void
  MultiDimDecisionDiagramFactoryBase< GUM_SCALAR >::insertArc( NodeId from, NodeId to, Idx value ) {
    addArc( from, to, value );
  }

  template< typename GUM_SCALAR >
  void
<<<<<<< HEAD
  MultiDimDecisionDiagramFactoryBase< GUM_SCALAR >::insertArc ( NodeId from, NodeId to, Idx value ) {
    addArc ( from, to, value );
  }

  template< typename GUM_SCALAR >
  void
  MultiDimDecisionDiagramFactoryBase< GUM_SCALAR >::addArc ( NodeId from, NodeId to, Idx value ) {
=======
  MultiDimDecisionDiagramFactoryBase< GUM_SCALAR >::addArc( NodeId from, NodeId to, Idx value ) {
>>>>>>> d641797a

    if ( !_model.exists( from ) ) {
      GUM_ERROR( NotFound, " Origin node " <<  from << " does not exist." );
    }

    if ( !_model.exists( to ) ) {
      GUM_ERROR( NotFound, " Destination node " <<  to << " does not exist." );
    }

    if ( _valueMap.existsFirst( from ) ) {
      GUM_ERROR( InvalidNode, " Origin node " <<  from << " is a terminal Node. No arcs can start from a terminal node" );
    } else if ( !_noVariableCheckMode && !_valueMap.existsFirst( to ) ) {
      // GUM_TRACE( "From : " << _varMap[from]->toString() << " - To : " << _varMap[ to ]->toString() << std::endl );
      if ( _varsSeq.pos( _varMap[ from ] ) >= _varsSeq.pos( _varMap[ to ] ) ) {
        GUM_ERROR( OperationNotAllowed, " This arc does not respect the variable order property. Variable " <<  _varMap[from]->name() << " tied to node " << from <<
                   " is after Variable " << _varMap[to]->name() << " tied to node " << to << " in variable order." );
      }
    }

    for ( std::vector<NodeId>::iterator iter = _arcMap[from]->begin(); iter != _arcMap[from]->end(); ++iter )
      if ( *iter == to && ( gum::Idx ) std::distance( _arcMap[from]->begin(), iter ) == value ) {
        GUM_ERROR( DuplicateElement, " A same (meaning with same value " <<  value << " ) arc linking those two nodes " << from << " -> " << to << " already exist." );
        break;
      }

    unsafeAddArc( from, to, value );
  }


// Adds a default arc in the DD
// @param from and
// @param to as NodeId
// @throw NotFound If from and/or tail are not in the DD.
// @throw InvalidNode if head is a terminal node
// @throw OperationNotAllowed arc doesn't respect variable order property
// @throw DuplicateElement if another arc linking those nodes already exists

  template< typename GUM_SCALAR >
  void
<<<<<<< HEAD
  MultiDimDecisionDiagramFactoryBase< GUM_SCALAR >::insertDefaultArc ( NodeId from, NodeId to ) {
    addDefaultArc(from,to);
  }
  
  template< typename GUM_SCALAR >
  void
  MultiDimDecisionDiagramFactoryBase< GUM_SCALAR >::addDefaultArc ( NodeId from, NodeId to ) {
=======
  MultiDimDecisionDiagramFactoryBase< GUM_SCALAR >::insertDefaultArc( NodeId from, NodeId to ) {
    addDefaultArc( from,to );
  }
>>>>>>> d641797a

  template< typename GUM_SCALAR >
  void
  MultiDimDecisionDiagramFactoryBase< GUM_SCALAR >::addDefaultArc( NodeId from, NodeId to ) {

    if ( !_model.exists( from ) ) {
      GUM_ERROR( NotFound, " Origin node " <<  from << " does not exist." );
    }

    if ( !_model.exists( to ) ) {
      GUM_ERROR( NotFound, " Destination node " <<  to << " does not exist." );
    }

    if ( _valueMap.existsFirst( from ) ) {
      GUM_ERROR( InvalidNode, " Origin node " <<  from << " is a terminal Node. No arcs can start from a terminal node" );
    } else if ( !_valueMap.existsFirst( to ) && !_noVariableCheckMode ) {
      // GUM_TRACE( "Par defaut - From : " << _varMap[from]->toString() << " - To : " << _varMap[ to ]->toString() << std::endl );
      if ( _varsSeq.pos( _varMap[ from ] ) >= _varsSeq.pos( _varMap[ to ] ) ) {
        GUM_ERROR( OperationNotAllowed, " This arc does not respect the variable order property. Variable " <<  _varMap[from]->name() << " tied to node " << from <<
                   " is after Variable " << _varMap[to]->name() << " tied to node " << to << " in variable order." );
      }
    }


    if ( _defaultArcMap.exists( from ) && _defaultArcMap[from] != to )
      GUM_ERROR( DuplicateElement, "A default arc starting from this node " <<  from << " already exist." );

<<<<<<< HEAD
    unsafeAddDefaultArc ( from, to );
=======
    unsafeAddDefaultArc( from, to );
>>>>>>> d641797a
  }


  template< typename GUM_SCALAR >
  void
  MultiDimDecisionDiagramFactoryBase< GUM_SCALAR >::eraseSpecificArc( NodeId from, NodeId to, Idx modality ) {

    if ( !_model.existsArc( Arc( from, to ) ) ) {
      GUM_ERROR( InvalidArc, " That arc " <<  from << " - " << to << " does not exist" );
    }

    if ( ( *_arcMap[from] ) [modality] == to ) {
      ( *_arcMap[from] ) [modality] = 0;
    }

    ( *_varUsedModalitiesMap[ _varMap[from] ] ) [modality]--;
  }



// Adds an arc between two nodes in the graph.
// @throw InvalidArc If arc does not exist
// @warning due to the possibility that several arc with different value have the same from and to,
// if several arcs have different value but same parent and child, this method will erase all of them .
// If you want to erase a specific one, use eraseArcWithValue

  template< typename GUM_SCALAR >
  void
  MultiDimDecisionDiagramFactoryBase< GUM_SCALAR >::eraseArc( NodeId from, NodeId to ) {

    if ( !_model.existsArc( Arc( from, to ) ) ) {
      GUM_ERROR( InvalidArc, " That arc " <<  from << " - " << to << " does not exist" );
    }

    for ( std::vector<NodeId>::iterator modaliter = _arcMap[from]->begin(); modaliter != _arcMap[from]->end(); ++modaliter )
      if ( *modaliter == to ) {
        _model.eraseArc( Arc( from, to ) );
        *modaliter = 0;

        ( *_varUsedModalitiesMap[ _varMap[from] ] ) [std::distance( _arcMap[from]->begin(), modaliter )]--;
      }

    if ( _defaultArcMap.exists( from ) && _defaultArcMap[from] == to ) {
      _model.eraseArc( Arc( from, to ) );
      _defaultArcMap.erase( from );
    }
  }



  /* **********************************************************************************************/
  /*                                                                                                                                            */
  /*                                                  Getting methods                                                                */
  /*                                                                                                                                            */
  /* **********************************************************************************************/


// Displays the current DecisionDiagram structure

  template< typename GUM_SCALAR > INLINE
  void
  MultiDimDecisionDiagramFactoryBase< GUM_SCALAR >::showProperties() {

    std::stringstream output;
    std::stringstream terminalStream;
    std::stringstream nonTerminalStream;
    std::stringstream arcstream;
    std::stringstream defaultarcstream;
    output << std::endl << "digraph \"no_name\" {" << std::endl;

    terminalStream << "node [shape = box];" << std::endl;
    nonTerminalStream << "node [shape = ellipse];" << std::endl;
    std::string tab = "  ";

    for ( NodeGraphPart::NodeIterator nodeIter = _model.beginNodes(); nodeIter != _model.endNodes(); ++nodeIter )
      if ( *nodeIter != 0 ) {
<<<<<<< HEAD
        if ( _valueMap.existsFirst ( *nodeIter ) )
          terminalStream << tab << *nodeIter << ";" << tab << *nodeIter  << " [label=\"" << this->_valueMap.second ( *nodeIter ) << "\"]" << ";" << std::endl;
=======
        if ( _valueMap.existsFirst( *nodeIter ) )
          terminalStream << tab << *nodeIter << ";" << tab << *nodeIter  << " [label=\"" << this->_valueMap.second( *nodeIter ) << "\"]" << ";" << std::endl;
>>>>>>> d641797a
        else {
          nonTerminalStream << tab << *nodeIter << ";" << tab << *nodeIter  << " [label=\"" << _varMap[ *nodeIter ]->name() << "\"]" << ";" << std::endl;

          if ( _arcMap[*nodeIter] != nullptr )
            for ( std::vector<NodeId>::iterator arcIter = _arcMap[*nodeIter]->begin(); arcIter != _arcMap[*nodeIter]->end(); ++arcIter )
              if ( *arcIter != 0 )
<<<<<<< HEAD
                arcstream << tab <<  *nodeIter << " -> " << *arcIter << " [label=\"" << _varMap[ *nodeIter ]->label ( std::distance ( _arcMap[*nodeIter]->begin(), arcIter ) ) << "\",color=\"#0000ff\"]" << ";" << std::endl;

          if ( _defaultArcMap.exists ( *nodeIter ) )
=======
                arcstream << tab <<  *nodeIter << " -> " << *arcIter << " [label=\"" << _varMap[ *nodeIter ]->label( std::distance( _arcMap[*nodeIter]->begin(), arcIter ) ) << "\",color=\"#0000ff\"]" << ";" << std::endl;

          if ( _defaultArcMap.exists( *nodeIter ) )
>>>>>>> d641797a
            defaultarcstream << tab <<  *nodeIter << " -> " << _defaultArcMap[*nodeIter] << " [color=\"#ff0000\"]" << ";" << std::endl;
        }
      }

    output << terminalStream.str() << std::endl << nonTerminalStream.str() << std::endl <<  arcstream.str() << std::endl << defaultarcstream.str() << "}" << std::endl;

    GUM_TRACE( output.str() );
  }


// Returns the value of associated node if its a terminal one
// @throw NotFound if it's not a terminal node

  template< typename GUM_SCALAR > INLINE
  GUM_SCALAR
  MultiDimDecisionDiagramFactoryBase< GUM_SCALAR >::nodeValue( NodeId node ) {
    return _valueMap.second( node );
  }

  /* **********************************************************************************************/
  /*                        */
  /*      Various Methods                */
  /*                        */
  /* **********************************************************************************************/


// Sets the factory from an already existing diagram

  template< typename GUM_SCALAR > INLINE
  void
  MultiDimDecisionDiagramFactoryBase< GUM_SCALAR >::setMultiDimDecisionDiagram( const MultiDimDecisionDiagramBase<GUM_SCALAR>* source ) {

    this->clear();

    _varsSeq = source->variablesSequence();

    _model.populateNodes( source->nodesMap() );

    _valueMap = source->valuesMap();

    _varMap.resize( source->nodesMap().size() );

    _var2NodeIdMap.resize( source->variablesSequence().size() );

    _varUsedModalitiesMap.resize( source->variablesSequence().size() );

    _arcMap.resize( source->nodesMap().size() );

    _defaultArcMap.resize( source->nodesMap().size() );

    for ( NodeGraphPartIterator nodeIter = _model.beginNodes(); nodeIter != _model.endNodes(); ++nodeIter ) {

      if ( *nodeIter != 0 && !source->isTerminalNode( *nodeIter ) ) {

        _varMap.insert( *nodeIter, source->unsafeNodeVariable( *nodeIter ) );

        if ( !_var2NodeIdMap.exists( source->unsafeNodeVariable( *nodeIter ) ) ) {
          _var2NodeIdMap.insert( source->unsafeNodeVariable( *nodeIter ), new List< NodeId > ( * ( source->variableNodes( source->unsafeNodeVariable( *nodeIter ) ) ) ) );
          _varUsedModalitiesMap.insert( source->unsafeNodeVariable( *nodeIter ), new std::vector< Idx > ( * ( source->variableUsedModalities( source->unsafeNodeVariable( *nodeIter ) ) ) ) );
        }

        _arcMap.insert( *nodeIter, new std::vector< NodeId > ( * ( source->unsafeNodeSons( *nodeIter ) ) ) );

        for ( std::vector<NodeId>::const_iterator sonIter = source->unsafeNodeSons( *nodeIter )->begin(); sonIter != source->unsafeNodeSons( *nodeIter )->end(); ++sonIter )
          _model.insertArc( *nodeIter, *sonIter );

        if ( source->unsafeHasNodeDefaultSon( *nodeIter ) ) {
          _defaultArcMap.insert( *nodeIter, source->unsafeNodeDefaultSon( *nodeIter ) );
          _model.insertArc( *nodeIter, source->unsafeNodeDefaultSon( *nodeIter ) );
        }
      }
    }
  }


// Swaps two variables in this multidim
// @throw OperationNotAllowed if the variable aren't adajcent in variable order

  template< typename GUM_SCALAR > INLINE
  void
  MultiDimDecisionDiagramFactoryBase< GUM_SCALAR >::swap( const DiscreteVariable* x, const DiscreteVariable* y ) {

    if ( _varsSeq.pos( y ) != _varsSeq.pos( x ) + 1 ) {
      GUM_ERROR( OperationNotAllowed, "Swap must be between two adjacent var. Var " << y->name() << " is at pos " << _varsSeq.pos( y ) << " and var " << x->name() << " at pos " << _varsSeq.pos( x ) );
    }

<<<<<<< HEAD
    _varsSeq.swap ( _varsSeq.pos ( x ), _varsSeq.pos ( y ) );
=======
    _varsSeq.swap( _varsSeq.pos( x ), _varsSeq.pos( y ) );
>>>>>>> d641797a

    if ( !_var2NodeIdMap.exists( x ) || !_var2NodeIdMap.exists( y ) )
      return;

    List<NodeId>* yNodes = new List<NodeId>(), *xNodes = new List<NodeId>();

    for ( ListIterator< NodeId > nodeIter = _var2NodeIdMap[x]->begin(); nodeIter != _var2NodeIdMap[x]->end(); ++nodeIter ) {

      std::vector<NodeId>* sonsMap = new std::vector<NodeId> ( y->domainSize(), 0 );

      for ( Idx i = 0; i < y->domainSize(); i++ ) {

        std::vector<NodeId>* grandSonsMap = new std::vector<NodeId> ( x->domainSize(), 0 );

        for ( Idx j = 0; j < x->domainSize(); j++ ) {

          NodeId nodeIterSonId = 0;

          if ( ( *_arcMap[*nodeIter] ) [j] != 0 )
            nodeIterSonId = ( *_arcMap[*nodeIter] ) [j];
          else
            nodeIterSonId = _defaultArcMap[*nodeIter];

          NodeId nodeIterGrandSonId = 0;

          if ( _valueMap.existsFirst( nodeIterSonId ) || _varMap[nodeIterSonId] != y ) {
            nodeIterGrandSonId = nodeIterSonId;
          } else {
            if ( ( *_arcMap[nodeIterSonId] ) [i] != 0 ) {
              nodeIterGrandSonId = ( *_arcMap[nodeIterSonId] ) [i];
            } else {
              nodeIterGrandSonId = _defaultArcMap[nodeIterSonId];
            }
          }

          ( *grandSonsMap ) [j] = nodeIterGrandSonId;
        }

        NodeId sonId = 0;

        bool redundant = true;
        std::vector<NodeId>::iterator grandSonsIter = grandSonsMap->begin();
        NodeId grandSon = *grandSonsIter;

        while ( grandSonsIter != grandSonsMap->end() ) {
          if ( grandSon != *grandSonsIter ) {
            redundant = false;
            break;
          }

          ++grandSonsIter;
        }

        if ( redundant ) {
          sonId = grandSon;
          delete grandSonsMap;
        } else {
          bool existSame = false;
          NodeId sameSon = 0;

          for ( ListIterator<NodeId> sonIter = xNodes->begin(); sonIter != xNodes->end(); ++sonIter ) {
            bool thesame = true;

            for ( std::vector<NodeId>::iterator iterArcMap = grandSonsMap->begin(); iterArcMap != grandSonsMap->end(); ++iterArcMap )
              if ( ( *_arcMap[ *sonIter ] ) [ std::distance( grandSonsMap->begin(), iterArcMap )  ] != *iterArcMap ) {
                thesame = false;
                break;
              }

            if ( thesame ) {
              existSame = true;
              sameSon = *sonIter;
              break;
            }
          }

          if ( existSame ) {
            sonId = sameSon;
            delete grandSonsMap;
          } else {
            sonId = _model.insertNode();
            xNodes->insert( sonId );
            _varMap.insert( sonId, x );
            _arcMap.insert( sonId, grandSonsMap );

            for ( std::vector<NodeId>::iterator grandSonsIter = grandSonsMap->begin(); grandSonsIter != grandSonsMap->end(); ++grandSonsIter )
              _model.insertArc( sonId, *grandSonsIter );
          }
        }

        ( *sonsMap ) [i] = sonId;
      }

      NodeId replacingNode = 0;

      bool redundant = true;
      std::vector<NodeId>::iterator sonsIter = sonsMap->begin();
      NodeId son = *sonsIter;

      while ( sonsIter != sonsMap->end() ) {
        if ( son != *sonsIter ) {
          redundant = false;
          break;
        }

        ++sonsIter;
      }

      if ( redundant ) {
        replacingNode = son;
        delete sonsMap;
      } else {

        bool existSame = false;
        NodeId sameNode = 0;

        for ( ListIterator<NodeId> newNodeIter = yNodes->begin(); newNodeIter != yNodes->end(); ++newNodeIter ) {
          bool thesame = true;

          for ( std::vector<NodeId>::iterator iterArcMap = sonsMap->begin(); iterArcMap != sonsMap->end(); ++iterArcMap )
            if ( ( *_arcMap[ *newNodeIter ] ) [ std::distance( sonsMap->begin(), iterArcMap )  ] != *iterArcMap ) {
              thesame = false;
              break;
            }

          if ( thesame ) {
            existSame = true;
            sameNode = *newNodeIter;
            break;
          }
        }

        if ( existSame ) {
          replacingNode = sameNode;
          delete sonsMap;
        } else {
          replacingNode = _model.insertNode();
          yNodes->insert( replacingNode );
          _varMap.insert( replacingNode, y );
          _arcMap.insert( replacingNode, sonsMap );

          for ( std::vector<NodeId>::iterator sonsIter = sonsMap->begin(); sonsIter != sonsMap->end(); ++sonsIter )
            _model.insertArc( replacingNode, *sonsIter );
        }
      }

      delete _arcMap[*nodeIter];
      _arcMap.erase( *nodeIter );
      _defaultArcMap.erase( *nodeIter );
      _varMap.erase( *nodeIter );

<<<<<<< HEAD
      for ( NodeSetIterator parentIter = _model.parents ( *nodeIter ).begin(); parentIter != _model.parents ( *nodeIter ).end(); ++parentIter ) {
        _model.insertArc ( *parentIter, replacingNode );
=======
      for ( NodeSetIterator parentIter = _model.parents( *nodeIter ).begin(); parentIter != _model.parents( *nodeIter ).end(); ++parentIter ) {
        _model.insertArc( *parentIter, replacingNode );
>>>>>>> d641797a

        std::vector<NodeId>* newSonMap = new std::vector<NodeId> ( _arcMap[*parentIter]->size(), 0 );

        for ( std::vector<NodeId>::iterator pSIter = _arcMap[*parentIter]->begin(); pSIter != _arcMap[*parentIter]->end(); ++pSIter ) {
          if ( *pSIter == *nodeIter )
            ( *newSonMap ) [ std::distance( _arcMap[*parentIter]->begin(), pSIter ) ] = replacingNode;
          else
            ( *newSonMap ) [ std::distance( _arcMap[*parentIter]->begin(), pSIter ) ] = *pSIter;
        }

        delete _arcMap[*parentIter];
        _arcMap.erase( *parentIter );
        _arcMap.insert( *parentIter, newSonMap );

        if ( _defaultArcMap.exists( *parentIter ) && _defaultArcMap[*parentIter] == *nodeIter ) {
          _defaultArcMap.erase( *parentIter );
          _defaultArcMap.insert( *parentIter, replacingNode );
        }

      }

      _model.eraseNode( *nodeIter );

    }

    for ( ListIterator< NodeId > nodeIter = _var2NodeIdMap[y]->begin(); nodeIter != _var2NodeIdMap[y]->end(); ++nodeIter ) {
      if ( !_model.parents( *nodeIter ).empty() ) {
        yNodes->insert( *nodeIter );
      } else {
        delete _arcMap[*nodeIter];
        _arcMap.erase( *nodeIter );
        _defaultArcMap.erase( *nodeIter );
        _varMap.erase( *nodeIter );
        _model.eraseNode( *nodeIter );
      }
    }

    delete _var2NodeIdMap[y];
    _var2NodeIdMap.erase( y );
    _var2NodeIdMap.insert( y, yNodes );

    delete _var2NodeIdMap[x];
    _var2NodeIdMap.erase( x );
    _var2NodeIdMap.insert( x, xNodes );
  }


//===============================================================================================================
// Resets the factory
//===============================================================================================================
  template< typename GUM_SCALAR >
  void
  MultiDimDecisionDiagramFactoryBase< GUM_SCALAR >::clear() {

    _rootId = 0;

    _varsSeq.clear();

    _varMap.clear();

    _defaultArcMap.clear();

    for ( NodeGraphPart::NodeIterator iter = _model.beginNodes(); iter != _model.endNodes(); ++iter )
      if ( *iter != 0 && !_valueMap.existsFirst( *iter ) && _arcMap[*iter] != nullptr )
        delete _arcMap[*iter];

    _arcMap.clear();

    _valueMap.clear();

    _model.clear();
    _model.insertNode();

    for ( HashTableIterator< const DiscreteVariable*, List<NodeId>* > iter = _var2NodeIdMap.begin(); iter != _var2NodeIdMap.end(); ++iter )
      delete *iter;

    _var2NodeIdMap.clear();

    for ( HashTableIterator< const DiscreteVariable*, std::vector<Idx>* > iter = _varUsedModalitiesMap.begin(); iter != _varUsedModalitiesMap.end(); ++iter )
      delete *iter;

    _varUsedModalitiesMap.clear();
  }


//===============================================================================================================
// Puts the factory in a mode where no verification are made on variable
// ( including arc respecting a variable order )
// Helpful when diagram is build on stream
//===============================================================================================================
  template< typename GUM_SCALAR > INLINE
  void
  MultiDimDecisionDiagramFactoryBase< GUM_SCALAR >::putOnNoVariableCheckMode() {
    _noVariableCheckMode = true;
  }


//===============================================================================================================
// Puts the factory out of no check on variable mode
//===============================================================================================================
  template< typename GUM_SCALAR > INLINE
  void
  MultiDimDecisionDiagramFactoryBase< GUM_SCALAR >::putOffNoVariableCheckMode() {
    _noVariableCheckMode = false;
  }


//===============================================================================================================
// Finds an order of variable compatible to the diagram

  template< typename GUM_SCALAR >
  Sequence< const DiscreteVariable* >
  MultiDimDecisionDiagramFactoryBase< GUM_SCALAR >::_findVariableOrder() {

    Sequence< const DiscreteVariable* > varTopo;
    bool modified = true;

    // ****************************************************************
    // On itère jusqu'à ce qu'il n'y ait plus de modification
    // (signe que toutes les variables sont dans la liste ou qu'un
    // problème existe)
    while ( modified ) {
      modified = false;

      // ***************************************************************
      // Pour chaque variable
      for ( Sequence< const DiscreteVariable* >::iterator varIter = _varsSeq.begin(); varIter != _varsSeq.end(); ++varIter ) {

        // ***************************************************************
        // Si elle est déjà dans la liste, on passe
        if ( varTopo.exists( *varIter ) ) {
          continue;
        }

        // ***************************************************************
        // Sinon on cherche les noeuds ratachés à cette variable
        bool addVar = true;

        for ( ListIterator<NodeId> nodeIter = _var2NodeIdMap[*varIter]->begin(); nodeIter != _var2NodeIdMap[*varIter]->end() ; ++nodeIter ) {

          const NodeSet& parents = _model.parents( *nodeIter );

          // ***************************************************************
          // Pour chaque noeud lié à cette variable, on voit si la variable
          // associée au noeuds parents est déjà dans la liste
          for ( NodeSetIterator parentIter = parents.begin(); parentIter != parents.end(); ++parentIter ) {

            // **********************************************************************
            // Si ce n'est pas le cas, cette variable ci ne sera pas ajoutée
            if ( !varTopo.exists( _varMap[ *parentIter ] ) ) {
              addVar = false;
              break;
            }
          }

          if ( !addVar )
            break;
        }

        if ( addVar ) {
          varTopo.insert( *varIter );
          modified = true;
        }
      }
    }

    return varTopo;
  }



  /* **********************************************************************************************/
  /*                        */
  /*      Unsafe Methods                */
  /*                        */
  /* **********************************************************************************************/

  template< typename GUM_SCALAR > INLINE
  NodeId
  MultiDimDecisionDiagramFactoryBase< GUM_SCALAR >::unsafeAddNonTerminalNodeWithArcs( const DiscreteVariable* var,  const std::vector< NodeId >& nodeArcMap, NodeId defaultArcTo ) {

    std::pair<bool, NodeId> check = checkredundancy( var, nodeArcMap, defaultArcTo );

    if ( check.first )
      return check.second;

    // ***********************************************************************************
    // if we manage to reach this point, this mean we have to insert the node
    // with all his bunch of arc
    NodeId node = unsafeAddNonTerminalNode( var );

    // GUM_TRACE( "insertion noeud pour Var : " << var->toString() << " - Id : " << node << " - Fils : " << nodeArcMap );
    // if( defaultArcTo != nullptr )
    // GUM_TRACE( " - Defaut : " << *defaultArcTo );
    // GUM_TRACE( std::endl << std::endl );

    for ( std::vector< NodeId >::const_iterator iter = nodeArcMap.begin(); iter != nodeArcMap.end(); ++iter )
      if ( *iter != 0 )
<<<<<<< HEAD
        unsafeAddArc ( node, *iter, std::distance ( nodeArcMap.begin(), iter ) );

    if ( defaultArcTo != 0 )
      unsafeAddDefaultArc ( node, defaultArcTo );
=======
        unsafeAddArc( node, *iter, std::distance( nodeArcMap.begin(), iter ) );

    if ( defaultArcTo != 0 )
      unsafeAddDefaultArc( node, defaultArcTo );
>>>>>>> d641797a

    return node;
  }


  template< typename GUM_SCALAR > INLINE
  NodeId
  MultiDimDecisionDiagramFactoryBase< GUM_SCALAR >::unsafeAddNonTerminalNode( const DiscreteVariable* var ) {


    // *******************************************************************************************
    // Part were we had the variable's new node
    NodeId node = _model.insertNode();

    // We mention that new node to the list of node bound to that variable
    _varMap.insert( node, var );

    _arcMap.insert( node, new std::vector< NodeId > ( var->domainSize(), 0 ) );

    // **********************************************************************************************
    // Addition of the node to the list of tied to given variable

    // If list hasn't be created yet, we create it
    if ( !_var2NodeIdMap.exists( var ) ) {
      _var2NodeIdMap.insert( var, new List<NodeId>() );
      _varUsedModalitiesMap.insert( var, new std::vector<Idx> ( var->domainSize(), 0 ) );
    }

    // And finally we add the node to that list
    _var2NodeIdMap[ var ]->insert( node );

    //*************************************************************************************************

    return node;
  }


  template< typename GUM_SCALAR > INLINE
  void
<<<<<<< HEAD
  MultiDimDecisionDiagramFactoryBase< GUM_SCALAR >::unsafeInsertArc ( NodeId from, NodeId to, Idx value ) {
    unsafeAddArc ( from, to, value );
  }

  template< typename GUM_SCALAR > INLINE
  void
  MultiDimDecisionDiagramFactoryBase< GUM_SCALAR >::unsafeAddArc ( NodeId from, NodeId to, Idx value ) {
=======
  MultiDimDecisionDiagramFactoryBase< GUM_SCALAR >::unsafeInsertArc( NodeId from, NodeId to, Idx value ) {
    unsafeAddArc( from, to, value );
  }
>>>>>>> d641797a

  template< typename GUM_SCALAR > INLINE
  void
  MultiDimDecisionDiagramFactoryBase< GUM_SCALAR >::unsafeAddArc( NodeId from, NodeId to, Idx value ) {

    if ( _defaultArcMap.exists( from ) && _defaultArcMap[from] == to )
      return;

    _model.insertArc( from, to );

    ( *_arcMap[from] ) [value] =  to;
    ( *_varUsedModalitiesMap[ _varMap[from] ] ) [value]++;
  }


  template< typename GUM_SCALAR > INLINE
  void
<<<<<<< HEAD
  MultiDimDecisionDiagramFactoryBase< GUM_SCALAR >::unsafeInsertDefaultArc ( NodeId from, NodeId to ) {
    unsafeAddDefaultArc ( from, to );
=======
  MultiDimDecisionDiagramFactoryBase< GUM_SCALAR >::unsafeInsertDefaultArc( NodeId from, NodeId to ) {
    unsafeAddDefaultArc( from, to );
>>>>>>> d641797a
  }

  template< typename GUM_SCALAR > INLINE
  void
<<<<<<< HEAD
  MultiDimDecisionDiagramFactoryBase< GUM_SCALAR >::unsafeAddDefaultArc ( NodeId from, NodeId to ) {
=======
  MultiDimDecisionDiagramFactoryBase< GUM_SCALAR >::unsafeAddDefaultArc( NodeId from, NodeId to ) {
>>>>>>> d641797a

    for ( std::vector<NodeId>::iterator iter = _arcMap[from]->begin(); iter != _arcMap[from]->end(); ++iter )
      if ( *iter == to ) {
        _model.eraseArc( Arc( from, to ) );
        ( *_arcMap[from] ) [ std::distance( _arcMap[from]->begin(), iter ) ];
      }

    if ( !_defaultArcMap.exists( from ) ) {
      _model.insertArc( from, to );
      _defaultArcMap.insert( from, to );
    }
  }
} // namespace gum<|MERGE_RESOLUTION|>--- conflicted
+++ resolved
@@ -180,17 +180,10 @@
 
     for ( std::vector< NodeId >::const_iterator iter = nodeArcMap.begin(); iter != nodeArcMap.end(); ++iter )
       if ( *iter != 0 )
-<<<<<<< HEAD
-        addArc ( node, *iter, std::distance ( nodeArcMap.begin(), iter ) );
-
-    if ( defaultArcTo != 0 )
-      addDefaultArc ( node, defaultArcTo );
-=======
         addArc( node, *iter, std::distance( nodeArcMap.begin(), iter ) );
 
     if ( defaultArcTo != 0 )
       addDefaultArc( node, defaultArcTo );
->>>>>>> d641797a
 
     return node;
   }
@@ -366,17 +359,7 @@
 
   template< typename GUM_SCALAR >
   void
-<<<<<<< HEAD
-  MultiDimDecisionDiagramFactoryBase< GUM_SCALAR >::insertArc ( NodeId from, NodeId to, Idx value ) {
-    addArc ( from, to, value );
-  }
-
-  template< typename GUM_SCALAR >
-  void
-  MultiDimDecisionDiagramFactoryBase< GUM_SCALAR >::addArc ( NodeId from, NodeId to, Idx value ) {
-=======
   MultiDimDecisionDiagramFactoryBase< GUM_SCALAR >::addArc( NodeId from, NodeId to, Idx value ) {
->>>>>>> d641797a
 
     if ( !_model.exists( from ) ) {
       GUM_ERROR( NotFound, " Origin node " <<  from << " does not exist." );
@@ -416,19 +399,9 @@
 
   template< typename GUM_SCALAR >
   void
-<<<<<<< HEAD
-  MultiDimDecisionDiagramFactoryBase< GUM_SCALAR >::insertDefaultArc ( NodeId from, NodeId to ) {
-    addDefaultArc(from,to);
-  }
-  
-  template< typename GUM_SCALAR >
-  void
-  MultiDimDecisionDiagramFactoryBase< GUM_SCALAR >::addDefaultArc ( NodeId from, NodeId to ) {
-=======
   MultiDimDecisionDiagramFactoryBase< GUM_SCALAR >::insertDefaultArc( NodeId from, NodeId to ) {
     addDefaultArc( from,to );
   }
->>>>>>> d641797a
 
   template< typename GUM_SCALAR >
   void
@@ -456,11 +429,7 @@
     if ( _defaultArcMap.exists( from ) && _defaultArcMap[from] != to )
       GUM_ERROR( DuplicateElement, "A default arc starting from this node " <<  from << " already exist." );
 
-<<<<<<< HEAD
-    unsafeAddDefaultArc ( from, to );
-=======
     unsafeAddDefaultArc( from, to );
->>>>>>> d641797a
   }
 
 
@@ -537,28 +506,17 @@
 
     for ( NodeGraphPart::NodeIterator nodeIter = _model.beginNodes(); nodeIter != _model.endNodes(); ++nodeIter )
       if ( *nodeIter != 0 ) {
-<<<<<<< HEAD
-        if ( _valueMap.existsFirst ( *nodeIter ) )
-          terminalStream << tab << *nodeIter << ";" << tab << *nodeIter  << " [label=\"" << this->_valueMap.second ( *nodeIter ) << "\"]" << ";" << std::endl;
-=======
         if ( _valueMap.existsFirst( *nodeIter ) )
           terminalStream << tab << *nodeIter << ";" << tab << *nodeIter  << " [label=\"" << this->_valueMap.second( *nodeIter ) << "\"]" << ";" << std::endl;
->>>>>>> d641797a
         else {
           nonTerminalStream << tab << *nodeIter << ";" << tab << *nodeIter  << " [label=\"" << _varMap[ *nodeIter ]->name() << "\"]" << ";" << std::endl;
 
           if ( _arcMap[*nodeIter] != nullptr )
             for ( std::vector<NodeId>::iterator arcIter = _arcMap[*nodeIter]->begin(); arcIter != _arcMap[*nodeIter]->end(); ++arcIter )
               if ( *arcIter != 0 )
-<<<<<<< HEAD
-                arcstream << tab <<  *nodeIter << " -> " << *arcIter << " [label=\"" << _varMap[ *nodeIter ]->label ( std::distance ( _arcMap[*nodeIter]->begin(), arcIter ) ) << "\",color=\"#0000ff\"]" << ";" << std::endl;
-
-          if ( _defaultArcMap.exists ( *nodeIter ) )
-=======
                 arcstream << tab <<  *nodeIter << " -> " << *arcIter << " [label=\"" << _varMap[ *nodeIter ]->label( std::distance( _arcMap[*nodeIter]->begin(), arcIter ) ) << "\",color=\"#0000ff\"]" << ";" << std::endl;
 
           if ( _defaultArcMap.exists( *nodeIter ) )
->>>>>>> d641797a
             defaultarcstream << tab <<  *nodeIter << " -> " << _defaultArcMap[*nodeIter] << " [color=\"#ff0000\"]" << ";" << std::endl;
         }
       }
@@ -645,11 +603,7 @@
       GUM_ERROR( OperationNotAllowed, "Swap must be between two adjacent var. Var " << y->name() << " is at pos " << _varsSeq.pos( y ) << " and var " << x->name() << " at pos " << _varsSeq.pos( x ) );
     }
 
-<<<<<<< HEAD
-    _varsSeq.swap ( _varsSeq.pos ( x ), _varsSeq.pos ( y ) );
-=======
     _varsSeq.swap( _varsSeq.pos( x ), _varsSeq.pos( y ) );
->>>>>>> d641797a
 
     if ( !_var2NodeIdMap.exists( x ) || !_var2NodeIdMap.exists( y ) )
       return;
@@ -801,13 +755,8 @@
       _defaultArcMap.erase( *nodeIter );
       _varMap.erase( *nodeIter );
 
-<<<<<<< HEAD
-      for ( NodeSetIterator parentIter = _model.parents ( *nodeIter ).begin(); parentIter != _model.parents ( *nodeIter ).end(); ++parentIter ) {
-        _model.insertArc ( *parentIter, replacingNode );
-=======
       for ( NodeSetIterator parentIter = _model.parents( *nodeIter ).begin(); parentIter != _model.parents( *nodeIter ).end(); ++parentIter ) {
         _model.insertArc( *parentIter, replacingNode );
->>>>>>> d641797a
 
         std::vector<NodeId>* newSonMap = new std::vector<NodeId> ( _arcMap[*parentIter]->size(), 0 );
 
@@ -1006,17 +955,10 @@
 
     for ( std::vector< NodeId >::const_iterator iter = nodeArcMap.begin(); iter != nodeArcMap.end(); ++iter )
       if ( *iter != 0 )
-<<<<<<< HEAD
-        unsafeAddArc ( node, *iter, std::distance ( nodeArcMap.begin(), iter ) );
-
-    if ( defaultArcTo != 0 )
-      unsafeAddDefaultArc ( node, defaultArcTo );
-=======
         unsafeAddArc( node, *iter, std::distance( nodeArcMap.begin(), iter ) );
 
     if ( defaultArcTo != 0 )
       unsafeAddDefaultArc( node, defaultArcTo );
->>>>>>> d641797a
 
     return node;
   }
@@ -1056,19 +998,9 @@
 
   template< typename GUM_SCALAR > INLINE
   void
-<<<<<<< HEAD
-  MultiDimDecisionDiagramFactoryBase< GUM_SCALAR >::unsafeInsertArc ( NodeId from, NodeId to, Idx value ) {
-    unsafeAddArc ( from, to, value );
-  }
-
-  template< typename GUM_SCALAR > INLINE
-  void
-  MultiDimDecisionDiagramFactoryBase< GUM_SCALAR >::unsafeAddArc ( NodeId from, NodeId to, Idx value ) {
-=======
   MultiDimDecisionDiagramFactoryBase< GUM_SCALAR >::unsafeInsertArc( NodeId from, NodeId to, Idx value ) {
     unsafeAddArc( from, to, value );
   }
->>>>>>> d641797a
 
   template< typename GUM_SCALAR > INLINE
   void
@@ -1086,22 +1018,13 @@
 
   template< typename GUM_SCALAR > INLINE
   void
-<<<<<<< HEAD
-  MultiDimDecisionDiagramFactoryBase< GUM_SCALAR >::unsafeInsertDefaultArc ( NodeId from, NodeId to ) {
-    unsafeAddDefaultArc ( from, to );
-=======
   MultiDimDecisionDiagramFactoryBase< GUM_SCALAR >::unsafeInsertDefaultArc( NodeId from, NodeId to ) {
     unsafeAddDefaultArc( from, to );
->>>>>>> d641797a
-  }
-
-  template< typename GUM_SCALAR > INLINE
-  void
-<<<<<<< HEAD
-  MultiDimDecisionDiagramFactoryBase< GUM_SCALAR >::unsafeAddDefaultArc ( NodeId from, NodeId to ) {
-=======
+  }
+
+  template< typename GUM_SCALAR > INLINE
+  void
   MultiDimDecisionDiagramFactoryBase< GUM_SCALAR >::unsafeAddDefaultArc( NodeId from, NodeId to ) {
->>>>>>> d641797a
 
     for ( std::vector<NodeId>::iterator iter = _arcMap[from]->begin(); iter != _arcMap[from]->end(); ++iter )
       if ( *iter == to ) {
