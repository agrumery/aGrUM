/***************************************************************************
 *   Copyright (C) 2005 by Christophe GONZALES and Pierre-Henri WUILLEMIN  *
 *   {prenom.nom}_at_lip6.fr                                               *
 *                                                                         *
 *   This program is free software; you can redistribute it and/or modify  *
 *   it under the terms of the GNU General Public License as published by  *
 *   the Free Software Foundation; either version 2 of the License, or     *
 *   (at your option) any later version.                                   *
 *                                                                         *
 *   This program is distributed in the hope that it will be useful,       *
 *   but WITHOUT ANY WARRANTY; without even the implied warranty of        *
 *   MERCHANTABILITY or FITNESS FOR A PARTICULAR PURPOSE.  See the         *
 *   GNU General Public License for more details.                          *
 *                                                                         *
 *   You should have received a copy of the GNU General Public License     *
 *   along with this program; if not, write to the                         *
 *   Free Software Foundation, Inc.,                                       *
 *   59 Temple Place - Suite 330, Boston, MA  02111-1307, USA.             *
 ***************************************************************************/
/**
 * @file
 * @brief Implementation of SVED.
 *
 * @author Lionel TORTI
 */

#include <agrum/prm/SVED.h>

#ifdef GUM_NO_INLINE
#include <agrum/prm/SVED.inl>
#endif // GUM_NO_INLINE

namespace gum {
  namespace prm {

    SVED::~SVED() {
      GUM_DESTRUCTOR( SVED );
      typedef HashTable<const Class*, std::vector<NodeId>*>::iterator ElimIter;

      for ( ElimIter i = __elim_orders.begin(); i != __elim_orders.end(); ++i ) {
        delete *i;
      }

      if ( __class_elim_order != 0 ) {
        delete __class_elim_order;
      }
    }

    void
    SVED::__eliminateNodes( const Instance* query, NodeId node, BucketSet& pool, BucketSet& trash ) {
      Set<const Instance*> ignore;
      ignore.insert( query );
      // Extracting required attributes and slotchains
      Set<NodeId>& attr_set = __getAttrSet( query );
      Set<NodeId>& sc_set = __getSCSet( query );
      // Downward elimination
      List<const Instance*> elim_list;

      for ( Set<NodeId>::iterator attr = attr_set.begin(); attr != attr_set.end(); ++attr ) {
        try {
          typedef std::vector< std::pair<Instance*, std::string> >::const_iterator Iter;

          for ( Iter iter = query->getRefAttr( *attr ).begin(); iter != query->getRefAttr( *attr ).end(); ++iter )
            if ( ( not ignore.exists( iter->first ) ) and( __bb.exists( iter->first ) ) )
              __eliminateNodesDownward( query, iter->first, pool, trash, elim_list, ignore );
        } catch ( NotFound& ) {
          // Ok
        }
      }

      // Eliminating all nodes in query instance, except query
      InstanceBayesNet bn( *query );
      DefaultTriangulation t( &( bn.moralGraph() ), &( bn.modalities() ) );
      std::vector<NodeId> elim_order;
      VariableElimination<prm_float> inf( bn );

      if ( hasEvidence( query ) )
        __insertEvidence( query, pool );

      for ( Set<NodeId>::iterator attr = attr_set.begin(); attr != attr_set.end(); ++attr )
        pool.insert( &( const_cast<Potential<prm_float>&>( query->get( *attr ).cpf() ) ) );

      for ( size_t idx = 0; idx < t.eliminationOrder().size(); ++idx )
        if ( t.eliminationOrder()[idx] != node )
          elim_order.push_back( t.eliminationOrder()[idx] );

      inf.eliminateNodes( elim_order, pool, trash );
      // Eliminating instance in elim_list
      List<const Instance*> tmp_list;
      __reduceElimList( query, elim_list, tmp_list, ignore, pool, trash );

      while ( not elim_list.empty() ) {
        if ( __checkElimOrder( query, elim_list.front() ) ) {
          if ( ( not ignore.exists( elim_list.front() ) ) and( __bb.exists( elim_list.front() ) ) )
            __eliminateNodesDownward( query, elim_list.front(), pool, trash, elim_list, ignore );
        } else if ( __bb.exists( elim_list.front() ) ) {
          tmp_list.insert( elim_list.front() );
        }

        elim_list.popFront();
      }

      // Upward elimination
      for ( Set<NodeId>::iterator sc = sc_set.begin(); sc != sc_set.end(); ++sc )
        for ( Set<Instance*>::iterator parent = query->getInstances( *sc ).begin(); parent != query->getInstances( *sc ).end(); ++parent )
          if ( ( not ignore.exists( *parent ) ) and( __bb.exists( *parent ) ) )
            __eliminateNodesUpward( *parent, pool, trash, tmp_list, ignore );
    }

    void
    SVED::__eliminateNodesDownward( const Instance* from, const Instance* i,
                                    BucketSet& pool, BucketSet& trash,
                                    List<const Instance*>& elim_list,
                                    Set<const Instance*>& ignore ) {
      ignore.insert( i );
      // Extracting required attributes and slotchains
      Set<NodeId>& attr_set = __getAttrSet( i );
      Set<NodeId>& sc_set   = __getSCSet( i );
      // Calling elimination over child instance
      List<const Instance*> my_list;

      for ( Set<NodeId>::iterator attr = attr_set.begin(); attr != attr_set.end(); ++attr ) {
        try {
          typedef std::vector< std::pair<Instance*, std::string> >::const_iterator Iter;

          for ( Iter iter = i->getRefAttr( *attr ).begin(); iter != i->getRefAttr( *attr ).end(); ++iter )
            if ( ( not ignore.exists( iter->first ) ) and( __bb.exists( iter->first ) ) )
              __eliminateNodesDownward( i, iter->first, pool, trash, my_list, ignore );
        } catch ( NotFound& ) {
          // Ok
        }
      }

      // Eliminating all nodes in current instance
      if ( hasEvidence( i ) ) {
        __eliminateNodesWithEvidence( i, pool, trash );
      } else {
        __insertLiftedNodes( i, pool, trash );

        for ( Set<Aggregate*>::iterator agg = i->type().aggregates().begin(); agg != i->type().aggregates().end(); ++agg )
          if ( __bb.requisiteNodes( i ).exists( ( **agg ).id() ) )
            pool.insert( __getAggPotential( i, *agg ) );

        try {
          InstanceBayesNet bn( *i );
          VariableElimination<prm_float> inf( bn );
          inf.eliminateNodes( __getElimOrder( i->type() ), pool, trash );
        } catch ( NotFound& ) {
          // Raised if there is no inner nodes to eliminate
        }
      }

      // Calling elimination over child's parents
      while ( not my_list.empty() ) {
        if ( __checkElimOrder( i, my_list.front() ) ) {
          if ( ( not ignore.exists( my_list.front() ) ) and( __bb.exists( my_list.front() ) ) )
            __eliminateNodesDownward( i, my_list.front(), pool, trash, my_list, ignore );
        } else if ( __bb.exists( my_list.front() ) ) {
          elim_list.insert( my_list.front() );
        }

        my_list.popFront();
      }

      // Adding parents instance to elim_list
      for ( Set<NodeId>::iterator sc = sc_set.begin(); sc != sc_set.end(); ++sc )
        for ( Set<Instance*>::iterator parent = i->getInstances( *sc ).begin(); parent != i->getInstances( *sc ).end(); ++parent )
          if ( ( not ignore.exists( *parent ) ) and __bb.exists( *parent ) and( *parent != from ) )
            elim_list.insert( *parent );
    }

    void
    SVED::__eliminateNodesUpward( const Instance* i,
                                  BucketSet& pool, BucketSet& trash,
                                  List<const Instance*>& elim_list,
                                  Set<const Instance*>& ignore ) {
      ignore.insert( i );
      // Extracting required attributes and slotchains
      Set<NodeId>& attr_set = __getAttrSet( i );
      Set<NodeId>& sc_set   = __getSCSet( i );

      // Downward elimination
      for ( Set<NodeId>::iterator attr = attr_set.begin(); attr != attr_set.end(); ++attr ) {
        try {
          typedef std::vector< std::pair<Instance*, std::string> >::const_iterator Iter;

          for ( Iter iter = i->getRefAttr( *attr ).begin(); iter != i->getRefAttr( *attr ).end(); ++iter )
            if ( ( not ignore.exists( iter->first ) ) and( __bb.exists( iter->first ) ) )
              __eliminateNodesDownward( i, iter->first, pool, trash, elim_list, ignore );
        } catch ( NotFound& ) {
          // Ok
        }
      }

      // Eliminating all nodes in i instance
      if ( hasEvidence( i ) ) {
        __eliminateNodesWithEvidence( i, pool, trash );
      } else {
        __insertLiftedNodes( i, pool, trash );

        for ( Set<Aggregate*>::iterator agg = i->type().aggregates().begin(); agg != i->type().aggregates().end(); ++agg )
          if ( __bb.requisiteNodes( i ).exists( ( **agg ).id() ) )
            pool.insert( __getAggPotential( i, *agg ) );

        try {
          InstanceBayesNet bn( *i );
          VariableElimination<prm_float> inf( bn );
          inf.eliminateNodes( __getElimOrder( i->type() ), pool, trash );
        } catch ( NotFound& ) {
          // Raised if there is no inner nodes to eliminate
        }
      }

      // Eliminating instance in elim_list
      List<const Instance*> tmp_list;

      while ( not elim_list.empty() ) {
        if ( __checkElimOrder( i, elim_list.front() ) ) {
          if ( ( not ignore.exists( elim_list.front() ) ) and( __bb.exists( elim_list.front() ) ) )
            __eliminateNodesDownward( i, elim_list.front(), pool, trash, elim_list, ignore );
        } else if ( __bb.exists( elim_list.front() ) ) {
          ignore.insert( elim_list.front() );
        }

        elim_list.popFront();
      }

      // Upward elimination
      for ( Set<NodeId>::iterator sc = sc_set.begin(); sc != sc_set.end(); ++sc )
        for ( Set<Instance*>::iterator parent = i->getInstances( *sc ).begin(); parent != i->getInstances( *sc ).end(); ++parent )
          if ( ( not ignore.exists( *parent ) ) and( __bb.exists( *parent ) ) )
            __eliminateNodesUpward( *parent, pool, trash, tmp_list, ignore );
    }

    void
    SVED::__eliminateNodesWithEvidence( const Instance* i, BucketSet& pool, BucketSet& trash ) {
      // Adding required evidences
      for ( EMapIterator e = evidence( i ).begin(); e != evidence( i ).end(); ++e )
        if ( __bb.requisiteNodes( i ).exists( e.key() ) )
          pool.insert( const_cast<Potential<prm_float>*>( *e ) );

      // Adding potentials and eliminating the remaining nodes
      for ( Instance::const_iterator a = i->begin(); a != i->end(); ++a )
        if ( __bb.requisiteNodes( i ).exists( a.key() ) )
          pool.insert( &( ( **a ).cpf() ) );

      InstanceBayesNet bn( *i );
      DefaultTriangulation t( &( bn.moralGraph() ), &( bn.modalities() ) );
      const std::vector<NodeId>& full_elim_order = t.eliminationOrder();

      for ( std::vector<NodeId>::const_iterator var = full_elim_order.begin(); var != full_elim_order.end(); ++var )
        eliminateNode( &( i->get( *var ).type().variable() ), pool, trash );
    }

    void
    SVED::__insertLiftedNodes( const Instance* i, BucketSet& pool, BucketSet& trash ) {
      BucketSet* lifted_pool = 0;

      try {
        lifted_pool = __lifted_pools[&( __bb.requisiteNodes( i ) )];
      } catch ( NotFound& ) {
        __initLiftedNodes( i, trash );
        lifted_pool = __lifted_pools[&( __bb.requisiteNodes( i ) )];
      }

      for ( SVED::BucketSet::iterator iter = lifted_pool->begin(); iter != lifted_pool->end(); ++iter ) {
        Potential<prm_float>* pot = copyPotential( i->bijection(), **iter );
        pool.insert( pot );
        trash.insert( pot );
      }
    }

//  void
//  SVED::__initLiftedNodes(const Instance* i, BucketSet& trash)
//  {
//    const Class& c = i->type();
//    BucketSet lifted_pool;
//    __lifted_pools.insert(&(__bb.requisiteNodes(i)), new SVED::ArraySet());
//    for (Set<NodeId>::iterator node = __bb.requisiteNodes(i).begin(); node != __bb.requisiteNodes(i).end(); ++node) {
//      if (c.get(*node).elt_type() == ClassElement::prm_attribute) {
//        lifted_pool.insert(const_cast<Potential<prm_float>*>(&(c.get(*node).cpf())));
//      }
//    }
//    ClassBayesNet bn(c);
//    DefaultTriangulation t(&(bn.moralGraph()), &(bn.modalities()));
//    const std::vector<NodeId>& full_elim_order = t.eliminationOrder();
//    VariableElimination<prm_float> inf(bn);
//    // Removing Output nodes of elimination order
//    std::vector<NodeId> inner_elim_order;
//    std::vector<NodeId>* output_elim_order = new std::vector<NodeId>();
//    for (size_t idx = 0; idx < full_elim_order.size(); ++idx) {
//      if ((not c.isOutputNode(c.get(full_elim_order[idx]))) and (not ClassElement::isAggregate(c.get(full_elim_order[idx])))) {
//        inner_elim_order.push_back(full_elim_order[idx]);
//      } else {
//        output_elim_order->push_back(full_elim_order[idx]);
//      }
//    }
//    // We need to put in the output_elim_order aggregator's parents which are innner nodes
//    for (Set<Aggregate*>::const_iterator agg = i->type().aggregates().begin(); agg != i->type().aggregates().end(); ++agg) {
//      if (__bb.requisiteNodes(i).exists((**agg).id())) {
//        for (Set<NodeId>::const_iterator prnt = i->type().dag().parents((**agg).id()).begin(); prnt != i->type().dag().parents((**agg).id()).end(); ++prnt) {
//          if (ClassElement::isAttribute(i->type().get(*prnt)) and i->type().isInnerNode(i->type().get(*prnt))) {
//        }
//      }
//    }
//    // If there is only output nodes and Aggregate we can't lift anything
//    if (not inner_elim_order.empty()) {
//      inf.eliminateNodes(inner_elim_order, lifted_pool, trash);
//    }
//    // Copying buckets in MultiDimArrays
//    for(SVED::BucketSetIterator iter = lifted_pool.begin(); iter != lifted_pool.end(); ++iter) {
//      const MultiDimBucket<prm_float>* b = 0;
//      const MultiDimImplementation<prm_float>* impl = const_cast<const Potential<prm_float>&>((**iter)).getContent();
//      b = dynamic_cast<const MultiDimBucket<prm_float>* >(impl);
//      if (b != 0) {
//        b->compute(true);
//        try {
//          __lifted_pools[&(__bb.requisiteNodes(i))]->insert(new MultiDimArray<prm_float>(b->bucket()));
//        } catch (OperationNotAllowed&) {
//          // Empty bucket
//        }
//      } else {
//        const MultiDimArray<prm_float>* a = dynamic_cast<const MultiDimArray<prm_float>*>(impl);
//        if (a != 0) {
//          __lifted_pools[&(__bb.requisiteNodes(i))]->insert(new MultiDimArray<prm_float>(*a));
//        } else {
//          GUM_ERROR(FatalError, "unknown content");
//        }
//      }
//    }
//    // If there is not only inner and input Attributes
//    if (not output_elim_order->empty()) {
//      __elim_orders.insert(&c, output_elim_order);
//    } else {
//      delete output_elim_order;
//    }
//  }

    void
    SVED::__initLiftedNodes( const Instance* i, BucketSet& trash ) {
      Class& c = const_cast<Class&>( i->type() );
      BucketSet* lifted_pool = new BucketSet();
      __lifted_pools.insert( &( __bb.requisiteNodes( i ) ), lifted_pool );

      for ( Set<NodeId>::iterator node = __bb.requisiteNodes( i ).begin(); node != __bb.requisiteNodes( i ).end(); ++node )
        if ( ClassElement::isAttribute( c.get( *node ) ) )
          lifted_pool->insert( const_cast<Potential<prm_float>*>( &( c.get( *node ).cpf() ) ) );

      NodeSet inners, outers, ignore;
      const Set<NodeId>* parents = 0;

      for ( Instance::const_iterator node = i->begin(); node != i->end(); ++node ) {
        if ( __bb.requisiteNodes( *i ).exists( node.key() ) ) {
          //if (ClassElement::isAttribute(c.get(node.key())) and c.isInnerNode(c.get(node.key()))) {
          if ( ClassElement::isAttribute( c.get( node.key() ) ) ) {
            if ( c.isOutputNode( c.get( node.key() ) ) )
              outers.insert( node.key() );
            else if ( not outers.exists( node.key() ) )
              inners.insert( node.key() );
          } else if ( ClassElement::isAggregate( c.get( node.key() ) ) ) {
            outers.insert( node.key() );
            // We need to put in the output_elim_order aggregator's parents which are innner nodes
            parents = &( c.dag().parents( node.key() ) );

            for ( Set<NodeId>::const_iterator prnt = parents->begin(); prnt != parents->end(); ++prnt ) {
              if ( ClassElement::isAttribute( i->type().get( *prnt ) ) and i->type().isInnerNode( i->type().get( *prnt ) ) and __bb.requisiteNodes( i ).exists( *prnt ) ) {
                inners.erase( *prnt );
                outers.insert( *prnt );
              }
            }
          }

          // else {
          //   // just an outer attribute
          //   outers.insert(node.key());
          // }
        } else {
          ignore.insert( node.key() );
        }
      }

      // Now we proceed with the elimination of inner attributes
      ClassBayesNet bn( c );
      List<NodeSet> partial_ordering;

      if ( inners.size() )
<<<<<<< HEAD
        partial_ordering.push_back( inners );

      if ( outers.size() )
        partial_ordering.push_back( outers );

      if ( ignore.size() )
        partial_ordering.push_back( ignore );

=======
        partial_ordering.pushBack( inners );
      if ( outers.size() )
        partial_ordering.pushBack( outers );
      if ( ignore.size() )
        partial_ordering.pushBack( ignore );
>>>>>>> b7f4d281
      GUM_ASSERT( inners.size() or outers.size() );
      PartialOrderedTriangulation t( &( bn.moralGraph() ), &( bn.modalities() ), &partial_ordering );

      for ( size_t idx = 0; idx < inners.size(); ++idx )
        eliminateNode( &( c.get( t.eliminationOrder()[idx] ).type().variable() ), *lifted_pool, trash );

      // If there is not only inner and input Attributes
      if ( outers.size() ) {
        __elim_orders.insert( &c,
                              new std::vector<NodeId>( t.eliminationOrder().begin() + inners.size(), t.eliminationOrder().end() ) );
      }
    }

    void
    SVED::__initElimOrder() {
      CDG cdg( *_prm );
      __class_elim_order = new Sequence<const ClassElementContainer*>();
      std::list<NodeId> l;

      for ( DAG::NodeIterator node = cdg.dag().beginNodes(); node != cdg.dag().endNodes(); ++node )
        if ( cdg.dag().parents( *node ).empty() ) l.push_back( *node );

      Set<NodeId> visited_node;

      while ( not l.empty() ) {
        visited_node.insert( l.front() );

        if ( not __class_elim_order->exists( cdg.get( l.front() ).first ) )
          __class_elim_order->insert( cdg.get( l.front() ).first );

        const NodeSet& children = cdg.dag().children( l.front() );

        for ( NodeSetIterator child = children.begin();
              child != children.end(); ++child )
          if ( not visited_node.contains( *child ) ) l.push_back( *child );

        l.pop_front();
      }
    }

    void
    SVED::_marginal( const Chain& chain, Potential<prm_float>& m ) {
      const Instance* i = chain.first;
      const Attribute* elt = chain.second;
      SVED::BucketSet pool, trash;
      __bb.compute( i, elt->id() );
      __eliminateNodes( i, elt->id(), pool, trash );
      m.fill( ( prm_float ) 1 );

      for ( SVED::BucketSetIterator iter = pool.begin(); iter != pool.end(); ++iter ) {
        if ( ( **iter ).contains( *( m.variablesSequence().atPos( 0 ) ) ) ) {
          m.multiplicateBy( **iter );
        }

        if ( ( **iter ).nbrDim() > 1 ) {
          std::string dot = ".";
          std::string t = "true";
          std::string f = "false";
          std::string none = "NONE";
          GUM_TRACE_VAR( ( **iter ).nbrDim() );
          GUM_TRACE( chain.first->name() + dot + chain.second->safeName() );

          for ( System::const_iterator jter = _sys->begin(); jter != _sys->end(); ++jter ) {
            for ( Instance::iterator a = ( **jter ).begin(); a != ( **jter ).end(); ++a ) {
              if ( ( **iter ).contains( ( **a ).type().variable() ) ) {
                GUM_TRACE( ( **jter ).name() + dot + ( **a ).safeName() );

                if ( __bb.exists( *jter ) ) {
                  GUM_TRACE( "should be eliminated" );
                } else {
                  GUM_TRACE( "should not be here" );
                }

                // try {
                //   std::cerr << "Instance eliminated in:       " << __debug[*jter] << std::endl;
                // } catch (NotFound&) {
                //   std::cerr << "Instance eliminated in:       " << none << std::endl;
                // }
                try {
                  std::cerr << "Instance has requisite nodes: " << __bb.requisiteNodes( *jter ).size() << std::endl;
                } catch ( NotFound& ) {
                  std::cerr << "Instance has requisite nodes: " << none << std::endl;
                }

                std::cerr << "Attribute has refered attr:   " << ( ( **jter ).hasRefAttr( ( **a ).id() ) ) << std::endl;

                if ( ( **jter ).hasRefAttr( ( **a ).id() ) ) {
                  bool foo = false;

                  for ( std::vector<std::pair<Instance*, std::string> >::const_iterator ref = ( **jter ).getRefAttr( ( **a ).id() ).begin(); ref != ( **jter ).getRefAttr( ( **a ).id() ).end(); ++ref ) {
                    if ( __bb.exists( ref->first ) and __bb.requisiteNodes( ref->first ).exists( ref->first->type().get( ref->second ).id() ) ) {
                      foo = true;
                      break;
                    }
                  }

                  if ( foo )
                    std::cerr << "Attribute has required child: " << t << std::endl;
                  else
                    std::cerr << "Attribute has required child: " << f << std::endl;
                }

                try {
                  std::cerr << "Attribute is required:        " << ( __bb.requisiteNodes( *jter ).exists( ( **a ).id() ) );
                } catch ( NotFound& ) {
                  std::cerr << "Attribute is required:        " << none;
                }

                std::cerr << std::endl;
                std::cerr << "Attribute has evidence:       " << ( hasEvidence( *jter ) );
                std::cerr << std::endl;
                std::cerr << "Attribute parents number:     " << ( ( **jter ).type().dag().parents( ( **a ).id() ).size() ) << std::endl;
                std::cerr << "Attribute children number:    " << ( ( **jter ).type().dag().children( ( **a ).id() ).size() ) << std::endl;
              }
            }
          }
        }
      }

      m.normalize();

      // cleaning up the mess
      for ( SVED::BucketSetIterator iter = trash.begin(); iter != trash.end(); ++iter ) {
        delete *iter;
      }

      typedef HashTable<const Set<NodeId>*, BucketSet*>::iterator LiftedIter;

      for ( LiftedIter iter = __lifted_pools.begin(); iter != __lifted_pools.end(); ++iter ) {
        // for (SVED::ArraySetIterator j = (**iter).begin(); j != (**iter).end(); ++j) {
        //   delete *j;
        // }
        delete *iter;
      }

      __lifted_pools.clear();
      typedef HashTable< const Set<NodeId>*, std::pair<Set<NodeId>*, Set<NodeId>*> >::iterator ReqIter;

      for ( ReqIter iter = __req_set.begin(); iter != __req_set.end(); ++iter ) {
        delete iter->first;
        delete iter->second;
      }

      __req_set.clear();
      typedef HashTable<const Class*, std::vector<NodeId>*>::iterator ElimIter;

      for ( ElimIter iter = __elim_orders.begin(); iter != __elim_orders.end(); ++iter ) {
        delete *iter;
      }

      __elim_orders.clear();
    }

    void
    SVED::_joint( const std::vector<Chain>& queries, Potential<prm_float>& j ) {
      GUM_ERROR( FatalError, "Not implemented." );
    }

    void
    SVED::__initReqSets( const Instance* i ) {
      Set<NodeId>* attr_set = new Set<NodeId>();
      Set<NodeId>* sc_set = new Set<NodeId>();

      for ( Set<NodeId>::iterator iter = __bb.requisiteNodes( i ).begin(); iter != __bb.requisiteNodes( i ).end(); ++iter ) {
        switch ( i->type().get( *iter ).elt_type() ) {
          case ClassElement::prm_aggregate:
          case ClassElement::prm_attribute: {
            attr_set->insert( *iter );
            break;
          }

          case ClassElement::prm_slotchain: {
            sc_set->insert( *iter );
            break;
          }

          default: {
            GUM_ERROR( FatalError, "There should not be elements other"
                       " than Attribute and SlotChain." );
          }
        }
      }

      __req_set.insert( &( __bb.requisiteNodes( i ) ), std::pair<Set<NodeId>*, Set<NodeId>*>( attr_set, sc_set ) );
    }

  } /* namespace prm */
} /* namespace gum */
<|MERGE_RESOLUTION|>--- conflicted
+++ resolved
@@ -384,22 +384,11 @@
       List<NodeSet> partial_ordering;
 
       if ( inners.size() )
-<<<<<<< HEAD
-        partial_ordering.push_back( inners );
-
-      if ( outers.size() )
-        partial_ordering.push_back( outers );
-
-      if ( ignore.size() )
-        partial_ordering.push_back( ignore );
-
-=======
         partial_ordering.pushBack( inners );
       if ( outers.size() )
         partial_ordering.pushBack( outers );
       if ( ignore.size() )
         partial_ordering.pushBack( ignore );
->>>>>>> b7f4d281
       GUM_ASSERT( inners.size() or outers.size() );
       PartialOrderedTriangulation t( &( bn.moralGraph() ), &( bn.modalities() ), &partial_ordering );
 
