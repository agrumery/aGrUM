/***************************************************************************
 *   Copyright (C) 2005 by Christophe GONZALES and Pierre-Henri WUILLEMIN  *
 *   {prenom.nom}_at_lip6.fr                                               *
 *                                                                         *
 *   This program is free software; you can redistribute it and/or modify  *
 *   it under the terms of the GNU General Public License as published by  *
 *   the Free Software Foundation; either version 2 of the License, or     *
 *   (at your option) any later version.                                   *
 *                                                                         *
 *   This program is distributed in the hope that it will be useful,       *
 *   but WITHOUT ANY WARRANTY; without even the implied warranty of        *
 *   MERCHANTABILITY or FITNESS FOR A PARTICULAR PURPOSE.  See the         *
 *   GNU General Public License for more details.                          *
 *                                                                         *
 *   You should have received a copy of the GNU General Public License     *
 *   along with this program; if not, write to the                         *
 *   Free Software Foundation, Inc.,                                       *
 *   59 Temple Place - Suite 330, Boston, MA  02111-1307, USA.             *
 ***************************************************************************/
/** @file
 * @brief Basic class for all graphs of cliques (join trees, etc)
 *
 * @author Christophe GONZALES and Pierre-Henri WUILLEMIN
 */
#ifndef GUM_CLIQUE_GRAPH_H
#define GUM_CLIQUE_GRAPH_H

#include <iostream>

#include <agrum/config.h>

#include <agrum/graphs/undiGraph.h>

namespace gum {
  /* =========================================================================== */
  /* ===                           GRAPHS OF CLIQUES                         === */
  /* =========================================================================== */
  /** @class CliqueGraph
   * @brief Basic graph of cliques
   *
   * \ingroup graph_group
   *
   *
   * A CliqueGraph is an undirected graph the nodes of which are Cliques, i.e.,
   * sets of NodeIds. Cliques are linked by Edges. These edges contain separators
   * that are actually the intersection of the two Cliques at the extermities of
   * the edge. */
  /* =========================================================================== */

  class CliqueGraph : public UndiGraph {
    public:
      // ############################################################################
      /// @name Constructors / Destructors
      // ############################################################################
      /// @{


      /// basic constructor: creates an empty clique graph
      /** @param nodes_size the size of the hash table used to store all the nodes
       * @param nodes_resize_policy the resizing policy of this hash table
       * @param edges_size the size of the hash table used to store all the edges
       * @param edges_resize_policy the resizing policy of this hash table */

      explicit CliqueGraph ( Size nodes_size = HashTableConst::default_size,
                             bool nodes_resize_policy    = true,
                             Size edges_size = HashTableConst::default_size,
                             bool edges_resize_policy    = true );


      /// copy constructor
      /** @param from the CliqueGraph that will be copied into \e this */

      CliqueGraph ( const CliqueGraph& from );


      /// destructor

      virtual ~CliqueGraph();

      /// @}


      // ############################################################################
      /// @name Accessors/Modifiers
      // ############################################################################
      /// @{


      /// inserts a new edge between two cliques
      /** @param first the id of one extremity of the new edge to be inserted
       * @param second the id of the other extremity of the new edge to be inserted
       * @warning if the edge already exists, nothing is done. In particular, no
       * exception is raised.
       * @throw InvalidNode if first and/or second do not belong to the
       * graph nodes */

      virtual void insertEdge ( const NodeId first, const NodeId second );


      /// removes an edge (and its separator) from the clique graph
      /** @param edge the edge to be removed
       * @warning if the edge does not exist, nothing is done. In particular, no
       * exception is thrown. */

      virtual void eraseEdge ( const Edge& edge );


      /// removes all edges and their separators

      virtual void clearEdges();


      /// adds a new clique to the graph
      /** @return the id chosen for the new clique */

<<<<<<< HEAD
      virtual NodeId insertNode ( const NodeSet& clique = NodeSet() );
=======
      virtual NodeId insertNode( const NodeSet& clique );
      virtual NodeId insertNode();
>>>>>>> 6accdeee


      /// try to add a new clique to the graph
      /** @throws DuplicateElement exception is thrown if the id of the clique
       * already exists within the clique graph */

<<<<<<< HEAD
      virtual void insertNode ( const NodeId id,  const NodeSet& clique = NodeSet() );
=======
      virtual void insertNode( const NodeId id, const NodeSet& clique );
      virtual void insertNode( const NodeId id );
>>>>>>> 6accdeee


      /// removes a given clique from the clique graph
      /** If the CliqueGraph does not contain the node, then nothing is done. In
       * particular, no exception is raised. */

      virtual void eraseNode ( const NodeId node );


      /** @brief removes all the cliques and separators from the graph (as well as
       * their adjacent edges) */

      virtual void clear();


      /// returns the set of nodes included into a given clique
      /** @throw NotFound exception is raised if the clique does not belong to
       * the clique graph */

      const NodeSet& clique ( const NodeId idClique ) const;


      /** @brief returns the id of a clique containing the node the id of which is
       * in argument
       * @warning note that this method is time consuming as the clique graph does
       * not contain a priori information about which clique could contain idNode.
       * As a consequence, it searches the cliques until it finds one that actually
       * contains idNode.
       * @throws NotFound exception is thrown if no clique contains idNode */

      NodeId container ( const NodeId idNode ) const;


      /** @brief changes the set of nodes included into a given clique and returns
       * the new set
       * @throws NotFound exception is thrown if idClique is not a clique of
       * the clique graph */

      virtual void setClique ( const NodeId idClique, const NodeSet& new_clique );


      /** @brief changes the set of nodes included into a given clique and returns
       * the new set
       *
       * @throws NotFound exception is thrown if clique_id does not exist
       * @throw DuplicateElement exception is thrown if clique_id set already
       * contains the node */

      virtual void addToClique ( const NodeId clique_id, const NodeId node_id );


      /// remove a node from a clique
      /** If node_id cannot be found in the clique set, then the function does
       * nothing. In particular, it does not throw any exception.
       * @throws NotFound exception is thrown if clique_id does not exist */

      virtual void eraseFromClique ( const NodeId clique_id, const NodeId node_id );


      /// returns the separator included in a given edge
      /** @throw NotFound exception is thrown if the edge does not belong to the
       * clique graph */

      const NodeSet& separator ( const Edge& edge )  const;


      /// returns the separator included in an edge specified by its extremities
      /** @throw NotFound exception is thrown if the edge does not belong to the
       * clique graph */

      const NodeSet& separator ( const NodeId clique1, const NodeId clique ) const;


      /// returns a path from a clique containing node1 to a clique containing node2
      /** @throws NotFound such path cannot be found */

      std::vector<NodeId>
      containerPath ( const NodeId node1, const NodeId node2 ) const;


      /// indicates whether the running intersection property holds
      /** The function works properly even if the graph contains cycles. */

      bool hasRunningIntersection() const ;


      /// indicates whether the graph is a join tree

      bool isJoinTree() const ;


      /// friendly displays the content of the CliqueGraph

      virtual const std::string toString() const;


      /// friendly displays the content of the CliqueGraph in DOT format

      virtual const std::string toDot() const;

      /// @}


      // ############################################################################
      /// @name Operators
      // ############################################################################
      /// @{

      /// copy operator

      CliqueGraph&  operator= ( const CliqueGraph& from );


      /// checks whether two clique graphs are different

      bool operator!= ( const CliqueGraph& from ) const;


      /// checks whether two clique graphs are equal

      bool operator== ( const CliqueGraph& from ) const;

      /// @}


    private:
      /// the set of nodes contained into the cliques
      NodeProperty<NodeSet> __cliques;

      /// the set of nodes contained into the separators
      EdgeProperty< NodeSet > __separators;


      /// function used to update the separators when a clique is modified

      void __updateSeparators ( const NodeId clique1 );


      /// structure used for the computation of the running intersection property

      struct __RunningIntersect {
        /** @brief structure indicating for each clique whether it has been
         * examined by a DFS (Depth First Search) */
        NodeSet visited_cliques;

        /// structure indicating the nodes that belong to other connected components
        /** These nodes must not be found in the current connected component if the
         * running intersection holds */
        NodeSet nodes_other_components;

        /// the nodes that are currently forbidden by separators in the DFS
        NodeSet nodes_DFS_forbidden;

        /// set of the nodes examined during the current DFS
        NodeSet nodes_DFS_seen;

        /** @brief for each clique, the list of its nodes that require accessing the
         * clique through a chain
         *
         * At the beginning, all nodes in a clique require a chain to be accessed.
         * In a DFS, when a chain reaches a clique, we remove from
         * \c cliques_DFS_chain the nodes that are not forbidden by the DFS,
         * i.e., the nodes that are reachable by the chain starting from the root of
         * the DFS. These are the nodes that belong to the separators. Hence, after
         * completing all the DFS, there remain in \c cliques_DFS_chain only the
         * nodes that are accessible by no chain but that are found in several parts
         * of the clique graph. In such a case, this is a violation of the running
         * intersection property. Hence, for the latter to hold, after completion of
         * all the DFS, \c cliques_DFS_chain must contain only empty sets. */
        NodeProperty<NodeSet> cliques_DFS_chain;
      };


      /// function used for the computation of the running intersection property

      bool __runningIntersectionDFS ( const NodeId clique, const NodeId from,
                                      __RunningIntersect& infos_DFS ) const ;
  };



  typedef CliqueGraph JunctionTree;



  /// for friendly displaying the content of clique graphs

  std::ostream& operator<< ( std::ostream&, const CliqueGraph& );


} /* namespace gum */



#ifndef GUM_NO_INLINE
#include <agrum/graphs/cliqueGraph.inl>
#endif //GUM_NOINLINE


#endif /* GUM_CLIQUE_GRAPH_H */<|MERGE_RESOLUTION|>--- conflicted
+++ resolved
@@ -113,24 +113,16 @@
       /// adds a new clique to the graph
       /** @return the id chosen for the new clique */
 
-<<<<<<< HEAD
-      virtual NodeId insertNode ( const NodeSet& clique = NodeSet() );
-=======
       virtual NodeId insertNode( const NodeSet& clique );
       virtual NodeId insertNode();
->>>>>>> 6accdeee
 
 
       /// try to add a new clique to the graph
       /** @throws DuplicateElement exception is thrown if the id of the clique
        * already exists within the clique graph */
 
-<<<<<<< HEAD
-      virtual void insertNode ( const NodeId id,  const NodeSet& clique = NodeSet() );
-=======
       virtual void insertNode( const NodeId id, const NodeSet& clique );
       virtual void insertNode( const NodeId id );
->>>>>>> 6accdeee
 
 
       /// removes a given clique from the clique graph
