/***************************************************************************
 *   Copyright (C) 2005 by Christophe GONZALES and Pierre-Henri WUILLEMIN  *
 *   {prenom.nom}_at_lip6.fr                                               *
 *                                                                         *
 *   This program is free software; you can redistribute it and/or modify  *
 *   it under the terms of the GNU General Public License as published by  *
 *   the Free Software Foundation; either version 2 of the License, or     *
 *   (at your option) any later version.                                   *
 *                                                                         *
 *   This program is distributed in the hope that it will be useful,       *
 *   but WITHOUT ANY WARRANTY; without even the implied warranty of        *
 *   MERCHANTABILITY or FITNESS FOR A PARTICULAR PURPOSE.  See the         *
 *   GNU General Public License for more details.                          *
 *                                                                         *
 *   You should have received a copy of the GNU General Public License     *
 *   along with this program; if not, write to the                         *
 *   Free Software Foundation, Inc.,                                       *
 *   59 Temple Place - Suite 330, Boston, MA  02111-1307, USA.             *
 ***************************************************************************/
/** @file
 * @brief Abstract base class for computing triangulations of graphs
 *
 * @author Christophe GONZALES and Pierre-Henri WUILLEMIN
 */
#ifndef GUM_TRIANGULATION_H
#define GUM_TRIANGULATION_H

#include <vector>

#include <agrum/config.h>
#include <agrum/core/sequence.h>
#include <agrum/graphs/cliqueGraph.h>

namespace gum {


  /** @class Triangulation
   * @brief Interface for all the triangulation methods
   *
   * \ingroup graph_group
   *
   */
  class Triangulation {
  public:

    // ############################################################################
    /// @name Constructors / Destructors
    // ############################################################################
    /// @{

    /** @brief returns a fresh triangulation of the same type as the current
     * object but with an empty graph
     *
     * note that we return a pointer as it enables subclasses to return
     * pointers to their types, not Triangulation pointers. See item 25 of the
     * more effective C++.*/
    virtual Triangulation* newFactory () const = 0;

    /// virtual copy constructor
    /** note that we return a pointer as it enables subclasses to return
     * pointers to their types, not Triangulation pointers. See item 25 of the
     * more effective C++.*/
    virtual Triangulation* copyFactory () const = 0;

    /// destructor
    virtual ~Triangulation();

    /// @}

    
    // ############################################################################
    /// @name Accessors / Modifiers
    // ############################################################################
    /// @{

    /// initialize the triangulation data structures for a new graph
    /** @param graph the graph to be triangulated, i.e., the nodes of which
     * will be eliminated
     * @param domsizes the domain sizes of the nodes to be eliminated
     * @warning Note that we allow domsizes to be defined over nodes/variables
     * that do not belong to graph. These sizes will simply be ignored. However,
     * it is compulsory that all the nodes of graph belong to dom_sizes
     * @warning the graph is not copied but only referenced by the elimination
     * sequence algorithm. */
    virtual void setGraph( const UndiGraph* graph,
                           const NodeProperty<Size>* domsizes ) = 0;
    
    /// returns the fill-ins added by the triangulation algorithm
    virtual const EdgeSet& fillIns () = 0;

    /// returns an elimination ordering compatible with the triangulated graph
    virtual const std::vector<NodeId>& eliminationOrder () = 0;

    /** @brief returns the index of a given node in the elimination order
     * (0 = first node eliminated) */
<<<<<<< HEAD
    virtual Idx eliminationOrder( const NodeId ) = 0;
=======

    virtual NodeId eliminationOrder( const NodeId ) = 0;
>>>>>>> abbcd966

    /// returns the triangulated graph
    virtual const UndiGraph& triangulatedGraph () = 0;

    /// returns the elimination tree of a compatible ordering
    virtual const CliqueGraph& eliminationTree () = 0;

    /// returns a compatible junction tree
    virtual const CliqueGraph& junctionTree () = 0;

    /// returns the max of log10DomainSize of the cliques in the junction tree.
    /** This is usefull for instance to estimate the complexity (both in space
     * and in time) of the inference that will use the junction tree.
     *
     * This method is not 'const' since it can be called before building any
     * junction tree and hence it needs to build it...
     */
    double maxLog10CliqueDomainSize ();

    /** @brief returns the Id of the clique created by the
     * elimination of a given node during the triangulation process */
    virtual NodeId createdJunctionTreeClique ( const NodeId id ) = 0;

    /** @brief returns the Ids of the cliques of the junction tree created by
     * the elimination of the nodes */
    virtual const NodeProperty<NodeId>& createdJunctionTreeCliques () = 0;

    /// returns a junction tree of maximal prime subgraphs
    /** @warning Actually, the cliques of the junction tree are guarranteed to
     * be maximal prime subgraph of the original graph that was triangulated
     * only if the triangulation performed is minimal (in the sense that
     * removing any edge in the triangulated graph results in a nontriangulated
     * graph). This can be ensured by requiring minimality of the
     * triangulation. */
    virtual const CliqueGraph& maxPrimeSubgraphTree () = 0;

    /** @brief returns the Id of the maximal prime subgraph created by the
     * elimination of a given node during the triangulation process */
    virtual NodeId createdMaxPrimeSubgraph ( const NodeId id ) = 0;

    /// reinitialize the graph to be triangulated to an empty graph
    virtual void clear () = 0;

    /// returns the domain sizes of the variables of the graph to be triangulated
    const NodeProperty<Size>* domainSizes () const;

    /// @}
    
    
  protected:
    /// the domain sizes of the variables/nodes of the graph
    const NodeProperty<Size>* _domain_sizes { nullptr };


    /// default constructor
    Triangulation ();

    /// constructor with a domain size specified
    /** @warning note that, by aGrUM's rule, domsizes is not copied but only
     * referenced by the triangulation algorithm. */
   Triangulation ( const NodeProperty<Size>* domsizes );

    /// prevent copy constructor except when using newFactory
    Triangulation( const Triangulation& );

    /// prevent move constructor except when used by children
    Triangulation( Triangulation&& );


  private:
    /// prevent copy operator
    Triangulation& operator=( const Triangulation& );
  };

} /* namespace gum */


#ifndef GUM_NO_INLINE
#include <agrum/graphs/triangulations/triangulation.inl>
#endif // GUM_NO_INLINE


#endif /* GUM_TRIANGULATION_H */<|MERGE_RESOLUTION|>--- conflicted
+++ resolved
@@ -67,7 +67,7 @@
 
     /// @}
 
-    
+
     // ############################################################################
     /// @name Accessors / Modifiers
     // ############################################################################
@@ -84,7 +84,7 @@
      * sequence algorithm. */
     virtual void setGraph( const UndiGraph* graph,
                            const NodeProperty<Size>* domsizes ) = 0;
-    
+
     /// returns the fill-ins added by the triangulation algorithm
     virtual const EdgeSet& fillIns () = 0;
 
@@ -93,12 +93,7 @@
 
     /** @brief returns the index of a given node in the elimination order
      * (0 = first node eliminated) */
-<<<<<<< HEAD
     virtual Idx eliminationOrder( const NodeId ) = 0;
-=======
-
-    virtual NodeId eliminationOrder( const NodeId ) = 0;
->>>>>>> abbcd966
 
     /// returns the triangulated graph
     virtual const UndiGraph& triangulatedGraph () = 0;
@@ -146,8 +141,8 @@
     const NodeProperty<Size>* domainSizes () const;
 
     /// @}
-    
-    
+
+
   protected:
     /// the domain sizes of the variables/nodes of the graph
     const NodeProperty<Size>* _domain_sizes { nullptr };
