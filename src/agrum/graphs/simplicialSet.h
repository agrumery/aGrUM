/***************************************************************************
 *   Copyright (C) 2005 by Christophe GONZALES and Pierre-Henri WUILLEMIN  *
 *   {prenom.nom}_at_lip6.fr                                               *
 *                                                                         *
 *   This program is free software; you can redistribute it and/or modify  *
 *   it under the terms of the GNU General Public License as published by  *
 *   the Free Software Foundation; either version 2 of the License, or     *
 *   (at your option) any later version.                                   *
 *                                                                         *
 *   This program is distributed in the hope that it will be useful,       *
 *   but WITHOUT ANY WARRANTY; without even the implied warranty of        *
 *   MERCHANTABILITY or FITNESS FOR A PARTICULAR PURPOSE.  See the         *
 *   GNU General Public License for more details.                          *
 *                                                                         *
 *   You should have received a copy of the GNU General Public License     *
 *   along with this program; if not, write to the                         *
 *   Free Software Foundation, Inc.,                                       *
 *   59 Temple Place - Suite 330, Boston, MA  02111-1307, USA.             *
 ***************************************************************************/
/** @file
 * @brief Class for fast retrieval of simplicial and quasi/almost simplicial nodes
 *
 * @author Christophe GONZALES and Pierre-Henri WUILLEMIN
 */
#ifndef GUM_SIMPLICIAL_SET_H
#define GUM_SIMPLICIAL_SET_H

#include <iostream>
#include <utility>

#include <agrum/config.h>

#include <agrum/core/priorityQueue.h>
#include <agrum/graphs/cliqueGraph.h>

#define GUM_QUASI_RATIO      0.99
#define GUM_WEIGHT_THRESHOLD 0.0

namespace gum {

  /* =========================================================================== */
  /* ===  CLASS FOR RETRIEVING SIMPLICIAL, ALMOST AND QUASI SIMPLICIAL NODES === */
  /* =========================================================================== */
  /** @class SimplicialSet
   * @brief Class enabling fast retrieval of simplicial, quasi and almost
   * simplicial nodes
   *
   * \ingroup graph_group
   *
   */
  /* =========================================================================== */
  class SimplicialSet {
  public:
    // ############################################################################
    /// @name Constructors / Destructors
    // ############################################################################
    /// @{

    /// constructor. initializes the simplicial set w.r.t. a given graph
    /** creates a class for managing the simplicial sets of a given undirected
     * graph. When we add or remove nodes or edges within this undirected graph,
     * the simplicial set updates its list of simplicial, almost simplicial
     * and quasi simplicial sets. Recall that a node is simplicial if, along with
     * its neighbors, it forms a clique. A node X is almost simplicial if it
     * has a neighbor, say Y, such that, after removing Y, X and its neighbors
     * form a clique.
     *
     * @param graph The undirected graph the simplicial sets of which we are
     * interested in.
     * @param log_domain_sizes The logarithm of the domain sizes of the
     * nodes/variables. This is used for two different reasons: i) it enables
     * to retrieve the simplicial nodes that have the smallest domain size
     * (useful for triangulations); and ii) it enables to compute and update
     * the log-weight of the cliques containing the nodes (the log-weight of a
     * clique is the sum of the log_domain_sizes of its nodes).
     * @param log_weights The logarithm of the weights of cliques.
     * @param theRatio Let L be the number of edges between neighbors of a
     * given node and let L' be the number of all the possible edges between
     * these neighbors (n * (n+1) / 2). If L/L' >= theRatio, then we consider
     * that the node and its neighbors quasi form a clique and, hence is a
     * quasi-simplicial node.
     * @param theThreshold for a safe triangulation (see Bodlaender), almost and
     * quasi-simplicial nodes should not be eliminated, unless their weight is
     * lower than the highest weight of the cliques created so far. Here, we
     * consider it safe if the weight of a new clique is lower than
     * (1+theThreshold) * this highest weight. This enables flexibility.
     * @warning  Note that, by the aGrUM's constructor parameter's rule, the
     * fact that an argument is passed as a pointer means that it is not copied
     * within the SimplicialSet, but rather it is only referenced within it.
     * @throws OperationNotAllowed exception is thrown if the graph, the
     * log_modalities or the log_weights are null pointers.
     * @warning Note that we allow log_domain_sizes to be defined over
     * nodes/variables that do not belong to graph. These sizes will simply be
     * ignored. However, it is compulsory that all the nodes of graph belong to
     * log_domain_sizes. */
    explicit SimplicialSet( UndiGraph* graph,
                            const NodeProperty<double>* log_domain_sizes,
                            NodeProperty<double>* log_weights,
                            double theRatio = GUM_QUASI_RATIO,
                            double theThreshold = GUM_WEIGHT_THRESHOLD );

    /// copy constructor
    /** The constructor tries to make a copy of simplicial_from. In addition, it
     * requires a graph that is a perfect copy of that of simplicial_from, as
     * well as perfect copies of the log domain sizes and weights of
     * simplicial_from. This requirement is necessary to avoid a mess: as the
     * graph, the log domain sizes and the log weights are the only data that
     * are not copied into the SimplicialSet, creating a copy of simplicial_from
     * without using, say, a new graph would result in the new SimplicialSet
     * asserting that some nodes are simplicial while they are not because the
     * graph has been changed by simplicial_from. With these new copies, this
     * kind of case cannot occur.
     * @param simplicial_from the simplicial set we wish to copy
     * @param graph The undirected graph the simplicial sets of which we are
     * interested in. It should be identical to that used by simplicial_from.
     * @param log_domain_sizes The logarithm of the domain sizes of the
     * nodes/variabless. This is used for two different reasons: i) it enables
     * to retrieve the simplicial nodes that have the smallest domain sizes
     * (useful for triangulations); and ii) it enables to compute and update
     * the log-weight of the cliques containing the nodes (the log-weight of a
     * clique is the sum of the log_domain_sizes of its nodes).
     * log_domain_sizes should be identical to that used by simplicial_from.
     * @param log_weights The logarithm of the weights of the cliques.
     * @param avoid_check if this Boolean is set to true, the SimplicialSet will
     * not check whether the graph, the log_domain_sizes and the log_weights
     * are OK. It will simply assume that everything is OK. Never use this unless
     * you know what you do: setting avoid_check to true results in a faster
     * constructor but can also lead to a mess that is quite complicated to fix.
     * @warning Note that, by the aGrUM's constructor parameter's rule, the
     * fact that an argument is passed as a pointer means that it is not copied
     * within the SimplicialSet, but rather it is only referenced within it.
     * @warning Note that we allow log_domain_sizes to be defined over
     * nodes/variables that do not belong to graph. These sizes will simply be
     * ignored. However, it is compulsory that all the nodes of graph belong to
     * log_domain_sizes.
     * @throws OperationNotAllowed exception is thrown if the graph, the
     * log_domain_sizes or the log_weights are null pointers, or if these data are
     * different from those stored into simplicial_from */
    SimplicialSet( const SimplicialSet& simplicial_from,
                   UndiGraph* graph,
                   const NodeProperty<double>* log_domain_sizes,
                   NodeProperty<double>* log_weights,
                   bool avoid_check = false );

    /// move constructor
    SimplicialSet( SimplicialSet&& from );

    /// destructor
    ~SimplicialSet();

    /// @}

    // ############################################################################
    /// @name Accessors / Modifiers
    // ############################################################################
    /// @{

    /// adds the necessary edges so that node 'id' and its neighbors form a
    /// clique
    /** @param id the node which will form, with its neighbors, a clique */
    void makeClique( const NodeId id );

    /// removes a node and its adjacent edges from the underlying graph
    /** The node should form a clique with its neighbors.
     * @param id the id of the node which, along with its neighbors, forms the
     * clique that will be removed
     * @throw NotFound exception is thrown if the node cannot be found
     * in the graph or if it is not a clique. */
    void eraseClique( const NodeId id );

    /// removes a node and its adjacent edges from the underlying graph
    /** @param id the id of the node which, along with its adjacent edges, will
     * be removed
     * @throw NotFound exception is thrown if the node cannot be found
     * in the graph. */
    void eraseNode( const NodeId id );

    /// removes an edge from the graph and recomputes the simplicial set
    /** @param edge the edge to be removed
     * @warning if the edge does not exist, nothing is done. In particular, no
     * exception is thrown. */
    void eraseEdge( const Edge& edge );

    /// adds a new edge to the graph and recomputes the simplicial set
    /** @param first the id of one extremal node of the new inserted edge
     * @param second the id of the other extremal node of the new inserted edge
     * @warning if the edge already exists, nothing is done. In particular, no
     * exception is raised.
     * @throw InvalidNode if first and/or second do not belong to the
     * graph nodes */
    void addEdge( NodeId first, NodeId second );

    /// indicates whether a given node is a simplicial node
    /** A simplicial node is a node such that the latter and its neighbors form
     * a clique.
     * @param id the ID of the node the simpliciality of which we test */
    bool isSimplicial( const NodeId id );

    /// indicates whether there exists a simplicial node
    /** A simplicial node is a node such that the latter and its neighbors form
     * a clique. */
    bool hasSimplicialNode();

    /// indicates whether there exists an almost simplicial node
    bool hasAlmostSimplicialNode();

    /// indicates whether there exists a quasi simplicial node
    bool hasQuasiSimplicialNode();

    /// returns the simplicial node with the lowest clique weight
    /** A simplicial node is a node such that the latter and its neighbors form
     * a clique. */
    NodeId bestSimplicialNode();

    /// returns all the simplicial nodes
    /** In the priority queue returned, the doubles correspond to the
     * log-weight of the cliques the nodes belong to. */
    const PriorityQueue<NodeId, double>& allSimplicialNodes();

    /// gets the almost simplicial node with the lowest clique weight
    NodeId bestAlmostSimplicialNode();

    /// returns all the almost simplicial nodes
    /** In the priority queue returned, the doubles correspond to the
     * log-weight of the cliques formed by the nodes and their neighbors. */
    const PriorityQueue<NodeId, double>& allAlmostSimplicialNodes();

    /// gets a quasi simplicial node with the lowest clique weight
    NodeId bestQuasiSimplicialNode();

    /// returns all the quasi simplicial nodes
    /** In the priority queue returned, the doubles correspond to the weight of
     * cliques formed by the nodes and their neighbors. */
    const PriorityQueue<NodeId, double>& allQuasiSimplicialNodes();

    /// sets/unset the fill-ins storage in the standard triangulation procedure
    /** @param on_off when true means that the SimplicialSet will compute the
     * fill-ins added to the graph. When on_off is false, the fill-ins are not
     * computed. Note that, to produce a correct result, you should call
     * setFillIns before any modification to the graph. */
    void setFillIns( bool on_off );

    /// returns the set of all the fill-ins added to the graph so far
    const EdgeSet& fillIns() const;

    /// initialize the simplicial set w.r.t. a new graph
    /** @param graph The undirected graph the simplicial sets of which we are
     * interested in.
     * @param log_domain_sizes The logarithm of the domain sizes of the
     * nodes/variables. This is used for two different reasons: i) it enables
     * to retrieve the simplicial nodes that have the smallest domain sizes
     * (useful for triangulations); and ii) it enables to compute and update
     * the log-weight of the cliques containing the nodes (the log-weight of a
     * clique is the sum of the log_domain_sizes of its nodes).
     * @param log_weights The logarithm of the weights of the cliques.
     * @param theRatio Let L be the number of edges between neighbors of a
     * given node and let L' be the number of all the possible edges between
     * these neighbors (n * (n+1) / 2). If L/L' >= theRatio, then we consider
     * that the node and its neighbors quasi form a clique and, hence is a
     * quasi-simplicial node.
     * @param theThreshold for a safe triangulation (see Bodlaender), almost and
     * quasi-simplicial nodes should not be eliminated, unless their weight is
     * lower than the highest weight of the cliques created so far. Here, we
     * consider it safe if the weight of a new clique is lower than
     * (1+theThreshold) * this highest weight. This enables flexibility.
     * @warning Note that we allow log_domain_sizes to be defined over
     * nodes/variables that do not belong to graph. These sizes will simply be
     * ignored. However, it is compulsory that all the nodes of graph belong to
     * log_domain_sizes.
     * @warning  Note that, by the aGrUM's constructor parameter's rule, the
     * fact that an argument is passed as a pointer means that it is not copied
     * within the SimplicialSet, but rather it is only referenced within it. */
    void setGraph( UndiGraph* graph,
                   const NodeProperty<double>* log_domain_sizes,
                   NodeProperty<double>* log_weights,
                   double theRatio = GUM_QUASI_RATIO,
                   double theThreshold = GUM_WEIGHT_THRESHOLD );

    /// reassigns a new set of cliques' log weights (with the same content)
    /** This method is useful for move constructors in elimination sequences.
     * @throws InvalidArgument is raised if the old_weights argument is
     * different from the current __log_weights pointer. */
    void replaceLogWeights ( NodeProperty<double>* old_weigths,
                             NodeProperty<double>* new_weights );

    /// @}

    
  private:
    /// the graph on which we perform the simplicial computations
    UndiGraph* __graph;

    /// the weights of the nodes (i.e., weight of their clique)
    NodeProperty<double>* __log_weights;

    /// the log of the modalities of the nodes
    const NodeProperty<double>* __log_domain_sizes;

    /// a queue of the simplicial nodes ordered by increasing node weight
    PriorityQueue<NodeId, double> __simplicial_nodes;

    /// a queue of the almost simplicial nodes ordered by increasing node weight
    PriorityQueue<NodeId, double> __almost_simplicial_nodes;

    /// a queue of the quasi simplicial nodes ordered by increasing node weight
    PriorityQueue<NodeId, double> __quasi_simplicial_nodes;

    /** @brief indicates for each node to which list (simplicial, almost
     * simplicial, quasi simplicial) it belongs */
    enum class __Belong : char {
      SIMPLICIAL,
      ALMOST_SIMPLICIAL,
      QUASI_SIMPLICIAL,
      NO_LIST
    };
    NodeProperty<__Belong> __containing_list;

    /** @brief for each edge, keep track of the number of triangles passing
     * through this egde */
    EdgeProperty<Size> __nb_triangles;

<<<<<<< HEAD
    /// for each node, the number of pairs of adjacent neighbors
    NodeProperty<unsigned int> __nb_adjacent_neighbors;
=======
    /// for each node, the number of pairs of adjacent neighbours
    NodeProperty<Size> __nb_adjacent_neighbours;
>>>>>>> abbcd966

    /// the current (induced) tree width
    /** @warning Note that what we call tree width here is not the classical
     * definition, i.e., the number of nodes in the largest clique, as this is
     * not, to our mind, what is important for computations: what is important
     * is the size of the tables that would be stored into the cliques, i.e.,
     * the product of the modalities of the nodes/variables contained in
     * the cliques
     */
    double __log_tree_width;

    /** @brief for a given node, if the number of pairs of neighbors that are
     * adjacent / the number of adjacent neighbors in a clique is greater than
     * the quasi ratio, then the node should belong the quasi simplicial list */
    double __quasi_ratio;

    /** @brief quasi and almost simplicial nodes may not be eliminated unless
     * their weight is lower than (1 + threshold) * tree_width */
    double __log_threshold;

    /// the set of nodes that have potentially changed of status
    NodeSet __changed_status;

    /** @brief a boolean indicating if we want fill-ins list with the standard
     * triangulation method */
    bool __we_want_fill_ins { false };

    /// fill-ins list
    EdgeSet __fill_ins_list;

    
    /** @brief put node id in the correct simplicial/almost simplicial/quasi
     * simplicial list */
    void __updateList( const NodeId id );

    /// put all the nodes in their appropriate list
    void __updateAllNodes();

    /** @brief initialize: compute __nb_triangles, __nb_adjacent_neighbors, etc
     * when a new graph is set
     *
     * This method initializes the log_weights, the number of triangles and the
     * number of adjacent neighbors given the current graph. This is to be used
     * in constructors and method setGraph */
    void __initialize();

    /// prevent a copy operator to be used
    /** If we did not prevent this operator to be used, we would be in a mess
     * since the graph, the modalities and the weights would be shared and
     * updated
     * by several Simplicial sets whereas the number of triangles and the number
     * of joined neighbors would not be shared. */
    SimplicialSet& operator=( const SimplicialSet& );

    /// prevent the default copy constructor
    /** If we did not prevent this operator to be used, we would be in a mess
     * since the graph, the domain sizes and the weights would be shared and
     * updated by several Simplicial sets whereas the number of triangles and
     * the number of joined neighbors would not be shared. */
    SimplicialSet( const SimplicialSet& );
  };

} /* namespace gum */

#ifndef GUM_NO_INLINE
#include <agrum/graphs/simplicialSet.inl>
#endif /* GUM_NO_INLINE */

#endif /* GUM_SIMPLICIAL_SET_H */<|MERGE_RESOLUTION|>--- conflicted
+++ resolved
@@ -285,7 +285,7 @@
 
     /// @}
 
-    
+
   private:
     /// the graph on which we perform the simplicial computations
     UndiGraph* __graph;
@@ -319,13 +319,8 @@
      * through this egde */
     EdgeProperty<Size> __nb_triangles;
 
-<<<<<<< HEAD
-    /// for each node, the number of pairs of adjacent neighbors
-    NodeProperty<unsigned int> __nb_adjacent_neighbors;
-=======
     /// for each node, the number of pairs of adjacent neighbours
     NodeProperty<Size> __nb_adjacent_neighbours;
->>>>>>> abbcd966
 
     /// the current (induced) tree width
     /** @warning Note that what we call tree width here is not the classical
@@ -356,7 +351,7 @@
     /// fill-ins list
     EdgeSet __fill_ins_list;
 
-    
+
     /** @brief put node id in the correct simplicial/almost simplicial/quasi
      * simplicial list */
     void __updateList( const NodeId id );
