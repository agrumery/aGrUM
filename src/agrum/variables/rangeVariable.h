/***************************************************************************
 *   Copyright (C) 2005 by Pierre-Henri WUILLEMIN et Christophe GONZALES   *
 *   {prenom.nom}_at_lip6.fr                                               *
 *                                                                         *
 *   This program is free software; you can redistribute it and/or modify  *
 *   it under the terms of the GNU General Public License as published by  *
 *   the Free Software Foundation; either version 2 of the License, or     *
 *   (at your option) any later version.                                   *
 *                                                                         *
 *   This program is distributed in the hope that it will be useful,       *
 *   but WITHOUT ANY WARRANTY; without even the implied warranty of        *
 *   MERCHANTABILITY or FITNESS FOR A PARTICULAR PURPOSE.  See the         *
 *   GNU General Public License for more details.                          *
 *                                                                         *
 *   You should have received a copy of the GNU General Public License     *
 *   along with this program; if not, write to the                         *
 *   Free Software Foundation, Inc.,                                       *
 *   59 Temple Place - Suite 330, Boston, MA  02111-1307, USA.             *
 ***************************************************************************/
/**
 * @file
 * @brief Header of gumRangeVariable.
 *
 * @author Pierre-Henri WUILLEMIN et Christophe GONZALES
 */

#ifndef GUM_RANGE_VARIABLE_H
#define GUM_RANGE_VARIABLE_H

#include <ostream>
#include <sstream>
#include <string>

#include <agrum/agrum.h>

#include <agrum/core/hashFunc.h>
#include <agrum/variables/discreteVariable.h>

namespace gum {

  /**
   * @class RangeVariable
   * @brief Defines a discrete random variable over an integer interval.
   *
   * It is technically possible to create RangeVariable with minVal > maxVal
   * (or modify in that way an already created RangeVariable). The result is
   * an empty variable (i.e. empty() returns true).
   * If maxVal - minVal < 0, then domainsize() = 0.
   */

  class RangeVariable : public DiscreteVariable {
    public:
    /// @name Constructors / Destructors

    /// @{
    /// Default constructor
    RangeVariable(const std::string& aName,
                  const std::string& aDesc,
                  long               minVal = 0,
                  long               maxVal = 1);

    /** Copy Constructor.
     *
     * If aDRV haves any listener, it will not be copied.
     *
     * @param aDRV the variable we copy
     */
    RangeVariable(const RangeVariable& aDRV);

    /// destructor
    virtual ~RangeVariable();

    /// Copy Factory.
    /// @return Returns a pointer on a new copy of this.
    virtual DiscreteVariable* clone() const;

    /// @}

    /// @name Accessors / Modifiers

    /// @{
    /// returns the size of the random discrete variable domain
<<<<<<< HEAD
    /// @warning :  It is technically possible to create RangeVariable with minVal
    /// > maxVal
=======
    /// @warning :  It is technically possible to create RangeVariable with minVal > maxVal
>>>>>>> 6655aa00
    ///   (or modify in that way an already created RangeVariable). The result is
    ///   an empty variable (i.e. empty() returns true).
    ///   If maxVal - minVal < 0, then domainsize() = 0.
    virtual Size domainSize() const;

    /// returns the type of variable

    virtual VarType varType() const;

    ///
    /**
     * Get the indice-th label.
     * @param indice the index of the label we wish to return
     * @throw OutOfBound
     */
    virtual std::string label(Idx indice) const;

    /// get a numerical representation of he indice-the value.
    virtual double numerical(Idx indice) const;

    /**
     * Returns the lower bound.
     */
    long minVal() const;

    /**
     * Set a new value for the lower bound.
     */
    void setMinVal(long minVal);

    /**
     * Returns the upper bound.
     */
    long maxVal() const;

    /**
     * Set a new value of the upper bound.
     */
    void setMaxVal(long maxVal);

    /**
     * Returns true if the param belongs to the variable's interval.
     */
    bool belongs(long val) const;

    /**
     * @return the modality index from the label
     * @throw NotFound
     */
    virtual Idx index(const std::string&) const;

    /// @}

    /// @name Operators
    /// @{
    /**
     * Copy operator
     * @param aRV to be copied
     * @return a ref to *this */
    RangeVariable& operator=(const RangeVariable& aRV);

    /// @}

    virtual const std::string domain() const;

    private:
    /// @name Private Members.

    /// @{
    /// The lower bound.
    long __minBound;

    /// The upper bound.
    long __maxBound;

    /// @}
  };

} /* namespace gum */

#ifndef GUM_NO_INLINE
#  include <agrum/variables/rangeVariable_inl.h>
#endif /* GUM_NO_INLINE */

#endif /* GUM_RANGE_VARIABLE_H */<|MERGE_RESOLUTION|>--- conflicted
+++ resolved
@@ -80,12 +80,7 @@
 
     /// @{
     /// returns the size of the random discrete variable domain
-<<<<<<< HEAD
-    /// @warning :  It is technically possible to create RangeVariable with minVal
-    /// > maxVal
-=======
     /// @warning :  It is technically possible to create RangeVariable with minVal > maxVal
->>>>>>> 6655aa00
     ///   (or modify in that way an already created RangeVariable). The result is
     ///   an empty variable (i.e. empty() returns true).
     ///   If maxVal - minVal < 0, then domainsize() = 0.
