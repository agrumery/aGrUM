/***************************************************************************
 *   Copyright (C) 2005 by Christophe GONZALES and Pierre-Henri WUILLEMIN  *
 *   {prenom.nom}_at_lip6.fr                                               *
 *                                                                         *
 *   This program is free software; you can redistribute it and/or modify  *
 *   it under the terms of the GNU General Public License as published by  *
 *   the Free Software Foundation; either version 2 of the License, or     *
 *   (at your option) any later version.                                   *
 *                                                                         *
 *   This program is distributed in the hope that it will be useful,       *
 *   but WITHOUT ANY WARRANTY; without even the implied warranty of        *
 *   MERCHANTABILITY or FITNESS FOR A PARTICULAR PURPOSE.  See the         *
 *   GNU General Public License for more details.                          *
 *                                                                         *
 *   You should have received a copy of the GNU General Public License     *
 *   along with this program; if not, write to the                         *
 *   Free Software Foundation, Inc.,                                       *
 *   59 Temple Place - Suite 330, Boston, MA  02111-1307, USA.             *
 ***************************************************************************/
/**
 * @file
 * @brief Inline implementation of SVE.
 *
 * @author Lionel TORTI and Pierre-Henri WUILLEMIN
 */
#include <agrum/PRM/inference/SVE.h>
#include <agrum/PRM/classDependencyGraph.h>

namespace gum {
  namespace prm {

    template <typename GUM_SCALAR> SVE<GUM_SCALAR>::~SVE() {
      GUM_DESTRUCTOR(SVE);

      for (const auto &elt : __elim_orders)
        delete elt.second;

      for (const auto &elt : __lifted_pools)
        delete elt.second;

      if (__class_elim_order != nullptr)
        delete __class_elim_order;

      for (const auto trash : __lifted_trash)
        delete trash;
    }

    template <typename GUM_SCALAR>
    void SVE<GUM_SCALAR>::__eliminateNodes(const Instance<GUM_SCALAR> *query,
                                           NodeId node, BucketSet &pool,
                                           BucketSet &trash) {
      Set<const Instance<GUM_SCALAR> *> ignore, eliminated;
      Set<NodeId> delayedVars;
      // Downward elimination
      List<const Instance<GUM_SCALAR> *> elim_list;
      ignore.insert(query);

      for (auto iter = query->beginInvRef(); iter != query->endInvRef(); ++iter) {
        for (auto child = (*(iter.val())).begin(); child != (*(iter.val())).end();
             ++child) {
          if (not ignore.exists(child->first)) {
            __eliminateNodesDownward(query, child->first, pool, trash, elim_list,
                                     ignore, eliminated);
          } else if (not eliminated.exists(child->first)) {
            __addDelayedVariable(child->first, query, iter.key());
            delayedVars.insert(iter.key());
          }
        }
      }

      // Eliminating all nodes in query instance, except query
      InstanceBayesNet<GUM_SCALAR> bn(*query);
      DefaultTriangulation t(&(bn.moralGraph()), &(bn.modalities()));
      std::vector<NodeId> elim_order;
      VariableElimination<GUM_SCALAR> inf(bn);

      if (this->hasEvidence(query)) {
        __insertEvidence(query, pool);
      }

      for (auto attr = query->begin(); attr != query->end(); ++attr) {
        pool.insert(&(const_cast<Potential<GUM_SCALAR> &>((*(attr.val())).cpf())));
      }

      for (size_t idx = 0; idx < t.eliminationOrder().size(); ++idx) {
        if ((t.eliminationOrder()[idx] != node) and
            (not delayedVars.exists(t.eliminationOrder()[idx]))) {
          elim_order.push_back(t.eliminationOrder()[idx]);
        }
      }

      inf.eliminateNodes(elim_order, pool, trash);

      // Eliminating delayed variables, if any
      if (__delayedVariables.exists(query)) {
        __eliminateDelayedVariables(query, pool, trash);
      }

      eliminated.insert(query);
      // Eliminating instance in elim_list
      List<const Instance<GUM_SCALAR> *> tmp_list;

      while (not elim_list.empty()) {
        if (__checkElimOrder(query, elim_list.front())) {
          if (not ignore.exists(elim_list.front())) {
            __eliminateNodesDownward(query, elim_list.front(), pool, trash,
                                     elim_list, ignore, eliminated);
          }
        } else {
          tmp_list.insert(elim_list.front());
        }

        elim_list.popFront();
      }

      // Upward elimination
      for (const auto chain : query->type().slotChains())
        for (const auto parent : query->getInstances(chain->id()))
          if (not ignore.exists(parent))
            __eliminateNodesUpward(parent, pool, trash, tmp_list, ignore,
                                   eliminated);
    }

    template <typename GUM_SCALAR>
    void SVE<GUM_SCALAR>::__eliminateDelayedVariables(const Instance<GUM_SCALAR> *i,
                                                      BucketSet &pool,
                                                      BucketSet &trash) {
      Set<Potential<GUM_SCALAR> *> toRemove;

      for (const auto var : *__delayedVariables[i]) {
        MultiDimBucket<GUM_SCALAR> *bucket = new MultiDimBucket<GUM_SCALAR>();

        for (const auto pot : pool)
          if (pot->contains(*var)) {
            bucket->add(*pot);
            toRemove.insert(pot);
          }

        for (const auto pot : toRemove)
          pool.erase(pot);

        for (const auto other : bucket->allVariables())
          if (other != var)
            bucket->add(*other);

        Potential<GUM_SCALAR> *bucket_pot = new Potential<GUM_SCALAR>(bucket);
        trash.insert(bucket_pot);
        pool.insert(bucket_pot);
      }
    }

    template <typename GUM_SCALAR>
    void SVE<GUM_SCALAR>::__eliminateNodesDownward(
        const Instance<GUM_SCALAR> *from, const Instance<GUM_SCALAR> *i,
        BucketSet &pool, BucketSet &trash,
        List<const Instance<GUM_SCALAR> *> &elim_list,
        Set<const Instance<GUM_SCALAR> *> &ignore,
        Set<const Instance<GUM_SCALAR> *> &eliminated) {
      Set<NodeId> delayedVars;
      ignore.insert(i);
      // Calling elimination over child instance
      List<const Instance<GUM_SCALAR> *> my_list;

      for (auto iter = i->beginInvRef(); iter != i->endInvRef(); ++iter) {
        for (auto child = (*(iter.val())).begin(); child != (*(iter.val())).end();
             ++child) {
          if (not ignore.exists(child->first)) {
            __eliminateNodesDownward(i, child->first, pool, trash, my_list, ignore,
                                     eliminated);
          } else if (not eliminated.exists(child->first)) {
            __addDelayedVariable(child->first, i, iter.key());
            delayedVars.insert(iter.key());
          }
        }
      }

      // Eliminating all nodes in current instance
      __variableElimination(i, pool, trash,
                            (delayedVars.empty() ? 0 : &delayedVars));
      eliminated.insert(i);

      // Calling elimination over child's parents
      for (const auto node : my_list) {
        if (__checkElimOrder(i, node) and (node != from)) {
          if (not ignore.exists(node))
            __eliminateNodesDownward(i, node, pool, trash, elim_list, ignore,
                                     eliminated);
        } else if (node != from)
          elim_list.insert(node);
      }

      // Adding parents instance to elim_list
      for (const auto chain : i->type().slotChains())
        for (const auto inst : i->getInstances(chain->id()))
          if (inst != from)
            elim_list.insert(inst);
    }

    template <typename GUM_SCALAR>
    void SVE<GUM_SCALAR>::__variableElimination(const Instance<GUM_SCALAR> *i,
                                                BucketSet &pool, BucketSet &trash,
                                                Set<NodeId> *delayedVars) {
      if (this->hasEvidence(i)) {
        __eliminateNodesWithEvidence(i, pool, trash, delayedVars);
      } else {
        __insertLiftedNodes(i, pool, trash);

        for (const auto agg : i->type().aggregates())
          pool.insert(__getAggPotential(i, agg));

        try {
          InstanceBayesNet<GUM_SCALAR> bn(*i);
          VariableElimination<GUM_SCALAR> inf(bn);

          if (delayedVars) {
            std::vector<NodeId> elim;

            for (const auto node : __getElimOrder(i->type()))
              if (not delayedVars->exists(node))
                elim.push_back(node);

            inf.eliminateNodes(elim, pool, trash);
          } else {
            inf.eliminateNodes(__getElimOrder(i->type()), pool, trash);
          }
        } catch (NotFound &) {
          // Raised if there is no inner nodes to eliminate
        }
      }

      // Eliminating delayed variables, if any
      if (__delayedVariables.exists(i)) {
        __eliminateDelayedVariables(i, pool, trash);
      }
    }

    template <typename GUM_SCALAR>
    void SVE<GUM_SCALAR>::__eliminateNodesUpward(
        const Instance<GUM_SCALAR> *i, BucketSet &pool, BucketSet &trash,
        List<const Instance<GUM_SCALAR> *> &elim_list,
        Set<const Instance<GUM_SCALAR> *> &ignore,
        Set<const Instance<GUM_SCALAR> *> &eliminated) {
      // Downward elimination
      ignore.insert(i);

      for (auto iter = i->beginInvRef(); iter != i->endInvRef(); ++iter)
        for (auto child = (*(iter.val())).begin(); child != (*(iter.val())).end();
             ++child)
          if (not ignore.exists(child->first))
            __eliminateNodesDownward(i, child->first, pool, trash, elim_list, ignore,
                                     eliminated);

      // Eliminating all nodes in i instance
      __variableElimination(i, pool, trash);
      eliminated.insert(i);
      // Eliminating instance in elim_list
      List<const Instance<GUM_SCALAR> *> tmp_list;

      while (not elim_list.empty()) {
        if (__checkElimOrder(i, elim_list.front())) {
          if (not ignore.exists(elim_list.front())) {
            __eliminateNodesDownward(i, elim_list.front(), pool, trash, elim_list,
                                     ignore, eliminated);
          }
        } else {
          tmp_list.insert(elim_list.front());
        }

        elim_list.popFront();
      }

      // Upward elimination
      for (const auto chain : i->type().slotChains())
        for (const auto parent : i->getInstances(chain->id()))
          if (not ignore.exists(parent))
            __eliminateNodesUpward(parent, pool, trash, tmp_list, ignore,
                                   eliminated);
    }

    template <typename GUM_SCALAR>
    void SVE<GUM_SCALAR>::__eliminateNodesWithEvidence(const Instance<GUM_SCALAR> *i,
                                                       BucketSet &pool,
                                                       BucketSet &trash,
                                                       Set<NodeId> *delayedVars) {
      // First we check if evidences are on inner nodes
      bool inner = false;

      for (const auto &elt : this->evidence(i)) {
        inner = i->type().isInputNode(i->get(elt.first)) or
                i->type().isInnerNode(i->get(elt.first));

        if (inner) {
          break;
        }
      }

      // Evidence on inner nodes
      if (inner) {
        BucketSet tmp_pool;
        __insertEvidence(i, tmp_pool);

        // We need a local to not eliminate queried inner nodes of the same class
<<<<<<< HEAD
        for( const auto & elt : *i )
          tmp_pool.insert( & ( const_cast<Potential<GUM_SCALAR>&>(elt.second->cpf()) ) );
=======
        for (const auto &elt : *i)
          tmp_pool.insert(&(elt.second->cpf()));
>>>>>>> 0f253f0e

        InstanceBayesNet<GUM_SCALAR> bn(*i);
        DefaultTriangulation t(&(bn.moralGraph()), &(bn.modalities()));
        const std::vector<NodeId> &full_elim_order = t.eliminationOrder();
        VariableElimination<GUM_SCALAR> inf(bn);
        // Removing Output nodes of elimination order
        std::vector<NodeId> inner_elim_order;
        std::vector<NodeId> output_elim_order;

        if (delayedVars) {
          for (size_t idx = 0; idx < full_elim_order.size(); ++idx)
            if (not i->type().isOutputNode(i->get(full_elim_order[idx])))
              inner_elim_order.push_back(full_elim_order[idx]);
            else if (not delayedVars->exists(full_elim_order[idx]))
              output_elim_order.push_back(full_elim_order[idx]);
        } else {
          for (size_t idx = 0; idx < full_elim_order.size(); ++idx)
            if (not i->type().isOutputNode(i->get(full_elim_order[idx])))
              inner_elim_order.push_back(full_elim_order[idx]);
            else
              output_elim_order.push_back(full_elim_order[idx]);
        }

        inf.eliminateNodes(inner_elim_order, tmp_pool, trash);

        // Now we add the new potentials in pool and eliminate output nodes
        for (const auto pot : tmp_pool)
          pool.insert(pot);

        if (not output_elim_order.empty())
          inf.eliminateNodes(output_elim_order, pool, trash);
      } else {
        InstanceBayesNet<GUM_SCALAR> bn(*i);
        VariableElimination<GUM_SCALAR> inf(bn);
        __insertEvidence(i, pool);
        __insertLiftedNodes(i, pool, trash);

        for (const auto agg : i->type().aggregates())
          pool.insert(__getAggPotential(i, agg));

        try {
          if (delayedVars) {
            std::vector<NodeId> elim;

            for (auto iter = __getElimOrder(i->type()).begin();
                 iter != __getElimOrder(i->type()).end(); ++iter) {
              if (not delayedVars->exists(*iter)) {
                elim.push_back(*iter);
              }
            }

            inf.eliminateNodes(elim, pool, trash);
          } else {
            inf.eliminateNodes(__getElimOrder(i->type()), pool, trash);
          }
        } catch (NotFound &) {
          GUM_ERROR(FatalError, "there should be at least one node here.");
        }
      }
    }

    template <typename GUM_SCALAR>
    void SVE<GUM_SCALAR>::__insertLiftedNodes(const Instance<GUM_SCALAR> *i,
                                              BucketSet &pool, BucketSet &trash) {
      SVE<GUM_SCALAR>::BucketSet *lifted_pool = 0;

      try {
        lifted_pool = __lifted_pools[&(i->type())];
      } catch (NotFound &) {
        __initLiftedNodes(i->type());
        lifted_pool = __lifted_pools[&(i->type())];
      }

      for (const auto lifted_pot : *lifted_pool) {
        Potential<GUM_SCALAR> *pot = copyPotential(i->bijection(), *lifted_pot);
        pool.insert(pot);
        trash.insert(pot);
      }
    }

    template <typename GUM_SCALAR>
    void SVE<GUM_SCALAR>::__initLiftedNodes(const Class<GUM_SCALAR> &c) {
      BucketSet *lifted_pool = new BucketSet();
      __lifted_pools.insert(&c, lifted_pool);
      NodeSet inners, outers;

      for (const auto node : c.dag().nodes())
        if (ClassElement<GUM_SCALAR>::isAttribute(c.get(node))) {
          if (c.isOutputNode(c.get(node)))
            outers.insert(node);
          else if (not outers.exists(node))
            inners.insert(node);

          lifted_pool->insert(
              const_cast<Potential<GUM_SCALAR> *>(&(c.get(node).cpf())));
        } else if (ClassElement<GUM_SCALAR>::isAggregate(c.get(node))) {
          outers.insert(node);

          // We need to put in the output_elim_order aggregator's parents which are
          // innner nodes
          for (const auto par : c.dag().parents(node))
            if (ClassElement<GUM_SCALAR>::isAttribute(c.get(par)) and
                c.isInnerNode(c.get(par))) {
              inners.erase(par);
              outers.insert(par);
            }
        }

      // Now we proceed with the elimination of inner attributes
      ClassBayesNet<GUM_SCALAR> bn(c);
      List<NodeSet> partial_ordering;

      if (inners.size())
        partial_ordering.push_back(inners);

      if (outers.size())
        partial_ordering.push_back(outers);

      PartialOrderedTriangulation t(&(bn.moralGraph()), &(bn.modalities()),
                                    &partial_ordering);

      for (size_t idx = 0; idx < inners.size(); ++idx)
        eliminateNode(&(c.get(t.eliminationOrder()[idx]).type().variable()),
                      *lifted_pool, __lifted_trash);

      // If there is not only inner and input Attributes
      if (outers.size()) {
        __elim_orders.insert(
            &c, new std::vector<NodeId>(t.eliminationOrder().begin() + inners.size(),
                                        t.eliminationOrder().end()));
      }
    }

    template <typename GUM_SCALAR> void SVE<GUM_SCALAR>::__initElimOrder() {
      ClassDependencyGraph<GUM_SCALAR> cdg(*(this->_prm));
      __class_elim_order = new Sequence<const ClassElementContainer<GUM_SCALAR> *>();
      std::list<NodeId> l;

      for (const auto node : cdg.dag().nodes())
        if (cdg.dag().parents(node).empty())
          l.push_back(node);

      Set<NodeId> visited_node;

      while (not l.empty()) {
        visited_node.insert(l.front());

        if (not __class_elim_order->exists(cdg.get(l.front()).first))
          __class_elim_order->insert(cdg.get(l.front()).first);

        for (const auto child : cdg.dag().children(l.front()))
          if (not visited_node.contains(child))
            l.push_back(child);

        l.pop_front();
      }
    }

    template <typename GUM_SCALAR>
    void SVE<GUM_SCALAR>::_marginal(const Chain &chain, Potential<GUM_SCALAR> &m) {
      const Instance<GUM_SCALAR> *i = chain.first;
      const Attribute<GUM_SCALAR> *elt = chain.second;
      SVE<GUM_SCALAR>::BucketSet pool, trash;

      __eliminateNodes(i, elt->id(), pool, trash);
      m.fill((GUM_SCALAR)1);

      for (const auto pot : pool)
        if (pot->contains(elt->type().variable()))
          m.multiplicateBy(*pot);

      m.normalize();

      for (const auto pot : trash)
        delete pot;
    }

    template <typename GUM_SCALAR>
    void SVE<GUM_SCALAR>::_joint(const std::vector<Chain> &queries,
                                 Potential<GUM_SCALAR> &j) {
      GUM_ERROR(FatalError, "Not implemented.");
    }

    template <typename GUM_SCALAR>
    INLINE SVE<GUM_SCALAR>::SVE(const PRM<GUM_SCALAR> &prm,
                                const System<GUM_SCALAR> &system)
        : PRMInference<GUM_SCALAR>(prm, system), __class_elim_order(0) {
      GUM_CONSTRUCTOR(SVE);
    }

    template <typename GUM_SCALAR>
    INLINE void SVE<GUM_SCALAR>::__insertEvidence(const Instance<GUM_SCALAR> *i,
                                                  BucketSet &pool) {
      for (const auto &elt : this->evidence(i))
        pool.insert(const_cast<Potential<GUM_SCALAR> *>(elt.second));
    }

    template <typename GUM_SCALAR>
    INLINE std::vector<NodeId> &
    SVE<GUM_SCALAR>::__getElimOrder(const Class<GUM_SCALAR> &c) {
      return *(__elim_orders[&c]);
    }

    template <typename GUM_SCALAR>
    INLINE bool
    SVE<GUM_SCALAR>::__checkElimOrder(const Instance<GUM_SCALAR> *first,
                                      const Instance<GUM_SCALAR> *second) {
      if (__class_elim_order == 0) {
        __initElimOrder();
      }

      return (__class_elim_order->pos(&(first->type())) <=
              __class_elim_order->pos(&(second->type())));
    }

    template <typename GUM_SCALAR>
    INLINE Potential<GUM_SCALAR> *
    SVE<GUM_SCALAR>::__getAggPotential(const Instance<GUM_SCALAR> *i,
                                       const Aggregate<GUM_SCALAR> *agg) {
      return &(const_cast<Potential<GUM_SCALAR> &>(i->get(agg->id()).cpf()));
    }

    template <typename GUM_SCALAR>
    INLINE void SVE<GUM_SCALAR>::_evidenceAdded(const Chain &chain) {
      // Do nothing
    }

    template <typename GUM_SCALAR>
    INLINE void SVE<GUM_SCALAR>::_evidenceRemoved(const Chain &chain) {
      // Do nothing
    }

    template <typename GUM_SCALAR>
    INLINE void SVE<GUM_SCALAR>::__addDelayedVariable(const Instance<GUM_SCALAR> *i,
                                                      const Instance<GUM_SCALAR> *j,
                                                      NodeId id) {
      try {
        __delayedVariables[i]->insert(&(j->get(id).type().variable()));
      } catch (NotFound &) {
        __delayedVariables.insert(i, new Set<const DiscreteVariable *>());
        __delayedVariables[i]->insert(&(j->get(id).type().variable()));
      } catch (DuplicateElement &) {
        // happends if j->get(id) is parent of more than one variable in i
      }

      static std::string dot = ".";

      try {
        __delayedVariablesCounters[i->name() + dot + i->get(id).safeName()] += 1;
      } catch (NotFound &) {
        __delayedVariablesCounters.insert(i->name() + dot + i->get(id).safeName(),
                                          1);
      }
    }

    template <typename GUM_SCALAR> INLINE std::string SVE<GUM_SCALAR>::name() const {
      return "SVE";
    }

  } /* namespace prm */
} /* namespace gum */<|MERGE_RESOLUTION|>--- conflicted
+++ resolved
@@ -300,13 +300,9 @@
         __insertEvidence(i, tmp_pool);
 
         // We need a local to not eliminate queried inner nodes of the same class
-<<<<<<< HEAD
-        for( const auto & elt : *i )
+        for( const auto & elt : *i ) {
           tmp_pool.insert( & ( const_cast<Potential<GUM_SCALAR>&>(elt.second->cpf()) ) );
-=======
-        for (const auto &elt : *i)
-          tmp_pool.insert(&(elt.second->cpf()));
->>>>>>> 0f253f0e
+        }
 
         InstanceBayesNet<GUM_SCALAR> bn(*i);
         DefaultTriangulation t(&(bn.moralGraph()), &(bn.modalities()));
