--- conflicted
+++ resolved
@@ -66,15 +66,9 @@
       // std::vector<ClassElement<GUM_SCALAR>*>& elts )=0;
       virtual void pushPackage(const std::string &name) = 0;
       virtual std::string popPackage() = 0;
-<<<<<<< HEAD
       virtual void addImport ( const std::string& name ) = 0;
       virtual void startDiscreteType ( const std::string& name, std::string super = "" ) = 0;
       virtual void addLabel ( const std::string& l, std::string extends = "" ) = 0;
-=======
-      virtual void startDiscreteType(const std::string &name,
-                                     std::string super = "") = 0;
-      virtual void addLabel(const std::string &l, std::string extends = "") = 0;
->>>>>>> 0f253f0e
       virtual void endDiscreteType() = 0;
       virtual void startClass(const std::string &c, const std::string &extends = "",
                               const Set<std::string> *implements = nullptr) = 0;
@@ -84,7 +78,6 @@
       virtual void addAttribute(const std::string &type,
                                 const std::string &name) = 0;
       virtual void endInterface() = 0;
-<<<<<<< HEAD
       //virtual void addAttribute ( Attribute<GUM_SCALAR>* attr ) =0;
       virtual void startAttribute ( const std::string& type, const std::string& name ) = 0;
       virtual void addParent ( const std::string& name ) = 0;
@@ -124,45 +117,6 @@
 
       virtual bool isClassOrInterface ( const std::string& type ) const = 0;
       virtual bool isArrayInCurrentSystem ( const std::string& name ) const = 0;
-=======
-      // virtual void addAttribute ( Attribute<GUM_SCALAR>* attr ) =0;
-      virtual void startAttribute(const std::string &type,
-                                  const std::string &name) = 0;
-      virtual void addParent(const std::string &name) = 0;
-      virtual void setRawCPFByFloatLines(const std::vector<float> &array) = 0;
-      virtual void setRawCPFByFloatColumns(const std::vector<float> &array) = 0;
-      virtual void setCPFByFloatRule(const std::vector<std::string> &labels,
-                                     const std::vector<float> &values) = 0;
-      virtual void endAttribute() = 0;
-      virtual void addParameter(const std::string &type, const std::string &name,
-                                std::string value = "") = 0;
-      virtual void addAggregator(const std::string &name,
-                                 const std::string &agg_type,
-                                 const std::vector<std::string> &chains,
-                                 const std::vector<std::string> &params) = 0;
-      virtual void addNoisyOrCompound(const std::string &name,
-                                      const std::vector<std::string> &chains,
-                                      const std::vector<float> &numbers, float leak,
-                                      const std::vector<std::string> &label) = 0;
-      virtual void addReferenceSlot(const std::string &type, const std::string &name,
-                                    bool isArray) = 0;
-      virtual void startSystem(const std::string &name) = 0;
-      virtual void endSystem() = 0;
-      virtual void addInstance(const std::string &type, const std::string &name) = 0;
-      virtual void addArray(const std::string &type, const std::string &name,
-                            Size size) = 0;
-      virtual void incArray(const std::string &l_i, const std::string &r_i) = 0;
-      virtual void setReferenceSlot(const std::string &left_instance,
-                                    const std::string &left_reference,
-                                    const std::string &right_instance) = 0;
-      virtual void setReferenceSlot(const std::string &l_i,
-                                    const std::string &r_i) = 0;
-      virtual void setParameter(const std::string &i, const std::string &p,
-                                const std::string &v) = 0;
-
-      virtual bool isClassOrInterface(const std::string &type) const = 0;
-      virtual bool isArrayInCurrentSystem(const std::string &name) const = 0;
->>>>>>> 0f253f0e
     };
   } /* namespace prm */
 } /* namespace gum */
