/***************************************************************************
 *   Copyright (C) 2005 by Christophe GONZALES and Pierre-Henri WUILLEMIN  *
 *   {prenom.nom}_at_lip6.fr                                               *
 *                                                                         *
 *   This program is free software; you can redistribute it and/or modify  *
 *   it under the terms of the GNU General Public License as published by  *
 *   the Free Software Foundation; either version 2 of the License, or     *
 *   (at your option) any later version.                                   *
 *                                                                         *
 *   This program is distributed in the hope that it will be useful,       *
 *   but WITHOUT ANY WARRANTY; without even the implied warranty of        *
 *   MERCHANTABILITY or FITNESS FOR A PARTICULAR PURPOSE.  See the         *
 *   GNU General Public License for more details.                          *
 *                                                                         *
 *   You should have received a copy of the GNU General Public License     *
 *   along with this program; if not, write to the                         *
 *   Free Software Foundation, Inc.,                                       *
 *   59 Temple Place - Suite 330, Boston, MA  02111-1307, USA.             *
 ***************************************************************************/
/** @file
 * @brief Inline implementation of PRMFactory.
 *
 * @author Lionel TORTI and Pierre-Henri WUILLEMIN
 */

#include <agrum/PRM/PRMFactory.h>

#include <iostream>
#include <sstream>

#include <agrum/core/math/formula.h>

#include <agrum/PRM/elements/funcattribute.h>
#include <agrum/PRM/elements/formattribute.h>

namespace gum {

  namespace prm {
    template <typename GUM_SCALAR>
    void PRMFactory<GUM_SCALAR>::addLabel(const std::string &l,
                                          std::string extends) {
      if (extends == "") {
        Type<GUM_SCALAR> *t = static_cast<Type<GUM_SCALAR> *>(
            __checkStack(1, PRMObject::PRMType::TYPE));
        LabelizedVariable *var = dynamic_cast<LabelizedVariable *>(t->__var);

        if (not var) {
          GUM_ERROR(FatalError,
                    "the current type's variable is not a LabelizedVariable.");
        } else if (t->__super) {
          GUM_ERROR(OperationNotAllowed, "current type is a subtype.");
        }

        try {
          var->addLabel(l);
        } catch (DuplicateElement &) {
          GUM_ERROR(DuplicateElement, "a label with the same value already exists");
        }
      } else {
        Type<GUM_SCALAR> *t = static_cast<Type<GUM_SCALAR> *>(
            __checkStack(1, PRMObject::PRMType::TYPE));
        LabelizedVariable *var = dynamic_cast<LabelizedVariable *>(t->__var);

        if (not var) {
          GUM_ERROR(FatalError,
                    "the current type's variable is not a LabelizedVariable.");
        } else if (not t->__super) {
          GUM_ERROR(OperationNotAllowed, "current type is not a subtype.");
        }

        bool found = false;

        for (Idx i = 0; i < t->__super->__var->domainSize(); ++i) {
          if (t->__super->__var->label(i) == extends) {
            try {
              var->addLabel(l);
            } catch (DuplicateElement &) {
              GUM_ERROR(DuplicateElement,
                        "a label with the same value already exists");
            }

            t->__label_map->push_back(i);

            found = true;
            break;
          }
        }

        if (not found) {
          GUM_ERROR(NotFound, "inexistent label in super type.");
        }
      }
    }

<<<<<<< HEAD
    template<typename GUM_SCALAR>
    void
    PRMFactory<GUM_SCALAR>::startClass( const std::string& name, const std::string& extends,
                                        const Set<std::string>* implements ) {
      std::string real_name = __addPrefix( name );
      __checkDuplicateName( real_name );
      Class<GUM_SCALAR>* c = 0;
      Class<GUM_SCALAR>* mother = 0;
      Set<Interface<GUM_SCALAR>*> impl;

      if( implements != 0 ) {
        for( const auto & imp : *implements ) { 
          impl.insert( __retrieveInterface( imp ) );
        }
=======
    template <typename GUM_SCALAR>
    void PRMFactory<GUM_SCALAR>::startClass(const std::string &name,
                                            const std::string &extends,
                                            const Set<std::string> *implements) {
      std::string real_name = __addPrefix(name);
      __checkDuplicateName(real_name);
      Class<GUM_SCALAR> *c = 0;
      Class<GUM_SCALAR> *mother = 0;
      Set<Interface<GUM_SCALAR> *> impl;

      if (implements != 0) {
        for (const auto &imp : *implements)
          impl.insert(__retrieveInterface(imp));
>>>>>>> 0f253f0e
      }

      if (extends != "") {
        mother = __retrieveClass(extends);
      }

      if ((extends == "") and impl.empty()) {
        c = new Class<GUM_SCALAR>(real_name);
      } else if ((extends != "") and impl.empty()) {
        c = new Class<GUM_SCALAR>(real_name, *mother);
      } else if ((extends == "") and (not impl.empty())) {
        c = new Class<GUM_SCALAR>(real_name, impl);
      } else if ((extends != "") and (not impl.empty())) {
        c = new Class<GUM_SCALAR>(real_name, *mother, impl);
      }

<<<<<<< HEAD
      __prm->__classMap.insert( c->name(), c );
      __prm->__classes.insert( c );
      __stack.push_back( c );
    }

    template<typename GUM_SCALAR>
    void
    PRMFactory<GUM_SCALAR>::endClass() {
      Class<GUM_SCALAR>* c = static_cast<Class<GUM_SCALAR>*>( __checkStack( 1, PRMObject::PRMType::CLASS ) );
=======
      __prm->__classMap.insert(c->name(), c);

      __prm->__classes.insert(c);
      __stack.push_back(c);
    }

    template <typename GUM_SCALAR> void PRMFactory<GUM_SCALAR>::endClass() {
      Class<GUM_SCALAR> *c = static_cast<Class<GUM_SCALAR> *>(
          __checkStack(1, PRMObject::PRMType::CLASS));
      std::string name;
      std::stringstream msg;
      msg << "class " << c->name() << " does not respect interface ";
>>>>>>> 0f253f0e

      __checkInterfaceImplementation(c);

      __stack.pop_back();
    }

    template<typename GUM_SCALAR>
    void
    PRMFactory<GUM_SCALAR>::__checkInterfaceImplementation( Class<GUM_SCALAR>* c ) {
      try {
        for (const auto &i : c->implements()) {
          try {
<<<<<<< HEAD
            for( const auto & node : i->dag().nodes() ) {
              std::string name = i->get( node ).name();
=======
            for (const auto node : i->dag().nodes()) {
              name = i->get(node).name();
>>>>>>> 0f253f0e

              switch (i->get(node).elt_type()) {
                case ClassElement<GUM_SCALAR>::prm_aggregate:
<<<<<<< HEAD
                case ClassElement<GUM_SCALAR>::prm_attribute: 
                  {
                    if( ( c->get( name ).elt_type() == ClassElement<GUM_SCALAR>::prm_attribute ) or
                        ( c->get( name ).elt_type() == ClassElement<GUM_SCALAR>::prm_aggregate ) ) {

                      if( not c->get( name ).type().isSubTypeOf( i->get( name ).type() ) ) {

                        std::stringstream msg;
                        msg << "class " << c->name() << " does not respect interface ";
                        GUM_ERROR( TypeError, msg.str() + i->name() );

                      }
                    } else {

                      std::stringstream msg;
                      msg << "class " << c->name() << " does not respect interface ";
                      GUM_ERROR( TypeError, msg.str() + i->name() );

                    }

                    break;
=======
                case ClassElement<GUM_SCALAR>::prm_attribute: {
                  if ((c->get(name).elt_type() ==
                       ClassElement<GUM_SCALAR>::prm_attribute) or
                      (c->get(name).elt_type() ==
                       ClassElement<GUM_SCALAR>::prm_aggregate)) {
                    if (not c->get(name).type().isSubTypeOf(i->get(name).type())) {
                      GUM_ERROR(TypeError, msg.str() + i->name());
                    }
                  } else {
                    GUM_ERROR(TypeError, msg.str() + i->name());
>>>>>>> 0f253f0e
                  }

                case ClassElement<GUM_SCALAR>::prm_refslot:
                  {
                    if( c->get( name ).elt_type() == ClassElement<GUM_SCALAR>::prm_refslot ) {

                      const ReferenceSlot<GUM_SCALAR>& ref_i = static_cast<const ReferenceSlot<GUM_SCALAR>&>( i->get( name ) );
                      const ReferenceSlot<GUM_SCALAR>& ref_this = static_cast<const ReferenceSlot<GUM_SCALAR>&>( c->get( name ) );

                      if( not ref_this.slotType().isSubTypeOf( ref_i.slotType() ) ) {

<<<<<<< HEAD
                        std::stringstream msg;
                        msg << "class " << c->name() << " does not respect interface ";
                        GUM_ERROR( TypeError, msg.str() + i->name() );

                      }
                    } else {

                      std::stringstream msg;
                      msg << "class " << c->name() << " does not respect interface ";
                      GUM_ERROR( TypeError, msg.str() + i->name() );

                    }
=======
                case ClassElement<GUM_SCALAR>::prm_refslot: {
                  if (c->get(name).elt_type() ==
                      ClassElement<GUM_SCALAR>::prm_refslot) {
                    const ReferenceSlot<GUM_SCALAR> &ref_i =
                        static_cast<const ReferenceSlot<GUM_SCALAR> &>(i->get(name));
                    const ReferenceSlot<GUM_SCALAR> &ref_this =
                        static_cast<const ReferenceSlot<GUM_SCALAR> &>(c->get(name));

                    if (not ref_this.slotType().isSubTypeOf(ref_i.slotType())) {
                      GUM_ERROR(TypeError, msg.str() + i->name());
                    }
                  } else {
                    GUM_ERROR(TypeError, msg.str() + i->name());
                  }
>>>>>>> 0f253f0e

                    break;
                  }

                case ClassElement<GUM_SCALAR>::prm_slotchain: {
                  // Nothing to check: they are automatically inherited
                  break;
                }

                default: {
                  std::string msg =
                      "unexpected ClassElement<GUM_SCALAR> in interface ";
                  GUM_ERROR(FatalError, msg + i->name());
                }
              }
            }
<<<<<<< HEAD
          } catch( NotFound& ) {
            std::stringstream msg;
            msg << "class " << c->name() << " does not respect interface ";
            GUM_ERROR( TypeError, msg.str() + i->name() );
=======
          } catch (NotFound &) {
            GUM_ERROR(TypeError, msg.str() + i->name());
>>>>>>> 0f253f0e
          }
        }
      } catch (NotFound &) {
        // this Class<GUM_SCALAR> does not implement any Interface<GUM_SCALAR>
      }
    }

<<<<<<< HEAD
    template<typename GUM_SCALAR>
    void
    PRMFactory<GUM_SCALAR>::startInterface( const std::string& name, const std::string& extends ) {
      std::string real_name = __addPrefix( name );
      __checkDuplicateName( real_name );
      Interface<GUM_SCALAR>* i = 0;
      Interface<GUM_SCALAR>* super = 0;

      if( extends != "" ) {
        super = __retrieveInterface( extends );
=======
    template <typename GUM_SCALAR>
    void PRMFactory<GUM_SCALAR>::startInterface(const std::string &name,
                                                const std::string &extends) {
      std::string real_name = __addPrefix(name);
      __checkDuplicateName(real_name);
      Interface<GUM_SCALAR> *i = 0;
      Interface<GUM_SCALAR> *super = 0;

      if (extends != "") {
        super = __retrieveInterface(extends);
        // try {
        //   super = __prm->__interfaceMap[extends];
        // } catch (NotFound&) {
        //   try {
        //     super = __prm->__interfaceMap[__addPrefix(extends)];
        //   } catch (NotFound&) {
        //     std::string msg = "unknown interface: ";
        //     GUM_ERROR(NotFound, msg + extends);
        //   }
        // }
>>>>>>> 0f253f0e
      }

      if (super != 0) {
        i = new Interface<GUM_SCALAR>(real_name, *super);
      } else {
        i = new Interface<GUM_SCALAR>(real_name);
      }

<<<<<<< HEAD
      __prm->__interfaceMap.insert( i->name(), i );
      __prm->__interfaces.insert( i );
      __stack.push_back( i );

=======
      __prm->__interfaceMap.insert(i->name(), i);

      __prm->__interfaces.insert(i);
      __stack.push_back(i);
>>>>>>> 0f253f0e
    }

    template <typename GUM_SCALAR>
    void PRMFactory<GUM_SCALAR>::addAttribute(Attribute<GUM_SCALAR> *attr) {
      Class<GUM_SCALAR> *c = static_cast<Class<GUM_SCALAR> *>(
          __checkStack(1, PRMObject::PRMType::CLASS));
      c->add(attr);
      Size count = 0;
      const Sequence<const DiscreteVariable *> &vars =
          attr->cpf().variablesSequence();

<<<<<<< HEAD
      for( const auto & node : c->dag().nodes() ) {
=======
      for (const auto node : c->dag().nodes()) {
>>>>>>> 0f253f0e
        try {
          if (vars.exists(&(c->get(node).type().variable()))) {
            ++count;

            if (&(attr->type().variable()) != &(c->get(node).type().variable())) {
              c->addArc(c->get(node).safeName(), attr->safeName());
            }
          }
        } catch (OperationNotAllowed &) {
        }
      }

      if (count != attr->cpf().variablesSequence().size()) {
        GUM_ERROR(NotFound, "unable to found all parents of this attribute");
      }
    }

    template <typename GUM_SCALAR>
    void PRMFactory<GUM_SCALAR>::addParent(const std::string &name) {
      // Retrieving pointers
      Attribute<GUM_SCALAR> *a = static_cast<Attribute<GUM_SCALAR> *>(
          __checkStack(1, ClassElement<GUM_SCALAR>::prm_attribute));
      ClassElementContainer<GUM_SCALAR> *c = __checkStackContainter(2);

      try {
        ClassElement<GUM_SCALAR> &elt = c->get(name);

        switch (elt.elt_type()) {
          case ClassElement<GUM_SCALAR>::prm_refslot: {
            GUM_ERROR(OperationNotAllowed,
                      "can not add a reference slot as a parent of an attribute");
            break;
          }

          case ClassElement<GUM_SCALAR>::prm_slotchain: {
            if (static_cast<SlotChain<GUM_SCALAR> &>(elt).isMultiple()) {
              GUM_ERROR(OperationNotAllowed,
                        "can not add a multiple slot chain to an attribute");
            }

            c->addArc(name, a->name());

            break;
          }

          case ClassElement<GUM_SCALAR>::prm_attribute:
          case ClassElement<GUM_SCALAR>::prm_aggregate: {
            c->addArc(name, a->name());
            break;
          }

          default: { GUM_ERROR(FatalError, "unknown ClassElement<GUM_SCALAR>"); }
        }
      } catch (NotFound &) {
        // Check if name is a slot chain
        SlotChain<GUM_SCALAR> *sc = __buildSlotChain(c, name);

        if (sc == 0) {
          std::string msg = "found no ClassElement<GUM_SCALAR> with the given name ";
          GUM_ERROR(NotFound, msg + name);
        } else if (not sc->isMultiple()) {
          c->add(sc);
          c->addArc(sc->name(), a->name());
        } else {
          delete sc;
          GUM_ERROR(OperationNotAllowed,
                    "Impossible to add a multiple reference slot as"
                    " direct parent of an Attribute<GUM_SCALAR>.");
        }
      }
    }

<<<<<<< HEAD
    template<typename GUM_SCALAR> INLINE
    void
    PRMFactory<GUM_SCALAR>::setRawCPFByFloatLines( const std::vector<float>& array ) {
      Attribute<GUM_SCALAR>* a = static_cast<Attribute<GUM_SCALAR>*>( __checkStack( 1, ClassElement<GUM_SCALAR>::prm_attribute ) );
      __checkStack( 2, PRMObject::PRMType::CLASS );

      if( a->cpf().domainSize() != array.size() )
        GUM_ERROR( OperationNotAllowed, "illegal CPF size" );
=======
    template <typename GUM_SCALAR>
    INLINE void
    PRMFactory<GUM_SCALAR>::setRawCPFByFloatLines(const std::vector<float> &array) {
      Attribute<GUM_SCALAR> *a = static_cast<Attribute<GUM_SCALAR> *>(
          __checkStack(1, ClassElement<GUM_SCALAR>::prm_attribute));
      __checkStack(2, PRMObject::PRMType::CLASS);

      if (a->cpf().domainSize() != array.size())
        GUM_ERROR(OperationNotAllowed, "illegal CPF size");
>>>>>>> 0f253f0e

      std::vector<GUM_SCALAR> array2(array.begin(), array.end());
      a->cpf().fillWith(array2);
    }

    template <typename GUM_SCALAR>
    INLINE void
    PRMFactory<GUM_SCALAR>::setRawCPFByLines(const std::vector<GUM_SCALAR> &array) {
      Attribute<GUM_SCALAR> *a = static_cast<Attribute<GUM_SCALAR> *>(
          __checkStack(1, ClassElement<GUM_SCALAR>::prm_attribute));
      __checkStack(2, PRMObject::PRMType::CLASS);

      if (a->cpf().domainSize() != array.size())
        GUM_ERROR(OperationNotAllowed, "illegal CPF size");

      a->cpf().fillWith(array);
    }

    template <typename GUM_SCALAR>
    void PRMFactory<GUM_SCALAR>::setRawCPFByFloatColumns(
        const std::vector<float> &array) {
      Attribute<GUM_SCALAR> *a = static_cast<Attribute<GUM_SCALAR> *>(
          __checkStack(1, ClassElement<GUM_SCALAR>::prm_attribute));

<<<<<<< HEAD
      if( a->cpf().domainSize() != array.size() ) {
        GUM_ERROR( OperationNotAllowed, "illegal CPF size" );
=======
      if (a->cpf().domainSize() != array.size()) {
        std::stringstream s;
        s << "illegal CPF size, found " << array.size() << " and expected "
          << a->cpf().domainSize();
        GUM_ERROR(OperationNotAllowed, s.str());
>>>>>>> 0f253f0e
      }

      std::vector<GUM_SCALAR> array2(array.begin(), array.end());
      setRawCPFByColumns(array2);
    }
<<<<<<< HEAD

    template<typename GUM_SCALAR>
    void
    PRMFactory<GUM_SCALAR>::setRawCPFByColumns( const std::vector<GUM_SCALAR>& array ) {
      Attribute<GUM_SCALAR>* a = static_cast<Attribute<GUM_SCALAR>*>( __checkStack( 1, ClassElement<GUM_SCALAR>::prm_attribute ) );

      if( a->cpf().domainSize() != array.size() ) {
        GUM_ERROR( OperationNotAllowed, "illegal CPF size" );
      }

      if( a->cpf().nbrDim() == 1 ) {

        setRawCPFByLines( array );

      } else {

        std::vector<Size> pos( a->cpf().nbrDim(), 0 );
        Instantiation inst( a->cpf() );
=======
    template <typename GUM_SCALAR>
    void PRMFactory<GUM_SCALAR>::setRawCPFByColumns(
        const std::vector<GUM_SCALAR> &array) {
      Attribute<GUM_SCALAR> *a = static_cast<Attribute<GUM_SCALAR> *>(
          __checkStack(1, ClassElement<GUM_SCALAR>::prm_attribute));

      if (a->cpf().domainSize() != array.size()) {
        std::stringstream s;
        s << "illegal CPF size, found " << array.size() << " and expected "
          << a->cpf().domainSize();
        GUM_ERROR(OperationNotAllowed, s.str());
      }

      if (a->cpf().nbrDim() == 1) {
        setRawCPFByLines(array);
      } else {
        std::vector<Size> pos(a->cpf().nbrDim(), 0);
        Instantiation inst(a->cpf());
>>>>>>> 0f253f0e
        inst.setFirst();

        for (const auto &elt : array) {
          a->cpf().set(inst, elt);

<<<<<<< HEAD
          __incrementByColumn(a, pos, inst);

=======
          for (size_t idx = pos.size(); idx > 0; --idx) {
            bool stop = true;
            ++(pos[idx - 1]);

            if (pos[idx - 1] ==
                a->cpf().variablesSequence().atPos(idx - 1)->domainSize()) {
              pos[idx - 1] = 0;
              stop = false;
            }

            inst.chgVal(a->cpf().variablesSequence().atPos(idx - 1), pos[idx - 1]);

            if (stop) {
              break;
            }
          }
>>>>>>> 0f253f0e
        }

      }
    }

<<<<<<< HEAD
    template<typename GUM_SCALAR>
    void
    PRMFactory<GUM_SCALAR>::setCPFByFloatRule( const std::vector<std::string>& parents,
                                               const std::vector<float>& values )
    {
      auto a = static_cast<Attribute<GUM_SCALAR>*>( __checkStack( 1, ClassElement<GUM_SCALAR>::prm_attribute ) );
=======
    template <typename GUM_SCALAR>
    void PRMFactory<GUM_SCALAR>::setCPFByFloatRule(
        const std::vector<std::string> &parents, const std::vector<float> &values) {
      Attribute<GUM_SCALAR> *a = static_cast<Attribute<GUM_SCALAR> *>(
          __checkStack(1, ClassElement<GUM_SCALAR>::prm_attribute));
>>>>>>> 0f253f0e

      if ((parents.size() + 1) != a->cpf().variablesSequence().size()) {
        GUM_ERROR(OperationNotAllowed, "wrong number of parents");
      }

      if (values.size() != a->type().variable().domainSize()) {
        GUM_ERROR(OperationNotAllowed, "wrong number of values");
      }

      std::vector<GUM_SCALAR> values2(values.begin(), values.end());
      setCPFByRule(parents, values2);
    }
<<<<<<< HEAD

    template<typename GUM_SCALAR>
    void
    PRMFactory<GUM_SCALAR>::setCPFByRule( const std::vector<std::string>& parents,
                                          const std::vector<GUM_SCALAR>& values ) {

      auto a = static_cast<Attribute<GUM_SCALAR>*>( __checkStack( 1, ClassElement<GUM_SCALAR>::prm_attribute ) );
=======
    template <typename GUM_SCALAR>
    void
    PRMFactory<GUM_SCALAR>::setCPFByRule(const std::vector<std::string> &parents,
                                         const std::vector<GUM_SCALAR> &values) {
      Attribute<GUM_SCALAR> *a = static_cast<Attribute<GUM_SCALAR> *>(
          __checkStack(1, ClassElement<GUM_SCALAR>::prm_attribute));
>>>>>>> 0f253f0e

      if ((parents.size() + 1) != a->cpf().variablesSequence().size()) {
        GUM_ERROR(OperationNotAllowed, "wrong number of parents");
      }

      if (values.size() != a->type().variable().domainSize()) {
        GUM_ERROR(OperationNotAllowed, "wrong number of values");
      }

<<<<<<< HEAD
      if ( dynamic_cast<FormAttribute<GUM_SCALAR>*>(a) ) {
        auto form = static_cast<FormAttribute<GUM_SCALAR>*>(a);
        // jnst holds parents with a specific value (not "*")
        // knst holds parents without a specific value ("*")
        Instantiation jnst, knst;
        const DiscreteVariable* var = 0;
        //not_used Size pos = 0;
        bool found = false;

        for( size_t i = 0; i < parents.size(); ++i ) {
          var = form->formulas().variablesSequence().atPos( 1 + i );

          if( parents[i] == "*" ) {
            knst.add( *var );
          } else {
            jnst.add( *var );
            //not_used pos = 0;
            found = false;

            for( Size j = 0; j < var->domainSize(); ++j ) {
              if( var->label( j ) == parents[i] ) {
                jnst.chgVal( *var, j );
                found = true;
                break;
              }
            }

            if( not found ) {
              std::string msg = "could not find label ";
              GUM_ERROR( NotFound, msg + parents[i] );
=======
      Instantiation inst(a->cpf());

      // jnst holds parents with a specific value (not "*")
      // knst holds parents without a specific value ("*")
      Instantiation jnst, knst;
      const DiscreteVariable *var = 0;
      // not_used Size pos = 0;
      bool found = false;

      for (size_t i = 0; i < parents.size(); ++i) {
        var = a->cpf().variablesSequence().atPos(1 + i);

        if (parents[i] == "*") {
          knst.add(*var);
        } else {
          jnst.add(*var);
          // not_used pos = 0;
          found = false;

          for (Size j = 0; j < var->domainSize(); ++j) {
            if (var->label(j) == parents[i]) {
              jnst.chgVal(*var, j);
              found = true;
              break;
>>>>>>> 0f253f0e
            }
          }
        }

<<<<<<< HEAD
        Instantiation inst( form->formulas() );
        inst.setVals( jnst );

        std::stringstream inst_seq;
        for ( auto var : inst.variablesSequence() ) {
          inst_seq << var << " ";
=======
          if (not found) {
            std::string msg = "could not find label ";
            GUM_ERROR(NotFound, msg + parents[i]);
          }
>>>>>>> 0f253f0e
        }

<<<<<<< HEAD
        std::stringstream form_seq;
        for ( auto var : form->formulas().variablesSequence() ) {
          form_seq << var << " ";
        }

//        GUM_TRACE( &(form->type().variable()) );
//        GUM_TRACE( inst_seq.str() );
//        GUM_TRACE( form_seq.str() );

        try {
          for( Size i = 0; i < form->type()->domainSize(); ++i ) {
            inst.chgVal( form->type().variable(), i );

            for( inst.setFirstIn( knst ); not inst.end(); inst.incIn( knst ) ) {
              form->formulas().set( inst, std::to_string( values[i] ) );
            }
          }
        } catch (Exception& e) {
          std::cout << e.errorType() << std::endl;
          std::cout << e.errorContent() << std::endl;
          std::cout << e.errorCallStack() << std::endl;
          throw e;
=======
      inst.setVals(jnst);

      for (Size i = 0; i < a->type()->domainSize(); ++i) {
        inst.chgVal(a->type().variable(), i);

        for (inst.setFirstIn(knst); not inst.end(); inst.incIn(knst)) {
          a->cpf().set(inst, values[i]);
>>>>>>> 0f253f0e
        }

      } else {
        GUM_ERROR( OperationNotAllowed, "invaldie attribute type" );
      }

    //  GUM_TRACE(a->name());

    //  GUM_TRACE(a->name());
    }

<<<<<<< HEAD
    template<typename GUM_SCALAR>
    void
    PRMFactory<GUM_SCALAR>::addParameter( const std::string& type, const std::string& name, double value ) {
      auto c = static_cast<Class<GUM_SCALAR>*>( __checkStack( 1, PRMObject::PRMType::CLASS ) );

      Parameter<GUM_SCALAR>* p = 0;
      if (type == "int") {
        p = new Parameter<GUM_SCALAR>(name, Parameter<GUM_SCALAR>::ParameterType::INT, (GUM_SCALAR)value);
      } else if (type == "real") {
        p = new Parameter<GUM_SCALAR>(name, Parameter<GUM_SCALAR>::ParameterType::REAL, (GUM_SCALAR)value);
      }

      try {
        c->add( p );
      } catch( DuplicateElement& ) {
        c->overload( p );
=======
    template <typename GUM_SCALAR>
    void PRMFactory<GUM_SCALAR>::addParameter(const std::string &type,
                                              const std::string &name,
                                              std::string value) {
      Class<GUM_SCALAR> *c = static_cast<Class<GUM_SCALAR> *>(
          __checkStack(1, PRMObject::PRMType::CLASS));

      if (value == "") {
        MultiDimSparse<GUM_SCALAR> *impl = new MultiDimSparse<GUM_SCALAR>(
            std::numeric_limits<GUM_SCALAR>::signaling_NaN());
        Attribute<GUM_SCALAR> *a =
            new Attribute<GUM_SCALAR>(name, *__retrieveType(type), impl);
        c->addParameter(a, false);
      } else {
        MultiDimSparse<GUM_SCALAR> *impl = new MultiDimSparse<GUM_SCALAR>(0);
        Attribute<GUM_SCALAR> *a =
            new Attribute<GUM_SCALAR>(name, *__retrieveType(type), impl);
        Instantiation inst(a->cpf());
        bool found = false;

        for (inst.setFirst(); not inst.end(); inst.inc()) {
          if (a->type()->label(inst.pos(*(a->type()))) == value) {
            a->cpf().set(inst, 1);
            found = true;
            break;
          }
        }

        if (not found) {
          GUM_ERROR(NotFound, "illegal default value.");
        }

        c->addParameter(a, true);
>>>>>>> 0f253f0e
      }

    }

    template <typename GUM_SCALAR>
    void
    PRMFactory<GUM_SCALAR>::addAggregator(const std::string &name,
                                          const std::string &agg_type,
                                          const std::vector<std::string> &chains,
                                          const std::vector<std::string> &params) {
      Class<GUM_SCALAR> *c = static_cast<Class<GUM_SCALAR> *>(
          __checkStack(1, PRMObject::PRMType::CLASS));
      // Checking call legality

      if (chains.size() == 0) {
        GUM_ERROR(OperationNotAllowed,
                  "an Aggregate<GUM_SCALAR> requires at least one parent");
      }

      // Retrieving the parents of the aggregate
      std::vector<ClassElement<GUM_SCALAR> *> inputs;

      // This helps knowing if the aggregate has parents outside the current class
      // (see below)
      bool hasSC = __retrieveInputs(c, chains, inputs);

      // Checking that all inputs shares the same Type<GUM_SCALAR> (trivial if
      // inputs.size() == 1)
      if (inputs.size() > 1) {
        for (auto iter = inputs.begin() + 1; iter != inputs.end(); ++iter) {
          if ((**(iter - 1)).type() != (**iter).type()) {
            GUM_ERROR(WrongType, "found different types");
          }
        }
      }

      // Different treatments for different types of aggregate.
      Aggregate<GUM_SCALAR> *agg = 0;

      switch (Aggregate<GUM_SCALAR>::str2enum(agg_type)) {
        case Aggregate<GUM_SCALAR>::AggregateType::OR:
        case Aggregate<GUM_SCALAR>::AggregateType::AND: {
          if (inputs.front()->type() != *(__retrieveType("boolean"))) {
            GUM_ERROR(WrongType, "expected booleans");
          }
        }

        case Aggregate<GUM_SCALAR>::AggregateType::MIN:
        case Aggregate<GUM_SCALAR>::AggregateType::MAX: {
          if (params.size() != 0) {
            GUM_ERROR(OperationNotAllowed, "invalid number of paramaters");
          }

          agg = new Aggregate<GUM_SCALAR>(name,
                                          Aggregate<GUM_SCALAR>::str2enum(agg_type),
                                          inputs.front()->type());

          break;
        }

        case Aggregate<GUM_SCALAR>::AggregateType::EXISTS:
        case Aggregate<GUM_SCALAR>::AggregateType::FORALL: {
          if (params.size() != 1) {
            GUM_ERROR(OperationNotAllowed, "invalid number of parameters");
          }

          Idx label_idx = 0;

          while (label_idx < inputs.front()->type()->domainSize()) {
            if (inputs.front()->type()->label(label_idx) == params.front()) {
              break;
            }

            ++label_idx;
          }

          if (label_idx == inputs.front()->type()->domainSize()) {
            GUM_ERROR(NotFound, "could not find label");
          }

          // Creating and adding the Aggregate<GUM_SCALAR>
          agg = new Aggregate<GUM_SCALAR>(name,
                                          Aggregate<GUM_SCALAR>::str2enum(agg_type),
                                          *(__retrieveType("boolean")), label_idx);

          break;
        }

<<<<<<< HEAD
        case Aggregate<GUM_SCALAR>::AggregateType::COUNT: {
          if( params.size() != 2 ) {
            GUM_ERROR( OperationNotAllowed, "invalid number of parameters" );
          }

          Idx label_idx = 0;

          while( label_idx < inputs.front()->type()->domainSize() ) {
            if( inputs.front()->type()->label( label_idx ) == params.front() ) {
              break;
            }

            ++label_idx;
          }

          if( label_idx == inputs.front()->type()->domainSize() ) {
            GUM_ERROR( NotFound, "could not find label" );
          }

          auto output_type = __retrieveType( params[1] );

          // Creating and adding the Aggregate<GUM_SCALAR>
          agg = new Aggregate<GUM_SCALAR> ( name, Aggregate<GUM_SCALAR>::str2enum( agg_type ), *output_type, label_idx );

          break;
        }

        default: {
          GUM_ERROR( FatalError, "Unknown aggregator." );
        }
=======
        default: { GUM_ERROR(FatalError, "Unknown aggregator."); }
>>>>>>> 0f253f0e
      }

      std::string safe_name = agg->safeName();

      try {
        if (hasSC) {
          try {
            c->add(agg);
          } catch (DuplicateElement &) {
            c->overload(agg);
          }
        } else {
<<<<<<< HEAD
          // Inner aggregators can be directly used as attributes
          auto attr = new ScalarAttribute<GUM_SCALAR> ( agg->name(), agg->type(), agg->buildImpl() );
=======
          // Inner aggregators can be directly used has attributes
          Attribute<GUM_SCALAR> *attr =
              new Attribute<GUM_SCALAR>(agg->name(), agg->type(), agg->buildImpl());
>>>>>>> 0f253f0e

          try {
            c->add(attr);
          } catch (DuplicateElement &) {
            c->overload(attr);
          }

          delete agg;
        }
      } catch (DuplicateElement &e) {
        delete agg;
        throw;
      }

      for (const auto &elt : inputs) {
        c->addArc(elt->safeName(), safe_name);
      }
    }

    template <typename GUM_SCALAR>
    void PRMFactory<GUM_SCALAR>::addReferenceSlot(const std::string &type,
                                                  const std::string &name,
                                                  bool isArray) {
      ClassElementContainer<GUM_SCALAR> *owner = __checkStackContainter(1);
      ClassElementContainer<GUM_SCALAR> *slotType = 0;

      try {
        slotType = __retrieveClass(type);
      } catch (NotFound &) {
        try {
          slotType = __retrieveInterface(type);
        } catch (NotFound &) {
          GUM_ERROR(NotFound, "unknown ReferenceSlot<GUM_SCALAR> slot type");
        }
      }

      ReferenceSlot<GUM_SCALAR> *ref =
          new ReferenceSlot<GUM_SCALAR>(name, *slotType, isArray);

      try {
        owner->add(ref);
      } catch (DuplicateElement &e) {
        owner->overload(ref);
      }
    }

    template <typename GUM_SCALAR>
    void PRMFactory<GUM_SCALAR>::addArray(const std::string &type,
                                          const std::string &name, Size size) {
      System<GUM_SCALAR> *model = static_cast<System<GUM_SCALAR> *>(
          __checkStack(1, PRMObject::PRMType::SYSTEM));
      Class<GUM_SCALAR> *c = __retrieveClass(type);
      Instance<GUM_SCALAR> *inst = 0;

      try {
        model->addArray(name, *c);

        for (Size i = 0; i < size; ++i) {
          std::stringstream elt_name;
          elt_name << name << "[" << i << "]";
          inst = new Instance<GUM_SCALAR>(elt_name.str(), *c);
          model->add(name, inst);
        }
      } catch (TypeError &e) {
        delete inst;
        throw;
      } catch (NotFound &e) {
        delete inst;
        throw;
      }
    }

    template <typename GUM_SCALAR>
    void PRMFactory<GUM_SCALAR>::incArray(const std::string &l_i,
                                          const std::string &r_i) {
      System<GUM_SCALAR> *model = static_cast<System<GUM_SCALAR> *>(
          __checkStack(1, PRMObject::PRMType::SYSTEM));

      if (model->isArray(l_i)) {
        if (model->isInstance(r_i)) {
          model->add(l_i, model->get(r_i));
        } else {
          GUM_ERROR(NotFound, "right value is not an instance");
        }
      } else {
        GUM_ERROR(NotFound, "left value is no an array");
      }
    }

    template <typename GUM_SCALAR>
    void PRMFactory<GUM_SCALAR>::setReferenceSlot(const std::string &l_i,
                                                  const std::string &l_ref,
                                                  const std::string &r_i) {
      System<GUM_SCALAR> *model = static_cast<System<GUM_SCALAR> *>(
          __checkStack(1, PRMObject::PRMType::SYSTEM));
      std::vector<Instance<GUM_SCALAR> *> lefts;
      std::vector<Instance<GUM_SCALAR> *> rights;

      if (model->isInstance(l_i)) {
        lefts.push_back(&(model->get(l_i)));
      } else if (model->isArray(l_i)) {
        for (const auto &elt : model->getArray(l_i))
          lefts.push_back(elt);
      } else {
        GUM_ERROR(NotFound, "left value does not name an instance or an array");
      }

      if (model->isInstance(r_i)) {
        rights.push_back(&(model->get(r_i)));
      } else if (model->isArray(r_i)) {
        for (const auto &elt : model->getArray(r_i))
          rights.push_back(elt);
      } else {
        GUM_ERROR(NotFound, "left value does not name an instance or an array");
      }

      for (const auto l : lefts) {
        for (const auto r : rights) {
          if ((*l).type().get(l_ref).elt_type() ==
              ClassElement<GUM_SCALAR>::prm_refslot) {
            (*l).add((*l).type().get(l_ref).id(), *r);
          } else {
            GUM_ERROR(NotFound, "unfound reference slot");
          }
        }
      }
    }

<<<<<<< HEAD
    template<typename GUM_SCALAR>
    SlotChain<GUM_SCALAR>*
    PRMFactory<GUM_SCALAR>::__buildSlotChain( ClassElementContainer<GUM_SCALAR>* start, const std::string& name ) {
=======
    template <typename GUM_SCALAR>
    void PRMFactory<GUM_SCALAR>::setParameter(const std::string &instance,
                                              const std::string &param,
                                              const std::string &value) {
      System<GUM_SCALAR> *model = static_cast<System<GUM_SCALAR> *>(
          __checkStack(1, PRMObject::PRMType::SYSTEM));
      Instance<GUM_SCALAR> *i = 0;

      try {
        i = &(model->get(instance));
      } catch (NotFound &) {
        GUM_ERROR(NotFound, "instance not found in current system");
      }

      Attribute<GUM_SCALAR> *a = 0;

      try {
        a = &(i->get(param));

        if (not i->type().isParameter(*a)) {
          GUM_ERROR(OperationNotAllowed, "given attribute is not a parameter");
        }
      } catch (NotFound &) {
        GUM_ERROR(NotFound, "no such parameter in the given instance");
      }

      Size label = a->type()->domainSize();

      for (Size idx = 0; idx < a->type()->domainSize(); ++idx) {
        if (value == a->type()->label(idx)) {
          label = idx;
          break;
        }
      }

      if (label == a->type()->domainSize()) {
        GUM_ERROR(NotFound, "no such label in the given parameter");
      }

      Potential<GUM_SCALAR> pot;

      pot.add(a->type().variable());
      pot.fill((GUM_SCALAR)0);
      Instantiation inst(pot);
      inst.chgVal(a->type().variable(), label);
      pot.set(inst, (GUM_SCALAR)1);
      i->setParameterValue(a->safeName(), pot);
    }

    template <typename GUM_SCALAR>
    SlotChain<GUM_SCALAR> *PRMFactory<GUM_SCALAR>::__buildSlotChain(
        ClassElementContainer<GUM_SCALAR> *start, const std::string &name) {
>>>>>>> 0f253f0e
      std::vector<std::string> v;
      decomposePath(name, v);
      ClassElementContainer<GUM_SCALAR> *current = start;
      ReferenceSlot<GUM_SCALAR> *ref = 0;
      Sequence<ClassElement<GUM_SCALAR> *> elts;

      for (size_t i = 0; i < v.size(); ++i) {
        try {
          switch (current->get(v[i]).elt_type()) {
            case ClassElement<GUM_SCALAR>::prm_refslot:
              ref = &(static_cast<ReferenceSlot<GUM_SCALAR> &>(current->get(v[i])));
              elts.insert(ref);
              current = &(/*const_cast<ClassElementContainer<GUM_SCALAR>&>*/ (
                  ref->slotType()));
              break;

            case ClassElement<GUM_SCALAR>::prm_aggregate:
            case ClassElement<GUM_SCALAR>::prm_attribute:

              if (i == v.size() - 1) {
                elts.insert(&(current->get(v[i])));
                break;
              } else {
                return 0;
              }

            default: { return 0; }
          }
        } catch (NotFound &) {
          return 0;
        }
      }

      GUM_ASSERT(v.size() == elts.size());

      current->setOutputNode(*(elts.back()), true);

      return new SlotChain<GUM_SCALAR>(name, elts);
    }

    template <typename GUM_SCALAR>
    bool PRMFactory<GUM_SCALAR>::__retrieveInputs(
        Class<GUM_SCALAR> *c, const std::vector<std::string> &chains,
        std::vector<ClassElement<GUM_SCALAR> *> &inputs) {
      bool retVal = false;

      for (size_t i = 0; i < chains.size(); ++i) {
        try {
          inputs.push_back(&(c->get(chains[i])));
          retVal = retVal or ClassElement<GUM_SCALAR>::isSlotChain(*(inputs.back()));
        } catch (NotFound &) {
          inputs.push_back(__buildSlotChain(c, chains[i]));
          retVal = true;

          if (inputs.back()) {
            c->add(inputs.back());
          } else {
            GUM_ERROR(NotFound, "unknown slot chain");
          }
        }
      }

      Type<GUM_SCALAR> *t = __retrieveCommonType(inputs);

      std::vector<std::pair<ClassElement<GUM_SCALAR> *, ClassElement<GUM_SCALAR> *>>
          toAdd;

      for (const auto &elt : inputs) {
        if ((*elt).type() != (*t)) {
          if (ClassElement<GUM_SCALAR>::isSlotChain(*elt)) {
            SlotChain<GUM_SCALAR> *sc = static_cast<SlotChain<GUM_SCALAR> *>(elt);
            std::stringstream name;

            for (Size idx = 0; idx < sc->chain().size() - 1; ++idx) {
              name << sc->chain().atPos(idx)->name() << ".";
            }

            name << ".(" << t->name() << ")" << sc->lastElt().name();

            try {
              toAdd.push_back(std::make_pair(elt, &(c->get(name.str()))));
            } catch (NotFound &) {
              toAdd.push_back(std::make_pair(elt, __buildSlotChain(c, name.str())));
            }
          } else {
            std::stringstream name;
            name << "(" << t->name() << ")" << elt->name();
            toAdd.push_back(std::make_pair(elt, &(c->get(name.str()))));
          }
        }
      }

      return retVal;
    }

    template <typename GUM_SCALAR>
    Type<GUM_SCALAR> *PRMFactory<GUM_SCALAR>::__retrieveCommonType(
        const std::vector<ClassElement<GUM_SCALAR> *> &elts) {
      const Type<GUM_SCALAR> *current = 0;
      HashTable<std::string, Size> counters;
      // Finding all types and super types

      for (const auto &elt : elts) {
        try {
          current = &((*elt).type());

          while (current != 0) {
            // Filling counters
            if (counters.exists(current->name())) {
              ++(counters[current->name()]);
            } else {
              counters.insert(current->name(), 1);
            }

            // Loop guard
            if (current->isSubType()) {
              current = &(current->super());
            } else {
              current = 0;
            }
          }
        } catch (OperationNotAllowed &) {
          GUM_ERROR(WrongClassElement,
                    "found a ClassElement<GUM_SCALAR> without a type");
        }
      }

      // We need to find the most specialized (i.e. max depth) common type
      current = 0;

      int max_depth = -1;

      int current_depth = 0;

      for (const auto &elt : counters) {
        if ((elt.second) == elts.size()) {
          current_depth = __typeDepth(__retrieveType(elt.first));

          if (current_depth > max_depth) {
            max_depth = current_depth;
            current = __retrieveType(elt.first);
          }
        }
      }

      if (current) {
        return const_cast<Type<GUM_SCALAR> *>(current);
      }

      GUM_ERROR(NotFound, "could not find a common type");
    }

    template <typename GUM_SCALAR>
    void PRMFactory<GUM_SCALAR>::addNoisyOrCompound(
        const std::string &name, const std::vector<std::string> &chains,
        const std::vector<float> &numbers, float leak,
        const std::vector<std::string> &labels) {
      if (currentType() != PRMObject::PRMType::CLASS) {
        GUM_ERROR(gum::FactoryInvalidState, "invalid state to add a noisy-or");
      }

      Class<GUM_SCALAR> *c =
          dynamic_cast<gum::prm::Class<GUM_SCALAR> *>(getCurrent());

      std::vector<ClassElement<GUM_SCALAR> *> parents;

      for (const auto &elt : chains)
        parents.push_back(&(c->get(elt)));

      Type<GUM_SCALAR> *common_type = __retrieveCommonType(parents);

      for (size_t idx = 0; idx < parents.size(); ++idx) {
        if (parents[idx]->type() != (*common_type)) {
          ClassElement<GUM_SCALAR> *parent = parents[idx];
          // Either safe_name is an non existing slot chain or an existing cast
          // descendant
          std::string safe_name = parent->cast(*common_type);

          if (not c->exists(safe_name)) {
            if (ClassElement<GUM_SCALAR>::isSlotChain(*parent)) {
              parents[idx] = __buildSlotChain(c, safe_name);
              c->add(parents[idx]);
            } else {
              GUM_ERROR(NotFound, "unable to find parent");
            }
          } else {
            parents[idx] = &(c->get(safe_name));
          }
        }
      }

<<<<<<< HEAD
      if( numbers.size() == 1 ) {
        auto impl = new gum::MultiDimNoisyORCompound<GUM_SCALAR> ( leak, numbers.front() );
        auto attr = new ScalarAttribute<GUM_SCALAR> ( name, retrieveType( "boolean" ), impl );
        addAttribute( attr );
      } else if( numbers.size() == parents.size() ) {
        gum::MultiDimNoisyORCompound<GUM_SCALAR>* noisy = new gum::MultiDimNoisyORCompound<GUM_SCALAR> ( leak );
        gum::prm::FuncAttribute<GUM_SCALAR>* attr = new gum::prm::FuncAttribute<GUM_SCALAR> ( name, retrieveType( "boolean" ), noisy );

        for( size_t idx = 0; idx < numbers.size(); ++idx ) {
          noisy->causalWeight( parents[idx]->type().variable(), numbers[idx] );
=======
      if (numbers.size() == 1) {
        gum::prm::Attribute<GUM_SCALAR> *attr = new gum::prm::Attribute<GUM_SCALAR>(
            name, retrieveType("boolean"),
            new gum::MultiDimNoisyORCompound<GUM_SCALAR>(leak, numbers.front()));
        addAttribute(attr);
      } else if (numbers.size() == parents.size()) {
        gum::MultiDimNoisyORCompound<GUM_SCALAR> *noisy =
            new gum::MultiDimNoisyORCompound<GUM_SCALAR>(leak);
        gum::prm::FuncAttribute<GUM_SCALAR> *attr =
            new gum::prm::FuncAttribute<GUM_SCALAR>(name, retrieveType("boolean"),
                                                    noisy);

        for (size_t idx = 0; idx < numbers.size(); ++idx) {
          noisy->causalWeight(parents[idx]->type().variable(), numbers[idx]);
>>>>>>> 0f253f0e
        }

        addAttribute(attr);
      } else {
        GUM_ERROR(OperationNotAllowed, "invalid parameters for a noisy or");
      }

      if (not labels.empty()) {
        GUM_ERROR(OperationNotAllowed, "labels definitions not handle for noisy-or");
      }
    }

<<<<<<< HEAD
    template<typename GUM_SCALAR>
    Type<GUM_SCALAR>*
    PRMFactory<GUM_SCALAR>::__retrieveType( const std::string& name ) const {
=======
    template <typename GUM_SCALAR>
    Type<GUM_SCALAR> *
    PRMFactory<GUM_SCALAR>::__retrieveType(const std::string &name) const {
      try {
        return __prm->__typeMap[name];
      } catch (NotFound &) {
        try {
          return __prm->__typeMap[__addPrefix(name)];
        } catch (NotFound &) {
          // Looking for the type using all declared namespaces
          std::string prefix;
          std::string dot = ".";

          for (const auto &ns : __namespaces) {
            if (__prm->__typeMap.exists(ns + dot + name)) {
              if (prefix != "") {
                GUM_ERROR(NotFound, "Type name '"
                                        << name
                                        << "' is ambiguous. Specify full name");
              }
>>>>>>> 0f253f0e

      Type<GUM_SCALAR> *type = 0;
      std::string full_name;

      // Looking for the type using its name
      if (__prm->__typeMap.exists(name)) {
        type = __prm->__typeMap[name];
        full_name = name;
      }

      // Looking for the type in current package
      std::string prefixed = __addPrefix(name);
      if (__prm->__typeMap.exists(prefixed)) {
        if (type == 0) {
          type = __prm->__typeMap[prefixed];
          full_name = prefixed;
        } else if (full_name != prefixed) {
          GUM_ERROR( DuplicateElement, "Type name '" << name << "' is ambiguous: specify full name." );
        }
      }

      // Looking for the type relatively to current package
      std::string relatif_ns = currentPackage();
      size_t last_dot = relatif_ns.find_last_of('.');
      if (last_dot != std::string::npos) {
        relatif_ns = relatif_ns.substr(0, last_dot) + '.' + name;
        if (__prm->__typeMap.exists(relatif_ns)) {
          if (type == 0) {
            type = __prm->__typeMap[relatif_ns];
            full_name = relatif_ns;
          } else if (full_name != relatif_ns) {
            GUM_ERROR( DuplicateElement, "Type name '" << name << "' is ambiguous: specify full name." );
          }
        }
      }


      // Looking for the type using all declared namespaces
      if (not __namespaces.empty()) {
        auto ns_list = __namespaces.back();
        for ( gum::Size i = 0; i < ns_list->size(); ++i) {
          std::string ns = (*ns_list)[i];
          std::string ns_name = ns + "." + name;
          if( __prm->__typeMap.exists( ns_name ) ) {
            if (type == 0) {
              type = __prm->__typeMap[ns_name];
              full_name = ns_name;
            } else if (full_name != ns_name) {
              GUM_ERROR( DuplicateElement, "Type name '" << name << "' is ambiguous: specify full name." );
            }
          }
        }
      }

      if (type == 0) {
        GUM_ERROR( NotFound, "Type '" << name << "' not found, check imports." );
      }

      return type;
    }

<<<<<<< HEAD
    template<typename GUM_SCALAR>
    Class<GUM_SCALAR>*
    PRMFactory<GUM_SCALAR>::__retrieveClass( const std::string& name ) const {
=======
    template <typename GUM_SCALAR>
    Class<GUM_SCALAR> *
    PRMFactory<GUM_SCALAR>::__retrieveClass(const std::string &name) const {
      try {
        return __prm->__classMap[name];
      } catch (NotFound &) {
        try {
          return __prm->__classMap[__addPrefix(name)];
        } catch (NotFound &) {
          // Looking for the class using all declared namespaces
          std::string prefix;
          std::string dot = ".";

          for (const auto &ns : __namespaces) {
            if (__prm->__classMap.exists(ns + dot + name)) {
              if (prefix != "") {
                GUM_ERROR(NotFound, "Class name '"
                                        << name
                                        << "' is ambiguous. Specify full name");
              }
>>>>>>> 0f253f0e

      Class<GUM_SCALAR> *a_class = 0;
      std::string full_name;

      // Looking for the type using its name
      if (__prm->__classMap.exists(name)) {
        a_class = __prm->__classMap[name];
        full_name = name;
      }
      
      // Looking for the type using current package
      std::string prefixed = __addPrefix(name);
      if (__prm->__classMap.exists(prefixed)) {
        if (a_class == 0) {
          a_class = __prm->__classMap[prefixed];
          full_name = prefixed;
        } else if (full_name != prefixed) {
          GUM_ERROR( DuplicateElement, "Class name '" << name << "' is ambiguous: specify full name." );
        }
      }

      // Looking for the class using all declared namespaces
      if (not __namespaces.empty()) {
        auto ns_list = __namespaces.back();
        for ( gum::Size i = 0; i < ns_list->size(); ++i) {
          std::string ns = (*ns_list)[i];
          std::string ns_name = ns + "." + name;
          if( __prm->__classMap.exists( ns_name ) ) {
            if (a_class == 0) {
              a_class = __prm->__classMap[ns_name];
              full_name = ns_name;
            } else if (full_name != ns_name) {
              GUM_ERROR( DuplicateElement, "Class name '" << name << "' is ambiguous: specify full name." );
            }
          }
        }
      }
      
      if (a_class == 0) {
        GUM_ERROR( NotFound, "Class '" << name << "' not found, check imports." );
      }

      return a_class;
    }

<<<<<<< HEAD
    template<typename GUM_SCALAR>
    Interface<GUM_SCALAR>*
    PRMFactory<GUM_SCALAR>::__retrieveInterface( const std::string& name ) const {
=======
    template <typename GUM_SCALAR>
    Interface<GUM_SCALAR> *
    PRMFactory<GUM_SCALAR>::__retrieveInterface(const std::string &name) const {
      try {
        return __prm->__interfaceMap[name];
      } catch (NotFound &) {
        try {
          return __prm->__interfaceMap[__addPrefix(name)];
        } catch (NotFound &) {
          // Looking for the interface using all declared namespaces
          std::string prefix;
          std::string dot = ".";

          for (const auto &ns : __namespaces) {
            if (__prm->__interfaceMap.exists(ns + dot + name)) {
              if (prefix != "") {
                GUM_ERROR(NotFound, "Class name '"
                                        << name
                                        << "' is ambiguous. Specify full name");
              }
>>>>>>> 0f253f0e

      Interface<GUM_SCALAR> *interface = 0;
      std::string full_name;

      // Looking for the type using its name
      if (__prm->__interfaceMap.exists(name)) {
        interface = __prm->__interfaceMap[name];
        full_name = name;
      }

      // Looking for the type using current package
      std::string prefixed = __addPrefix(name);
      if (__prm->__interfaceMap.exists(prefixed)) {
        if (interface == 0) {
          interface = __prm->__interfaceMap[prefixed];
          full_name = prefixed;
        } else if (full_name != prefixed) {
          GUM_ERROR( DuplicateElement, "Interface name '" << name << "' is ambiguous: specify full name." );
        }
      }

      // Looking for the interface using all declared namespaces
      if (not __namespaces.empty()) {
        auto ns_list = __namespaces.back();
        //for( const auto & ns : *(__namespaces.top()) ) {
        for ( gum::Size i = 0; i < ns_list->size(); ++i) {
          std::string ns = (*ns_list)[i];
          std::string ns_name = ns + "." + name;

          if( __prm->__interfaceMap.exists( ns_name ) ) {
            if (interface == 0) {
              interface = __prm->__interfaceMap[ns_name];
              full_name = ns_name;
            } else if (full_name != ns_name) {
              GUM_ERROR( DuplicateElement, "Interface name '" << name << "' is ambiguous: specify full name." );
            }
          }
        }
      }
 
      if (interface == 0) {
        GUM_ERROR( NotFound, "Interface '" << name << "' not found, check imports." );
      }

      return interface;
    }

    template <typename GUM_SCALAR> INLINE PRMFactory<GUM_SCALAR>::PRMFactory() {
      GUM_CONSTRUCTOR(PRMFactory);
      __prm = new PRM<GUM_SCALAR>();
    }

    template <typename GUM_SCALAR> INLINE PRMFactory<GUM_SCALAR>::~PRMFactory() {
      GUM_DESTRUCTOR(PRMFactory);
    }

    template <typename GUM_SCALAR>
    INLINE PRM<GUM_SCALAR> *PRMFactory<GUM_SCALAR>::prm() const {
      return __prm;
    }

    template <typename GUM_SCALAR>
    INLINE PRMObject::PRMType PRMFactory<GUM_SCALAR>::currentType() const {
      if (__stack.size() == 0) {
        GUM_ERROR(NotFound, "no object being built");
      }

      return __stack.back()->obj_type();
    }

    template <typename GUM_SCALAR>
    INLINE PRMObject *PRMFactory<GUM_SCALAR>::getCurrent() {
      if (__stack.size() == 0) {
        GUM_ERROR(NotFound, "no object being built");
      }

      return __stack.back();
    }

    template <typename GUM_SCALAR>
    INLINE const PRMObject *PRMFactory<GUM_SCALAR>::getCurrent() const {
      if (__stack.size() == 0) {
        GUM_ERROR(NotFound, "no object being built");
      }

      return __stack.back();
    }

    template <typename GUM_SCALAR>
    INLINE PRMObject *PRMFactory<GUM_SCALAR>::closeCurrent() {
      if (__stack.size() > 0) {
        PRMObject *obj = __stack.back();
        __stack.pop_back();
        return obj;
      } else {
        return 0;
      }
    }

    template <typename GUM_SCALAR>
    INLINE std::string PRMFactory<GUM_SCALAR>::currentPackage() const {
      return (__packages.empty()) ? "" : __packages.back();
    }

    template <typename GUM_SCALAR>
    INLINE void PRMFactory<GUM_SCALAR>::startDiscreteType(const std::string &name,
                                                          std::string super) {
      if (super == "") {
        std::string real_name = __addPrefix(name);
        __checkDuplicateName(real_name);
        Type<GUM_SCALAR> *t =
            new Type<GUM_SCALAR>(LabelizedVariable(real_name, "", 0));
        __stack.push_back(t);
      } else {
        std::string real_name = __addPrefix(name);
        __checkDuplicateName(real_name);
        Type<GUM_SCALAR> *t =
            new Type<GUM_SCALAR>(LabelizedVariable(real_name, "", 0));
        t->__super = __retrieveType(super);
        t->__label_map = new std::vector<Idx>();
        __stack.push_back(t);
      }
    }

    template <typename GUM_SCALAR>
    INLINE void PRMFactory<GUM_SCALAR>::endDiscreteType() {
      Type<GUM_SCALAR> *t =
          static_cast<Type<GUM_SCALAR> *>(__checkStack(1, PRMObject::PRMType::TYPE));

      if (not t->__isValid()) {
        GUM_ERROR(OperationNotAllowed, "current type is not a valid subtype");
      } else if (t->variable().domainSize() < 2) {
        GUM_ERROR(OperationNotAllowed, "current type is not a valid discrete type");
      }

      __prm->__typeMap.insert(t->name(), t);

      __prm->__types.insert(t);
      __stack.pop_back();
    }

    template <typename GUM_SCALAR>
    INLINE void PRMFactory<GUM_SCALAR>::endInterface() {
      __checkStack(1, PRMObject::PRMType::INTERFACE);
      __stack.pop_back();
    }

    template <typename GUM_SCALAR>
    INLINE void PRMFactory<GUM_SCALAR>::addAttribute(const std::string &type,
                                                     const std::string &name) {
      __checkStack(1, PRMObject::PRMType::INTERFACE);
      startAttribute(type, name);
      endAttribute();
    }

<<<<<<< HEAD
    template<typename GUM_SCALAR> INLINE
    void
    PRMFactory<GUM_SCALAR>::startAttribute( const std::string& type, const std::string& name ) {
      ClassElementContainer<GUM_SCALAR>* c = __checkStackContainter( 1 );
      Attribute<GUM_SCALAR>* a;

      if ( PRMObject::isClass( *c ) ) {
        a = new FormAttribute<GUM_SCALAR> (static_cast<Class<GUM_SCALAR>&>( *c ), name, *__retrieveType( type ) );
      } else {
        a = new ScalarAttribute<GUM_SCALAR> (name, *__retrieveType( type ) );
      }

=======
    template <typename GUM_SCALAR>
    INLINE void PRMFactory<GUM_SCALAR>::startAttribute(const std::string &type,
                                                       const std::string &name) {
      ClassElementContainer<GUM_SCALAR> *c = __checkStackContainter(1);
      Attribute<GUM_SCALAR> *a =
          new Attribute<GUM_SCALAR>(name, *__retrieveType(type));
>>>>>>> 0f253f0e
      std::string dot = ".";

      try {
        c->add(a);
      } catch (DuplicateElement &) {
        c->overload(a);
      }

      __stack.push_back(a);
    }

    template <typename GUM_SCALAR>
    INLINE void PRMFactory<GUM_SCALAR>::endAttribute() {
      __checkStack(1, ClassElement<GUM_SCALAR>::prm_attribute);
      __stack.pop_back();
    }

    template <typename GUM_SCALAR>
    INLINE void PRMFactory<GUM_SCALAR>::startSystem(const std::string &name) {
      __checkDuplicateName(__addPrefix(name));
      System<GUM_SCALAR> *model = new System<GUM_SCALAR>(__addPrefix(name));
      __stack.push_back(model);
    }

<<<<<<< HEAD
    template<typename GUM_SCALAR> INLINE
    void
    PRMFactory<GUM_SCALAR>::endSystem() {
      try {

        System<GUM_SCALAR>* model = static_cast<System<GUM_SCALAR>*>( __checkStack( 1, PRMObject::PRMType::SYSTEM ) );
        __stack.pop_back();
        model->instantiate();
        __prm->__systemMap.insert( model->name(), model );
        __prm->__systems.insert( model );

      } catch (Exception& e) {
        GUM_ERROR( FatalError, "could not create system" );
      }
    }

    template<typename GUM_SCALAR> INLINE
    void
    PRMFactory<GUM_SCALAR>::addInstance( const std::string& type, const std::string& name ) {
=======
    template <typename GUM_SCALAR> INLINE void PRMFactory<GUM_SCALAR>::endSystem() {
      System<GUM_SCALAR> *model = static_cast<System<GUM_SCALAR> *>(
          __checkStack(1, PRMObject::PRMType::SYSTEM));
      __stack.pop_back();
      model->instantiate();
      __prm->__systemMap.insert(model->name(), model);
      __prm->__systems.insert(model);
    }

    template <typename GUM_SCALAR>
    INLINE void PRMFactory<GUM_SCALAR>::addInstance(const std::string &type,
                                                    const std::string &name) {
      System<GUM_SCALAR> *model = static_cast<System<GUM_SCALAR> *>(
          __checkStack(1, PRMObject::PRMType::SYSTEM));
      Class<GUM_SCALAR> *c = __retrieveClass(type);
      Instance<GUM_SCALAR> *inst = new Instance<GUM_SCALAR>(name, *c);
>>>>>>> 0f253f0e

      auto c = __retrieveClass( type );

      // If class contains parameters, calls the proper addIsntance method
      if (c->parameters().size() > 0) {

        HashTable<std::string, double> params;
        addInstance( type, name, params );

      } else { 

        __addInstance(c, name);

      }

    }

    template<typename GUM_SCALAR> INLINE
    void
    PRMFactory<GUM_SCALAR>::addInstance( const std::string& type,
                                         const std::string& name,
                                         const HashTable<std::string, double>& params ) 
    {

      auto c = __retrieveClass( type );

      if (c->parameters().empty()) {

        if (params.empty()) {
          __addInstance(c, name);
        } else {
          GUM_ERROR(OperationNotAllowed, "Class " + type + " does not have parameters");
        }

      } else {

        auto my_params = params;
        // Adding all parameters to my_params
        for (const auto& p: c->parameters()) {

          if ( not my_params.exists( p->name() ) ) {
            my_params.insert( p->name(), p->value() );
          }

        }

        // Building sub class name using my_params
        std::stringstream sBuff;
        sBuff << c->name() << "<";

        for (const auto& p: my_params) {
          sBuff << p.first << "=" << p.second << ","; 
        }

        // Removing last , and adding closing >
        std::string sub_c = sBuff.str().substr(0, sBuff.str().size() - 1) + ">";

        // Adding class in current package
        try {

          auto pck_cpy = __packages;
          __packages.clear();

          startClass(sub_c, c->name());

          // Update inherited parameters
          for ( auto p : my_params ) {

            auto type = static_cast<Parameter<GUM_SCALAR>&>( c->get(p.first) ).valueType();
            if (type == Parameter<GUM_SCALAR>::ParameterType::INT) {

              addParameter("int", p.first, p.second);

            } else {

              addParameter("real", p.first, p.second);

            }

          }

          endClass();

          __packages = pck_cpy;

        } catch (DuplicateElement& e) {
          // Sub Class already exists in this system
        }
        c = __retrieveClass(sub_c);
        __addInstance(c, name);

      }
    }

    template<typename GUM_SCALAR> INLINE
    void
    PRMFactory<GUM_SCALAR>::__addInstance(Class<GUM_SCALAR>* type, const std::string& name) {
      Instance<GUM_SCALAR>* i = 0;
      try {
<<<<<<< HEAD

        auto s = static_cast<System<GUM_SCALAR>*>( __checkStack( 1, PRMObject::PRMType::SYSTEM ) );
        i = new Instance<GUM_SCALAR> ( name, *type );
        s->add( i );

      } catch( OperationNotAllowed& e ) {

        if (i) {
          delete i;
        }
        throw ;

=======
        model->add(inst);
      } catch (OperationNotAllowed &e) {
        delete inst;
        throw;
>>>>>>> 0f253f0e
      }
    }

    template <typename GUM_SCALAR>
    INLINE std::string
    PRMFactory<GUM_SCALAR>::__addPrefix(const std::string &str) const {
      if (not __packages.empty()) {
        std::string full_name = __packages.back();
        full_name.append(".");
        full_name.append(str);
        return full_name;
      } else {
        return str;
      }
    }

    template <typename GUM_SCALAR>
    INLINE void
    PRMFactory<GUM_SCALAR>::__checkDuplicateName(const std::string &name) {
      if (__prm->__classMap.exists(name) || __prm->__typeMap.exists(name) ||
          __prm->__interfaceMap.exists(name) || __prm->__systemMap.exists(name)) {
        std::stringstream msg;
        msg << "\"" << name << "\" is already used.";
        GUM_ERROR(DuplicateElement, msg.str());
      }
    }

    template <typename GUM_SCALAR>
    INLINE PRMObject *
    PRMFactory<GUM_SCALAR>::__checkStack(Idx i, PRMObject::PRMType obj_type) {
      // Don't forget that Idx are unsigned int
      if (__stack.size() - i > __stack.size()) {
        GUM_ERROR(FactoryInvalidState, "illegal sequence of calls");
      }

      PRMObject *obj = __stack[__stack.size() - i];

      if (obj->obj_type() != obj_type) {
        GUM_ERROR(FactoryInvalidState, "illegal sequence of calls");
      }

      return obj;
    }

    template <typename GUM_SCALAR>
    INLINE ClassElementContainer<GUM_SCALAR> *
    PRMFactory<GUM_SCALAR>::__checkStackContainter(Idx i) {
      // Don't forget that Idx are unsigned int
      if (__stack.size() - i > __stack.size()) {
        GUM_ERROR(FactoryInvalidState, "illegal sequence of calls");
      }

      PRMObject *obj = __stack[__stack.size() - i];

      if ((obj->obj_type() == PRMObject::PRMType::CLASS) ||
          (obj->obj_type() == PRMObject::PRMType::INTERFACE)) {
        return static_cast<ClassElementContainer<GUM_SCALAR> *>(obj);
      } else {
        GUM_ERROR(FactoryInvalidState, "illegal sequence of calls");
      }
    }

    template <typename GUM_SCALAR>
    INLINE ClassElement<GUM_SCALAR> *PRMFactory<GUM_SCALAR>::__checkStack(
        Idx i, typename ClassElement<GUM_SCALAR>::ClassElementType elt_type) {
      // Don't forget that Idx are unsigned int
      if (__stack.size() - i > __stack.size()) {
        GUM_ERROR(FactoryInvalidState, "illegal sequence of calls");
      }

      ClassElement<GUM_SCALAR> *obj =
          dynamic_cast<ClassElement<GUM_SCALAR> *>(__stack[__stack.size() - i]);

      if (obj == 0) {
        GUM_ERROR(FactoryInvalidState, "illegal sequence of calls");
      }

      if (obj->elt_type() != elt_type) {
        GUM_ERROR(FactoryInvalidState, "illegal sequence of calls");
      }

      return obj;
    }

    template <typename GUM_SCALAR>
    INLINE int PRMFactory<GUM_SCALAR>::__typeDepth(const Type<GUM_SCALAR> *t) {
      int depth = 0;
      const Type<GUM_SCALAR> *current = t;

      while (current->isSubType()) {
        ++depth;
        current = &(current->super());
      }

      return depth;
    }

<<<<<<< HEAD
    template<typename GUM_SCALAR> INLINE
    void
    PRMFactory<GUM_SCALAR>::pushPackage( const std::string& name ) {
      __packages.push_back( name );
      __namespaces.push_back(new List<std::string>());
    }

    template<typename GUM_SCALAR> INLINE
    std::string
    PRMFactory<GUM_SCALAR>::popPackage() {
      std::string plop = currentPackage();

      if( not __packages.empty() ) {
=======
    template <typename GUM_SCALAR>
    INLINE void PRMFactory<GUM_SCALAR>::pushPackage(const std::string &name) {
      __packages.push_back(name);
      __namespaces.insert(name);
    }

    template <typename GUM_SCALAR>
    INLINE std::string PRMFactory<GUM_SCALAR>::popPackage() {
      if (not __packages.empty()) {
>>>>>>> 0f253f0e
        std::string s = __packages.back();
        __packages.pop_back();

        if (__namespaces.size() > 0) {
          delete __namespaces.back();
          __namespaces.pop_back();
        }
        return s;
      }

      return plop;
    }

<<<<<<< HEAD
    template<typename GUM_SCALAR> INLINE
    void
    PRMFactory<GUM_SCALAR>::addImport ( const std::string& name ) {
      if (name.length() == 0) {
        GUM_ERROR(OperationNotAllowed, "illegal import name");
      }
      if (__namespaces.empty()) {
        __namespaces.push_back( new List<std::string>() );
      }
      __namespaces.back()->push_back(name);
    }

  template<typename GUM_SCALAR> INLINE
    void
    PRMFactory<GUM_SCALAR>::setReferenceSlot( const std::string& l_i,
        const std::string& r_i ) {
      size_t pos = l_i.find_last_of( '.' );
=======
    template <typename GUM_SCALAR>
    INLINE void PRMFactory<GUM_SCALAR>::setReferenceSlot(const std::string &l_i,
                                                         const std::string &r_i) {
      size_t pos = l_i.find_last_of('.');
>>>>>>> 0f253f0e

      if (pos != std::string::npos) {
        std::string l_ref = l_i.substr(pos + 1, std::string::npos);
        setReferenceSlot(l_i.substr(0, pos), l_ref, r_i);
      } else {
        GUM_ERROR(NotFound, "left value does not name an instance or an array");
      }
    }

<<<<<<< HEAD
  template<typename GUM_SCALAR> INLINE
    Class<GUM_SCALAR>&
    PRMFactory<GUM_SCALAR>::retrieveClass( const std::string& name ) {
      return *__retrieveClass( name );
    }

  template<typename GUM_SCALAR> INLINE
    Type<GUM_SCALAR>&
    PRMFactory<GUM_SCALAR>::retrieveType( const std::string& name ) {
      return *__retrieveType( name );
    }

  template<typename GUM_SCALAR> INLINE
    Type<GUM_SCALAR>&
    PRMFactory<GUM_SCALAR>::retrieveCommonType( const std::vector<ClassElement<GUM_SCALAR>*>& elts ) {
      return * ( __retrieveCommonType( elts ) );
    }


  template<typename GUM_SCALAR>
  bool
  PRMFactory<GUM_SCALAR>::isClassOrInterface( const std::string& type ) const {
    try {

      __retrieveClass(type);
      return true;

    } catch ( NotFound& ) { }
    catch ( DuplicateElement& ) { }

    try {

      __retrieveInterface(type);
      return true;

    } catch ( NotFound& ) { }
    catch ( DuplicateElement& ) { }

    return false;
  }

  template<typename GUM_SCALAR>
  bool PRMFactory<GUM_SCALAR>::isArrayInCurrentSystem( const std::string& name ) const {
    const System<GUM_SCALAR>* system = static_cast<const System<GUM_SCALAR>*>( getCurrent() );
    return ( system && system->isArray( name ) );
  }

  template<typename GUM_SCALAR>
  void 
  PRMFactory<GUM_SCALAR>::setRawCPFByColumns( const std::vector<std::string>& array ) {
    __checkStack( 2, PRMObject::PRMType::CLASS );

    auto a = static_cast<FormAttribute<GUM_SCALAR>*>( __checkStack( 1, ClassElement<GUM_SCALAR>::prm_attribute ) );

    if( a->formulas().domainSize() != array.size() ) {
      GUM_ERROR( OperationNotAllowed, "illegal CPF size" );
    }

    if( a->formulas().nbrDim() == 1 ) {

      setRawCPFByLines( array );

    } else {

      std::vector<Size> pos( a->formulas().nbrDim(), 0 );
      Instantiation inst( a->formulas() );
      inst.setFirst();

      for( const auto & elt : array ) {

        a->formulas().set( inst, elt );
        __incrementByColumn(a, pos, inst);

      }

      // Generate cpf by calling it
      a->cpf();

    }
  }

  template<typename GUM_SCALAR>
  void
  PRMFactory<GUM_SCALAR>::__incrementByColumn(Attribute<GUM_SCALAR>* a, std::vector<Size>& pos, Instantiation& inst) {

    for( size_t idx = pos.size(); idx > 0; --idx ) {

      bool stop = true;
      ++ ( pos[idx - 1] );

      if( pos[idx - 1] == a->cpf().variablesSequence().atPos( idx - 1 )->domainSize() ) {
        pos[idx - 1] = 0;
        stop = false;
      }

      inst.chgVal( a->cpf().variablesSequence().atPos( idx - 1 ), pos[idx - 1] );

      if( stop ) {
        break;
      }

    }
  }

  template<typename GUM_SCALAR>
  void 
  PRMFactory<GUM_SCALAR>::setRawCPFByLines( const std::vector<std::string>& array ) {
    __checkStack( 2, PRMObject::PRMType::CLASS );

    auto a = static_cast<FormAttribute<GUM_SCALAR>*>( __checkStack( 1, ClassElement<GUM_SCALAR>::prm_attribute ) );

    if( a->formulas().domainSize() != array.size() ) {
      GUM_ERROR( OperationNotAllowed, "illegal CPF size" );
    }

    a->formulas().fillWith( array );

    /// Generate CPF
    a->cpf();

  }

} /* namespace prm */
} /* namespace gum */
=======
    template <typename GUM_SCALAR>
    INLINE Class<GUM_SCALAR> &
    PRMFactory<GUM_SCALAR>::retrieveClass(const std::string &name) {
      return *__retrieveClass(name);
    }

    template <typename GUM_SCALAR>
    INLINE Type<GUM_SCALAR> &
    PRMFactory<GUM_SCALAR>::retrieveType(const std::string &name) {
      return *__retrieveType(name);
    }

    template <typename GUM_SCALAR>
    INLINE Type<GUM_SCALAR> &PRMFactory<GUM_SCALAR>::retrieveCommonType(
        const std::vector<ClassElement<GUM_SCALAR> *> &elts) {
      return *(__retrieveCommonType(elts));
    }

    template <typename GUM_SCALAR>
    bool PRMFactory<GUM_SCALAR>::isClassOrInterface(const std::string &type) const {
      std::string dot = ".";
      return prm()->isClass(type) or prm()->isClass(currentPackage() + dot + type) or
             prm()->isInterface(type) or
             prm()->isInterface(currentPackage() + dot + type);
    }

    template <typename GUM_SCALAR>
    bool
    PRMFactory<GUM_SCALAR>::isArrayInCurrentSystem(const std::string &name) const {
      const System<GUM_SCALAR> *system =
          static_cast<const System<GUM_SCALAR> *>(getCurrent());
      return (system && system->isArray(name));
    }
  } /* namespace prm */
} /* namespace gum */
>>>>>>> 0f253f0e
<|MERGE_RESOLUTION|>--- conflicted
+++ resolved
@@ -92,7 +92,6 @@
       }
     }
 
-<<<<<<< HEAD
     template<typename GUM_SCALAR>
     void
     PRMFactory<GUM_SCALAR>::startClass( const std::string& name, const std::string& extends,
@@ -107,21 +106,6 @@
         for( const auto & imp : *implements ) { 
           impl.insert( __retrieveInterface( imp ) );
         }
-=======
-    template <typename GUM_SCALAR>
-    void PRMFactory<GUM_SCALAR>::startClass(const std::string &name,
-                                            const std::string &extends,
-                                            const Set<std::string> *implements) {
-      std::string real_name = __addPrefix(name);
-      __checkDuplicateName(real_name);
-      Class<GUM_SCALAR> *c = 0;
-      Class<GUM_SCALAR> *mother = 0;
-      Set<Interface<GUM_SCALAR> *> impl;
-
-      if (implements != 0) {
-        for (const auto &imp : *implements)
-          impl.insert(__retrieveInterface(imp));
->>>>>>> 0f253f0e
       }
 
       if (extends != "") {
@@ -138,7 +122,6 @@
         c = new Class<GUM_SCALAR>(real_name, *mother, impl);
       }
 
-<<<<<<< HEAD
       __prm->__classMap.insert( c->name(), c );
       __prm->__classes.insert( c );
       __stack.push_back( c );
@@ -148,20 +131,6 @@
     void
     PRMFactory<GUM_SCALAR>::endClass() {
       Class<GUM_SCALAR>* c = static_cast<Class<GUM_SCALAR>*>( __checkStack( 1, PRMObject::PRMType::CLASS ) );
-=======
-      __prm->__classMap.insert(c->name(), c);
-
-      __prm->__classes.insert(c);
-      __stack.push_back(c);
-    }
-
-    template <typename GUM_SCALAR> void PRMFactory<GUM_SCALAR>::endClass() {
-      Class<GUM_SCALAR> *c = static_cast<Class<GUM_SCALAR> *>(
-          __checkStack(1, PRMObject::PRMType::CLASS));
-      std::string name;
-      std::stringstream msg;
-      msg << "class " << c->name() << " does not respect interface ";
->>>>>>> 0f253f0e
 
       __checkInterfaceImplementation(c);
 
@@ -174,17 +143,11 @@
       try {
         for (const auto &i : c->implements()) {
           try {
-<<<<<<< HEAD
             for( const auto & node : i->dag().nodes() ) {
               std::string name = i->get( node ).name();
-=======
-            for (const auto node : i->dag().nodes()) {
-              name = i->get(node).name();
->>>>>>> 0f253f0e
 
               switch (i->get(node).elt_type()) {
                 case ClassElement<GUM_SCALAR>::prm_aggregate:
-<<<<<<< HEAD
                 case ClassElement<GUM_SCALAR>::prm_attribute: 
                   {
                     if( ( c->get( name ).elt_type() == ClassElement<GUM_SCALAR>::prm_attribute ) or
@@ -206,18 +169,6 @@
                     }
 
                     break;
-=======
-                case ClassElement<GUM_SCALAR>::prm_attribute: {
-                  if ((c->get(name).elt_type() ==
-                       ClassElement<GUM_SCALAR>::prm_attribute) or
-                      (c->get(name).elt_type() ==
-                       ClassElement<GUM_SCALAR>::prm_aggregate)) {
-                    if (not c->get(name).type().isSubTypeOf(i->get(name).type())) {
-                      GUM_ERROR(TypeError, msg.str() + i->name());
-                    }
-                  } else {
-                    GUM_ERROR(TypeError, msg.str() + i->name());
->>>>>>> 0f253f0e
                   }
 
                 case ClassElement<GUM_SCALAR>::prm_refslot:
@@ -229,7 +180,6 @@
 
                       if( not ref_this.slotType().isSubTypeOf( ref_i.slotType() ) ) {
 
-<<<<<<< HEAD
                         std::stringstream msg;
                         msg << "class " << c->name() << " does not respect interface ";
                         GUM_ERROR( TypeError, msg.str() + i->name() );
@@ -242,22 +192,6 @@
                       GUM_ERROR( TypeError, msg.str() + i->name() );
 
                     }
-=======
-                case ClassElement<GUM_SCALAR>::prm_refslot: {
-                  if (c->get(name).elt_type() ==
-                      ClassElement<GUM_SCALAR>::prm_refslot) {
-                    const ReferenceSlot<GUM_SCALAR> &ref_i =
-                        static_cast<const ReferenceSlot<GUM_SCALAR> &>(i->get(name));
-                    const ReferenceSlot<GUM_SCALAR> &ref_this =
-                        static_cast<const ReferenceSlot<GUM_SCALAR> &>(c->get(name));
-
-                    if (not ref_this.slotType().isSubTypeOf(ref_i.slotType())) {
-                      GUM_ERROR(TypeError, msg.str() + i->name());
-                    }
-                  } else {
-                    GUM_ERROR(TypeError, msg.str() + i->name());
-                  }
->>>>>>> 0f253f0e
 
                     break;
                   }
@@ -274,15 +208,10 @@
                 }
               }
             }
-<<<<<<< HEAD
           } catch( NotFound& ) {
             std::stringstream msg;
             msg << "class " << c->name() << " does not respect interface ";
             GUM_ERROR( TypeError, msg.str() + i->name() );
-=======
-          } catch (NotFound &) {
-            GUM_ERROR(TypeError, msg.str() + i->name());
->>>>>>> 0f253f0e
           }
         }
       } catch (NotFound &) {
@@ -290,7 +219,6 @@
       }
     }
 
-<<<<<<< HEAD
     template<typename GUM_SCALAR>
     void
     PRMFactory<GUM_SCALAR>::startInterface( const std::string& name, const std::string& extends ) {
@@ -301,28 +229,6 @@
 
       if( extends != "" ) {
         super = __retrieveInterface( extends );
-=======
-    template <typename GUM_SCALAR>
-    void PRMFactory<GUM_SCALAR>::startInterface(const std::string &name,
-                                                const std::string &extends) {
-      std::string real_name = __addPrefix(name);
-      __checkDuplicateName(real_name);
-      Interface<GUM_SCALAR> *i = 0;
-      Interface<GUM_SCALAR> *super = 0;
-
-      if (extends != "") {
-        super = __retrieveInterface(extends);
-        // try {
-        //   super = __prm->__interfaceMap[extends];
-        // } catch (NotFound&) {
-        //   try {
-        //     super = __prm->__interfaceMap[__addPrefix(extends)];
-        //   } catch (NotFound&) {
-        //     std::string msg = "unknown interface: ";
-        //     GUM_ERROR(NotFound, msg + extends);
-        //   }
-        // }
->>>>>>> 0f253f0e
       }
 
       if (super != 0) {
@@ -331,17 +237,10 @@
         i = new Interface<GUM_SCALAR>(real_name);
       }
 
-<<<<<<< HEAD
       __prm->__interfaceMap.insert( i->name(), i );
       __prm->__interfaces.insert( i );
       __stack.push_back( i );
 
-=======
-      __prm->__interfaceMap.insert(i->name(), i);
-
-      __prm->__interfaces.insert(i);
-      __stack.push_back(i);
->>>>>>> 0f253f0e
     }
 
     template <typename GUM_SCALAR>
@@ -353,11 +252,7 @@
       const Sequence<const DiscreteVariable *> &vars =
           attr->cpf().variablesSequence();
 
-<<<<<<< HEAD
       for( const auto & node : c->dag().nodes() ) {
-=======
-      for (const auto node : c->dag().nodes()) {
->>>>>>> 0f253f0e
         try {
           if (vars.exists(&(c->get(node).type().variable()))) {
             ++count;
@@ -430,7 +325,6 @@
       }
     }
 
-<<<<<<< HEAD
     template<typename GUM_SCALAR> INLINE
     void
     PRMFactory<GUM_SCALAR>::setRawCPFByFloatLines( const std::vector<float>& array ) {
@@ -439,17 +333,6 @@
 
       if( a->cpf().domainSize() != array.size() )
         GUM_ERROR( OperationNotAllowed, "illegal CPF size" );
-=======
-    template <typename GUM_SCALAR>
-    INLINE void
-    PRMFactory<GUM_SCALAR>::setRawCPFByFloatLines(const std::vector<float> &array) {
-      Attribute<GUM_SCALAR> *a = static_cast<Attribute<GUM_SCALAR> *>(
-          __checkStack(1, ClassElement<GUM_SCALAR>::prm_attribute));
-      __checkStack(2, PRMObject::PRMType::CLASS);
-
-      if (a->cpf().domainSize() != array.size())
-        GUM_ERROR(OperationNotAllowed, "illegal CPF size");
->>>>>>> 0f253f0e
 
       std::vector<GUM_SCALAR> array2(array.begin(), array.end());
       a->cpf().fillWith(array2);
@@ -474,22 +357,13 @@
       Attribute<GUM_SCALAR> *a = static_cast<Attribute<GUM_SCALAR> *>(
           __checkStack(1, ClassElement<GUM_SCALAR>::prm_attribute));
 
-<<<<<<< HEAD
       if( a->cpf().domainSize() != array.size() ) {
         GUM_ERROR( OperationNotAllowed, "illegal CPF size" );
-=======
-      if (a->cpf().domainSize() != array.size()) {
-        std::stringstream s;
-        s << "illegal CPF size, found " << array.size() << " and expected "
-          << a->cpf().domainSize();
-        GUM_ERROR(OperationNotAllowed, s.str());
->>>>>>> 0f253f0e
       }
 
       std::vector<GUM_SCALAR> array2(array.begin(), array.end());
       setRawCPFByColumns(array2);
     }
-<<<<<<< HEAD
 
     template<typename GUM_SCALAR>
     void
@@ -508,71 +382,24 @@
 
         std::vector<Size> pos( a->cpf().nbrDim(), 0 );
         Instantiation inst( a->cpf() );
-=======
-    template <typename GUM_SCALAR>
-    void PRMFactory<GUM_SCALAR>::setRawCPFByColumns(
-        const std::vector<GUM_SCALAR> &array) {
-      Attribute<GUM_SCALAR> *a = static_cast<Attribute<GUM_SCALAR> *>(
-          __checkStack(1, ClassElement<GUM_SCALAR>::prm_attribute));
-
-      if (a->cpf().domainSize() != array.size()) {
-        std::stringstream s;
-        s << "illegal CPF size, found " << array.size() << " and expected "
-          << a->cpf().domainSize();
-        GUM_ERROR(OperationNotAllowed, s.str());
-      }
-
-      if (a->cpf().nbrDim() == 1) {
-        setRawCPFByLines(array);
-      } else {
-        std::vector<Size> pos(a->cpf().nbrDim(), 0);
-        Instantiation inst(a->cpf());
->>>>>>> 0f253f0e
         inst.setFirst();
 
         for (const auto &elt : array) {
           a->cpf().set(inst, elt);
 
-<<<<<<< HEAD
           __incrementByColumn(a, pos, inst);
 
-=======
-          for (size_t idx = pos.size(); idx > 0; --idx) {
-            bool stop = true;
-            ++(pos[idx - 1]);
-
-            if (pos[idx - 1] ==
-                a->cpf().variablesSequence().atPos(idx - 1)->domainSize()) {
-              pos[idx - 1] = 0;
-              stop = false;
-            }
-
-            inst.chgVal(a->cpf().variablesSequence().atPos(idx - 1), pos[idx - 1]);
-
-            if (stop) {
-              break;
-            }
-          }
->>>>>>> 0f253f0e
-        }
-
-      }
-    }
-
-<<<<<<< HEAD
+        }
+
+      }
+    }
+
     template<typename GUM_SCALAR>
     void
     PRMFactory<GUM_SCALAR>::setCPFByFloatRule( const std::vector<std::string>& parents,
                                                const std::vector<float>& values )
     {
       auto a = static_cast<Attribute<GUM_SCALAR>*>( __checkStack( 1, ClassElement<GUM_SCALAR>::prm_attribute ) );
-=======
-    template <typename GUM_SCALAR>
-    void PRMFactory<GUM_SCALAR>::setCPFByFloatRule(
-        const std::vector<std::string> &parents, const std::vector<float> &values) {
-      Attribute<GUM_SCALAR> *a = static_cast<Attribute<GUM_SCALAR> *>(
-          __checkStack(1, ClassElement<GUM_SCALAR>::prm_attribute));
->>>>>>> 0f253f0e
 
       if ((parents.size() + 1) != a->cpf().variablesSequence().size()) {
         GUM_ERROR(OperationNotAllowed, "wrong number of parents");
@@ -585,7 +412,6 @@
       std::vector<GUM_SCALAR> values2(values.begin(), values.end());
       setCPFByRule(parents, values2);
     }
-<<<<<<< HEAD
 
     template<typename GUM_SCALAR>
     void
@@ -593,14 +419,6 @@
                                           const std::vector<GUM_SCALAR>& values ) {
 
       auto a = static_cast<Attribute<GUM_SCALAR>*>( __checkStack( 1, ClassElement<GUM_SCALAR>::prm_attribute ) );
-=======
-    template <typename GUM_SCALAR>
-    void
-    PRMFactory<GUM_SCALAR>::setCPFByRule(const std::vector<std::string> &parents,
-                                         const std::vector<GUM_SCALAR> &values) {
-      Attribute<GUM_SCALAR> *a = static_cast<Attribute<GUM_SCALAR> *>(
-          __checkStack(1, ClassElement<GUM_SCALAR>::prm_attribute));
->>>>>>> 0f253f0e
 
       if ((parents.size() + 1) != a->cpf().variablesSequence().size()) {
         GUM_ERROR(OperationNotAllowed, "wrong number of parents");
@@ -610,7 +428,6 @@
         GUM_ERROR(OperationNotAllowed, "wrong number of values");
       }
 
-<<<<<<< HEAD
       if ( dynamic_cast<FormAttribute<GUM_SCALAR>*>(a) ) {
         auto form = static_cast<FormAttribute<GUM_SCALAR>*>(a);
         // jnst holds parents with a specific value (not "*")
@@ -641,60 +458,22 @@
             if( not found ) {
               std::string msg = "could not find label ";
               GUM_ERROR( NotFound, msg + parents[i] );
-=======
-      Instantiation inst(a->cpf());
-
-      // jnst holds parents with a specific value (not "*")
-      // knst holds parents without a specific value ("*")
-      Instantiation jnst, knst;
-      const DiscreteVariable *var = 0;
-      // not_used Size pos = 0;
-      bool found = false;
-
-      for (size_t i = 0; i < parents.size(); ++i) {
-        var = a->cpf().variablesSequence().atPos(1 + i);
-
-        if (parents[i] == "*") {
-          knst.add(*var);
-        } else {
-          jnst.add(*var);
-          // not_used pos = 0;
-          found = false;
-
-          for (Size j = 0; j < var->domainSize(); ++j) {
-            if (var->label(j) == parents[i]) {
-              jnst.chgVal(*var, j);
-              found = true;
-              break;
->>>>>>> 0f253f0e
-            }
-          }
-        }
-
-<<<<<<< HEAD
+            }
+          }
+        }
+
         Instantiation inst( form->formulas() );
         inst.setVals( jnst );
 
         std::stringstream inst_seq;
         for ( auto var : inst.variablesSequence() ) {
           inst_seq << var << " ";
-=======
-          if (not found) {
-            std::string msg = "could not find label ";
-            GUM_ERROR(NotFound, msg + parents[i]);
-          }
->>>>>>> 0f253f0e
-        }
-
-<<<<<<< HEAD
+        }
+
         std::stringstream form_seq;
         for ( auto var : form->formulas().variablesSequence() ) {
           form_seq << var << " ";
         }
-
-//        GUM_TRACE( &(form->type().variable()) );
-//        GUM_TRACE( inst_seq.str() );
-//        GUM_TRACE( form_seq.str() );
 
         try {
           for( Size i = 0; i < form->type()->domainSize(); ++i ) {
@@ -709,27 +488,14 @@
           std::cout << e.errorContent() << std::endl;
           std::cout << e.errorCallStack() << std::endl;
           throw e;
-=======
-      inst.setVals(jnst);
-
-      for (Size i = 0; i < a->type()->domainSize(); ++i) {
-        inst.chgVal(a->type().variable(), i);
-
-        for (inst.setFirstIn(knst); not inst.end(); inst.incIn(knst)) {
-          a->cpf().set(inst, values[i]);
->>>>>>> 0f253f0e
         }
 
       } else {
         GUM_ERROR( OperationNotAllowed, "invaldie attribute type" );
       }
 
-    //  GUM_TRACE(a->name());
-
-    //  GUM_TRACE(a->name());
-    }
-
-<<<<<<< HEAD
+    }
+
     template<typename GUM_SCALAR>
     void
     PRMFactory<GUM_SCALAR>::addParameter( const std::string& type, const std::string& name, double value ) {
@@ -746,41 +512,6 @@
         c->add( p );
       } catch( DuplicateElement& ) {
         c->overload( p );
-=======
-    template <typename GUM_SCALAR>
-    void PRMFactory<GUM_SCALAR>::addParameter(const std::string &type,
-                                              const std::string &name,
-                                              std::string value) {
-      Class<GUM_SCALAR> *c = static_cast<Class<GUM_SCALAR> *>(
-          __checkStack(1, PRMObject::PRMType::CLASS));
-
-      if (value == "") {
-        MultiDimSparse<GUM_SCALAR> *impl = new MultiDimSparse<GUM_SCALAR>(
-            std::numeric_limits<GUM_SCALAR>::signaling_NaN());
-        Attribute<GUM_SCALAR> *a =
-            new Attribute<GUM_SCALAR>(name, *__retrieveType(type), impl);
-        c->addParameter(a, false);
-      } else {
-        MultiDimSparse<GUM_SCALAR> *impl = new MultiDimSparse<GUM_SCALAR>(0);
-        Attribute<GUM_SCALAR> *a =
-            new Attribute<GUM_SCALAR>(name, *__retrieveType(type), impl);
-        Instantiation inst(a->cpf());
-        bool found = false;
-
-        for (inst.setFirst(); not inst.end(); inst.inc()) {
-          if (a->type()->label(inst.pos(*(a->type()))) == value) {
-            a->cpf().set(inst, 1);
-            found = true;
-            break;
-          }
-        }
-
-        if (not found) {
-          GUM_ERROR(NotFound, "illegal default value.");
-        }
-
-        c->addParameter(a, true);
->>>>>>> 0f253f0e
       }
 
     }
@@ -869,7 +600,6 @@
           break;
         }
 
-<<<<<<< HEAD
         case Aggregate<GUM_SCALAR>::AggregateType::COUNT: {
           if( params.size() != 2 ) {
             GUM_ERROR( OperationNotAllowed, "invalid number of parameters" );
@@ -900,9 +630,6 @@
         default: {
           GUM_ERROR( FatalError, "Unknown aggregator." );
         }
-=======
-        default: { GUM_ERROR(FatalError, "Unknown aggregator."); }
->>>>>>> 0f253f0e
       }
 
       std::string safe_name = agg->safeName();
@@ -915,14 +642,8 @@
             c->overload(agg);
           }
         } else {
-<<<<<<< HEAD
           // Inner aggregators can be directly used as attributes
           auto attr = new ScalarAttribute<GUM_SCALAR> ( agg->name(), agg->type(), agg->buildImpl() );
-=======
-          // Inner aggregators can be directly used has attributes
-          Attribute<GUM_SCALAR> *attr =
-              new Attribute<GUM_SCALAR>(agg->name(), agg->type(), agg->buildImpl());
->>>>>>> 0f253f0e
 
           try {
             c->add(attr);
@@ -1051,64 +772,9 @@
       }
     }
 
-<<<<<<< HEAD
     template<typename GUM_SCALAR>
     SlotChain<GUM_SCALAR>*
     PRMFactory<GUM_SCALAR>::__buildSlotChain( ClassElementContainer<GUM_SCALAR>* start, const std::string& name ) {
-=======
-    template <typename GUM_SCALAR>
-    void PRMFactory<GUM_SCALAR>::setParameter(const std::string &instance,
-                                              const std::string &param,
-                                              const std::string &value) {
-      System<GUM_SCALAR> *model = static_cast<System<GUM_SCALAR> *>(
-          __checkStack(1, PRMObject::PRMType::SYSTEM));
-      Instance<GUM_SCALAR> *i = 0;
-
-      try {
-        i = &(model->get(instance));
-      } catch (NotFound &) {
-        GUM_ERROR(NotFound, "instance not found in current system");
-      }
-
-      Attribute<GUM_SCALAR> *a = 0;
-
-      try {
-        a = &(i->get(param));
-
-        if (not i->type().isParameter(*a)) {
-          GUM_ERROR(OperationNotAllowed, "given attribute is not a parameter");
-        }
-      } catch (NotFound &) {
-        GUM_ERROR(NotFound, "no such parameter in the given instance");
-      }
-
-      Size label = a->type()->domainSize();
-
-      for (Size idx = 0; idx < a->type()->domainSize(); ++idx) {
-        if (value == a->type()->label(idx)) {
-          label = idx;
-          break;
-        }
-      }
-
-      if (label == a->type()->domainSize()) {
-        GUM_ERROR(NotFound, "no such label in the given parameter");
-      }
-
-      Potential<GUM_SCALAR> pot;
-
-      pot.add(a->type().variable());
-      pot.fill((GUM_SCALAR)0);
-      Instantiation inst(pot);
-      inst.chgVal(a->type().variable(), label);
-      pot.set(inst, (GUM_SCALAR)1);
-      i->setParameterValue(a->safeName(), pot);
-    }
-
-    template <typename GUM_SCALAR>
-    SlotChain<GUM_SCALAR> *PRMFactory<GUM_SCALAR>::__buildSlotChain(
-        ClassElementContainer<GUM_SCALAR> *start, const std::string &name) {
->>>>>>> 0f253f0e
       std::vector<std::string> v;
       decomposePath(name, v);
       ClassElementContainer<GUM_SCALAR> *current = start;
@@ -1300,7 +966,6 @@
         }
       }
 
-<<<<<<< HEAD
       if( numbers.size() == 1 ) {
         auto impl = new gum::MultiDimNoisyORCompound<GUM_SCALAR> ( leak, numbers.front() );
         auto attr = new ScalarAttribute<GUM_SCALAR> ( name, retrieveType( "boolean" ), impl );
@@ -1311,22 +976,6 @@
 
         for( size_t idx = 0; idx < numbers.size(); ++idx ) {
           noisy->causalWeight( parents[idx]->type().variable(), numbers[idx] );
-=======
-      if (numbers.size() == 1) {
-        gum::prm::Attribute<GUM_SCALAR> *attr = new gum::prm::Attribute<GUM_SCALAR>(
-            name, retrieveType("boolean"),
-            new gum::MultiDimNoisyORCompound<GUM_SCALAR>(leak, numbers.front()));
-        addAttribute(attr);
-      } else if (numbers.size() == parents.size()) {
-        gum::MultiDimNoisyORCompound<GUM_SCALAR> *noisy =
-            new gum::MultiDimNoisyORCompound<GUM_SCALAR>(leak);
-        gum::prm::FuncAttribute<GUM_SCALAR> *attr =
-            new gum::prm::FuncAttribute<GUM_SCALAR>(name, retrieveType("boolean"),
-                                                    noisy);
-
-        for (size_t idx = 0; idx < numbers.size(); ++idx) {
-          noisy->causalWeight(parents[idx]->type().variable(), numbers[idx]);
->>>>>>> 0f253f0e
         }
 
         addAttribute(attr);
@@ -1339,32 +988,9 @@
       }
     }
 
-<<<<<<< HEAD
     template<typename GUM_SCALAR>
     Type<GUM_SCALAR>*
     PRMFactory<GUM_SCALAR>::__retrieveType( const std::string& name ) const {
-=======
-    template <typename GUM_SCALAR>
-    Type<GUM_SCALAR> *
-    PRMFactory<GUM_SCALAR>::__retrieveType(const std::string &name) const {
-      try {
-        return __prm->__typeMap[name];
-      } catch (NotFound &) {
-        try {
-          return __prm->__typeMap[__addPrefix(name)];
-        } catch (NotFound &) {
-          // Looking for the type using all declared namespaces
-          std::string prefix;
-          std::string dot = ".";
-
-          for (const auto &ns : __namespaces) {
-            if (__prm->__typeMap.exists(ns + dot + name)) {
-              if (prefix != "") {
-                GUM_ERROR(NotFound, "Type name '"
-                                        << name
-                                        << "' is ambiguous. Specify full name");
-              }
->>>>>>> 0f253f0e
 
       Type<GUM_SCALAR> *type = 0;
       std::string full_name;
@@ -1426,32 +1052,9 @@
       return type;
     }
 
-<<<<<<< HEAD
     template<typename GUM_SCALAR>
     Class<GUM_SCALAR>*
     PRMFactory<GUM_SCALAR>::__retrieveClass( const std::string& name ) const {
-=======
-    template <typename GUM_SCALAR>
-    Class<GUM_SCALAR> *
-    PRMFactory<GUM_SCALAR>::__retrieveClass(const std::string &name) const {
-      try {
-        return __prm->__classMap[name];
-      } catch (NotFound &) {
-        try {
-          return __prm->__classMap[__addPrefix(name)];
-        } catch (NotFound &) {
-          // Looking for the class using all declared namespaces
-          std::string prefix;
-          std::string dot = ".";
-
-          for (const auto &ns : __namespaces) {
-            if (__prm->__classMap.exists(ns + dot + name)) {
-              if (prefix != "") {
-                GUM_ERROR(NotFound, "Class name '"
-                                        << name
-                                        << "' is ambiguous. Specify full name");
-              }
->>>>>>> 0f253f0e
 
       Class<GUM_SCALAR> *a_class = 0;
       std::string full_name;
@@ -1497,32 +1100,9 @@
       return a_class;
     }
 
-<<<<<<< HEAD
     template<typename GUM_SCALAR>
     Interface<GUM_SCALAR>*
     PRMFactory<GUM_SCALAR>::__retrieveInterface( const std::string& name ) const {
-=======
-    template <typename GUM_SCALAR>
-    Interface<GUM_SCALAR> *
-    PRMFactory<GUM_SCALAR>::__retrieveInterface(const std::string &name) const {
-      try {
-        return __prm->__interfaceMap[name];
-      } catch (NotFound &) {
-        try {
-          return __prm->__interfaceMap[__addPrefix(name)];
-        } catch (NotFound &) {
-          // Looking for the interface using all declared namespaces
-          std::string prefix;
-          std::string dot = ".";
-
-          for (const auto &ns : __namespaces) {
-            if (__prm->__interfaceMap.exists(ns + dot + name)) {
-              if (prefix != "") {
-                GUM_ERROR(NotFound, "Class name '"
-                                        << name
-                                        << "' is ambiguous. Specify full name");
-              }
->>>>>>> 0f253f0e
 
       Interface<GUM_SCALAR> *interface = 0;
       std::string full_name;
@@ -1678,7 +1258,6 @@
       endAttribute();
     }
 
-<<<<<<< HEAD
     template<typename GUM_SCALAR> INLINE
     void
     PRMFactory<GUM_SCALAR>::startAttribute( const std::string& type, const std::string& name ) {
@@ -1691,14 +1270,6 @@
         a = new ScalarAttribute<GUM_SCALAR> (name, *__retrieveType( type ) );
       }
 
-=======
-    template <typename GUM_SCALAR>
-    INLINE void PRMFactory<GUM_SCALAR>::startAttribute(const std::string &type,
-                                                       const std::string &name) {
-      ClassElementContainer<GUM_SCALAR> *c = __checkStackContainter(1);
-      Attribute<GUM_SCALAR> *a =
-          new Attribute<GUM_SCALAR>(name, *__retrieveType(type));
->>>>>>> 0f253f0e
       std::string dot = ".";
 
       try {
@@ -1723,7 +1294,6 @@
       __stack.push_back(model);
     }
 
-<<<<<<< HEAD
     template<typename GUM_SCALAR> INLINE
     void
     PRMFactory<GUM_SCALAR>::endSystem() {
@@ -1743,24 +1313,6 @@
     template<typename GUM_SCALAR> INLINE
     void
     PRMFactory<GUM_SCALAR>::addInstance( const std::string& type, const std::string& name ) {
-=======
-    template <typename GUM_SCALAR> INLINE void PRMFactory<GUM_SCALAR>::endSystem() {
-      System<GUM_SCALAR> *model = static_cast<System<GUM_SCALAR> *>(
-          __checkStack(1, PRMObject::PRMType::SYSTEM));
-      __stack.pop_back();
-      model->instantiate();
-      __prm->__systemMap.insert(model->name(), model);
-      __prm->__systems.insert(model);
-    }
-
-    template <typename GUM_SCALAR>
-    INLINE void PRMFactory<GUM_SCALAR>::addInstance(const std::string &type,
-                                                    const std::string &name) {
-      System<GUM_SCALAR> *model = static_cast<System<GUM_SCALAR> *>(
-          __checkStack(1, PRMObject::PRMType::SYSTEM));
-      Class<GUM_SCALAR> *c = __retrieveClass(type);
-      Instance<GUM_SCALAR> *inst = new Instance<GUM_SCALAR>(name, *c);
->>>>>>> 0f253f0e
 
       auto c = __retrieveClass( type );
 
@@ -1860,7 +1412,6 @@
     PRMFactory<GUM_SCALAR>::__addInstance(Class<GUM_SCALAR>* type, const std::string& name) {
       Instance<GUM_SCALAR>* i = 0;
       try {
-<<<<<<< HEAD
 
         auto s = static_cast<System<GUM_SCALAR>*>( __checkStack( 1, PRMObject::PRMType::SYSTEM ) );
         i = new Instance<GUM_SCALAR> ( name, *type );
@@ -1873,12 +1424,6 @@
         }
         throw ;
 
-=======
-        model->add(inst);
-      } catch (OperationNotAllowed &e) {
-        delete inst;
-        throw;
->>>>>>> 0f253f0e
       }
     }
 
@@ -1976,7 +1521,6 @@
       return depth;
     }
 
-<<<<<<< HEAD
     template<typename GUM_SCALAR> INLINE
     void
     PRMFactory<GUM_SCALAR>::pushPackage( const std::string& name ) {
@@ -1990,17 +1534,6 @@
       std::string plop = currentPackage();
 
       if( not __packages.empty() ) {
-=======
-    template <typename GUM_SCALAR>
-    INLINE void PRMFactory<GUM_SCALAR>::pushPackage(const std::string &name) {
-      __packages.push_back(name);
-      __namespaces.insert(name);
-    }
-
-    template <typename GUM_SCALAR>
-    INLINE std::string PRMFactory<GUM_SCALAR>::popPackage() {
-      if (not __packages.empty()) {
->>>>>>> 0f253f0e
         std::string s = __packages.back();
         __packages.pop_back();
 
@@ -2014,11 +1547,10 @@
       return plop;
     }
 
-<<<<<<< HEAD
     template<typename GUM_SCALAR> INLINE
     void
     PRMFactory<GUM_SCALAR>::addImport ( const std::string& name ) {
-      if (name.length() == 0) {
+      if (name.size() == 0) {
         GUM_ERROR(OperationNotAllowed, "illegal import name");
       }
       if (__namespaces.empty()) {
@@ -2032,12 +1564,6 @@
     PRMFactory<GUM_SCALAR>::setReferenceSlot( const std::string& l_i,
         const std::string& r_i ) {
       size_t pos = l_i.find_last_of( '.' );
-=======
-    template <typename GUM_SCALAR>
-    INLINE void PRMFactory<GUM_SCALAR>::setReferenceSlot(const std::string &l_i,
-                                                         const std::string &r_i) {
-      size_t pos = l_i.find_last_of('.');
->>>>>>> 0f253f0e
 
       if (pos != std::string::npos) {
         std::string l_ref = l_i.substr(pos + 1, std::string::npos);
@@ -2047,7 +1573,6 @@
       }
     }
 
-<<<<<<< HEAD
   template<typename GUM_SCALAR> INLINE
     Class<GUM_SCALAR>&
     PRMFactory<GUM_SCALAR>::retrieveClass( const std::string& name ) {
@@ -2171,41 +1696,4 @@
   }
 
 } /* namespace prm */
-} /* namespace gum */
-=======
-    template <typename GUM_SCALAR>
-    INLINE Class<GUM_SCALAR> &
-    PRMFactory<GUM_SCALAR>::retrieveClass(const std::string &name) {
-      return *__retrieveClass(name);
-    }
-
-    template <typename GUM_SCALAR>
-    INLINE Type<GUM_SCALAR> &
-    PRMFactory<GUM_SCALAR>::retrieveType(const std::string &name) {
-      return *__retrieveType(name);
-    }
-
-    template <typename GUM_SCALAR>
-    INLINE Type<GUM_SCALAR> &PRMFactory<GUM_SCALAR>::retrieveCommonType(
-        const std::vector<ClassElement<GUM_SCALAR> *> &elts) {
-      return *(__retrieveCommonType(elts));
-    }
-
-    template <typename GUM_SCALAR>
-    bool PRMFactory<GUM_SCALAR>::isClassOrInterface(const std::string &type) const {
-      std::string dot = ".";
-      return prm()->isClass(type) or prm()->isClass(currentPackage() + dot + type) or
-             prm()->isInterface(type) or
-             prm()->isInterface(currentPackage() + dot + type);
-    }
-
-    template <typename GUM_SCALAR>
-    bool
-    PRMFactory<GUM_SCALAR>::isArrayInCurrentSystem(const std::string &name) const {
-      const System<GUM_SCALAR> *system =
-          static_cast<const System<GUM_SCALAR> *>(getCurrent());
-      return (system && system->isArray(name));
-    }
-  } /* namespace prm */
-} /* namespace gum */
->>>>>>> 0f253f0e
+} /* namespace gum */