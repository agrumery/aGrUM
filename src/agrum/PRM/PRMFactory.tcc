/***************************************************************************
 *   Copyright (C) 2005 by Christophe GONZALES and Pierre-Henri WUILLEMIN  *
 *   {prenom.nom}_at_lip6.fr                                               *
 *                                                                         *
 *   This program is free software; you can redistribute it and/or modify  *
 *   it under the terms of the GNU General Public License as published by  *
 *   the Free Software Foundation; either version 2 of the License, or     *
 *   (at your option) any later version.                                   *
 *                                                                         *
 *   This program is distributed in the hope that it will be useful,       *
 *   but WITHOUT ANY WARRANTY; without even the implied warranty of        *
 *   MERCHANTABILITY or FITNESS FOR A PARTICULAR PURPOSE.  See the         *
 *   GNU General Public License for more details.                          *
 *                                                                         *
 *   You should have received a copy of the GNU General Public License     *
 *   along with this program; if not, write to the                         *
 *   Free Software Foundation, Inc.,                                       *
 *   59 Temple Place - Suite 330, Boston, MA  02111-1307, USA.             *
 ***************************************************************************/
/** @file
 * @brief Inline implementation of PRMFactory.
 *
 * @author Lionel TORTI and Pierre-Henri WUILLEMIN
 */

#include <agrum/PRM/PRMFactory.h>

#include <iostream>
#include <sstream>

#include <agrum/core/math/formula.h>

#include <agrum/PRM/elements/PRMFormAttribute.h>
#include <agrum/PRM/elements/PRMFuncAttribute.h>

namespace gum {

  namespace prm {
    template <typename GUM_SCALAR>
    INLINE void PRMFactory<GUM_SCALAR>::addLabel( const std::string& l,
                                                  std::string extends ) {
      if ( extends == "" ) {
        PRMType<GUM_SCALAR>* t = static_cast<PRMType<GUM_SCALAR>*>(
            __checkStack( 1, PRMObject::prm_type::TYPE ) );
        LabelizedVariable* var = dynamic_cast<LabelizedVariable*>( t->__var );

        if ( !var ) {
          GUM_ERROR(
              FatalError,
              "the current type's variable is not a LabelizedVariable." );
        } else if ( t->__superType ) {
          GUM_ERROR( OperationNotAllowed, "current type is a subtype." );
        }

        try {
          var->addLabel( l );
        } catch ( DuplicateElement& ) {
          GUM_ERROR( DuplicateElement,
                     "a label with the same value already exists" );
        }
      } else {
        PRMType<GUM_SCALAR>* t = static_cast<PRMType<GUM_SCALAR>*>(
            __checkStack( 1, PRMObject::prm_type::TYPE ) );
        LabelizedVariable* var = dynamic_cast<LabelizedVariable*>( t->__var );

        if ( !var ) {
          GUM_ERROR(
              FatalError,
              "the current type's variable is not a LabelizedVariable." );
        } else if ( !t->__superType ) {
          GUM_ERROR( OperationNotAllowed, "current type is not a subtype." );
        }

        bool found = false;

        for ( Idx i = 0; i < t->__superType->__var->domainSize(); ++i ) {
          if ( t->__superType->__var->label( i ) == extends ) {
            try {
              var->addLabel( l );
            } catch ( DuplicateElement& ) {
              GUM_ERROR( DuplicateElement,
                         "a label with the same value already exists" );
            }

            t->__label_map->push_back( i );

            found = true;
            break;
          }
        }

        if ( !found ) {
          GUM_ERROR( NotFound, "inexistent label in super type." );
        }
      }
    }

    template <typename GUM_SCALAR>
    INLINE void
    PRMFactory<GUM_SCALAR>::startClass( const std::string& name,
                                        const std::string& extends,
                                        const Set<std::string>* implements,
                                        bool delayInheritance ) {
      std::string real_name = __addPrefix( name );
      if ( __prm->__classMap.exists( real_name ) ||
           __prm->__interfaceMap.exists( real_name ) ) {
        std::stringstream msg;
        msg << "\"" << real_name << "\" is already used.";
        GUM_ERROR( DuplicateElement, msg.str() );
      }
      PRMClass<GUM_SCALAR>* c = nullptr;
      PRMClass<GUM_SCALAR>* mother = nullptr;
      Set<PRMInterface<GUM_SCALAR>*> impl;

      if ( implements != 0 ) {
        for ( const auto& imp : *implements ) {
          impl.insert( __retrieveInterface( imp ) );
        }
      }

      if ( extends != "" ) {
        mother = __retrieveClass( extends );
      }

      if ( ( extends == "" ) && impl.empty() ) {
        c = new PRMClass<GUM_SCALAR>( real_name );
      } else if ( ( extends != "" ) && impl.empty() ) {
        c = new PRMClass<GUM_SCALAR>( real_name, *mother, delayInheritance );
      } else if ( ( extends == "" ) && ( !impl.empty() ) ) {
        c = new PRMClass<GUM_SCALAR>( real_name, impl, delayInheritance );
      } else if ( ( extends != "" ) && ( !impl.empty() ) ) {
        c = new PRMClass<GUM_SCALAR>(
            real_name, *mother, impl, delayInheritance );
      }

      __prm->__classMap.insert( c->name(), c );
      __prm->__classes.insert( c );
      __stack.push_back( c );
    }

    template <typename GUM_SCALAR>
    INLINE void
    PRMFactory<GUM_SCALAR>::continueClass( const std::string& name ) {
      std::string real_name = __addPrefix( name );
      if ( !( __prm->__classMap.exists( real_name ) ) ) {
        std::stringstream msg;
        msg << "\"" << real_name << "\" not found";
        GUM_ERROR( NotFound, msg.str() );
      }
      __stack.push_back( &( __prm->getClass( real_name ) ) );
    }

    template <typename GUM_SCALAR>
    INLINE void PRMFactory<GUM_SCALAR>::endClass( bool checkImplementations ) {
      PRMClass<GUM_SCALAR>* c = static_cast<PRMClass<GUM_SCALAR>*>(
          __checkStack( 1, PRMObject::prm_type::CLASS ) );

      if ( checkImplementations ) {
        __checkInterfaceImplementation( c );
      }

      __stack.pop_back();
    }

    template <typename GUM_SCALAR>
    INLINE void PRMFactory<GUM_SCALAR>::__checkInterfaceImplementation(
        PRMClass<GUM_SCALAR>* c ) {
      try {
        for ( const auto& i : c->implements() ) {
          try {
            for ( const auto& node : i->dag().nodes() ) {
              std::string name = i->get( node ).name();

              switch ( i->get( node ).elt_type() ) {
                case PRMClassElement<GUM_SCALAR>::prm_aggregate:
                case PRMClassElement<GUM_SCALAR>::prm_attribute: {
                  if ( ( c->get( name ).elt_type() ==
                         PRMClassElement<GUM_SCALAR>::prm_attribute ) ||
                       ( c->get( name ).elt_type() ==
                         PRMClassElement<GUM_SCALAR>::prm_aggregate ) ) {

                    if ( !c->get( name ).type().isSubTypeOf(
                             i->get( name ).type() ) ) {

                      std::stringstream msg;
                      msg << "class " << c->name()
                          << " does not respect interface ";
                      GUM_ERROR( TypeError, msg.str() + i->name() );
                    }
                  } else {

                    std::stringstream msg;
                    msg << "class " << c->name()
                        << " does not respect interface ";
                    GUM_ERROR( TypeError, msg.str() + i->name() );
                  }

                  break;
                }

                case PRMClassElement<GUM_SCALAR>::prm_refslot: {
                  if ( c->get( name ).elt_type() ==
                       PRMClassElement<GUM_SCALAR>::prm_refslot ) {

                    const PRMReferenceSlot<GUM_SCALAR>& ref_i =
                        static_cast<const PRMReferenceSlot<GUM_SCALAR>&>(
                            i->get( name ) );
                    const PRMReferenceSlot<GUM_SCALAR>& ref_this =
                        static_cast<const PRMReferenceSlot<GUM_SCALAR>&>(
                            c->get( name ) );

                    if ( !ref_this.slotType().isSubTypeOf(
                             ref_i.slotType() ) ) {

                      std::stringstream msg;
                      msg << "class " << c->name()
                          << " does not respect interface ";
                      GUM_ERROR( TypeError, msg.str() + i->name() );
                    }
                  } else {

                    std::stringstream msg;
                    msg << "class " << c->name()
                        << " does not respect interface ";
                    GUM_ERROR( TypeError, msg.str() + i->name() );
                  }

                  break;
                }

                case PRMClassElement<GUM_SCALAR>::prm_slotchain: {
                  // Nothing to check: they are automatically inherited
                  break;
                }

                default: {
                  std::string msg =
                      "unexpected ClassElement<GUM_SCALAR> in interface ";
                  GUM_ERROR( FatalError, msg + i->name() );
                }
              }
            }
          } catch ( NotFound& ) {
            std::stringstream msg;
            msg << "class " << c->name() << " does not respect interface ";
            GUM_ERROR( TypeError, msg.str() + i->name() );
          }
        }
      } catch ( NotFound& ) {
        // this Class<GUM_SCALAR> does not implement any
        // PRMInterface<GUM_SCALAR>
      }
    }

    template <typename GUM_SCALAR>
    INLINE void
    PRMFactory<GUM_SCALAR>::startInterface( const std::string& name,
                                            const std::string& extends,
                                            bool delayInheritance ) {
      std::string real_name = __addPrefix( name );
      if ( __prm->__classMap.exists( real_name ) ||
           __prm->__interfaceMap.exists( real_name ) ) {
        std::stringstream msg;
        msg << "\"" << real_name << "\" is already used.";
        GUM_ERROR( DuplicateElement, msg.str() );
      }
      PRMInterface<GUM_SCALAR>* i = nullptr;
      PRMInterface<GUM_SCALAR>* super = nullptr;

      if ( extends != "" ) {
        super = __retrieveInterface( extends );
      }

      if ( super != nullptr ) {
        i = new PRMInterface<GUM_SCALAR>( real_name, *super, delayInheritance );
      } else {
        i = new PRMInterface<GUM_SCALAR>( real_name );
      }

      __prm->__interfaceMap.insert( i->name(), i );
      __prm->__interfaces.insert( i );
      __stack.push_back( i );
    }

    template <typename GUM_SCALAR>
    INLINE void
    PRMFactory<GUM_SCALAR>::continueInterface( const std::string& name ) {
      std::string real_name = __addPrefix( name );
      if ( !__prm->__interfaceMap.exists( real_name ) ) {
        std::stringstream msg;
        msg << "\"" << real_name << "\" not found.";
        GUM_ERROR( DuplicateElement, msg.str() );
      }

      PRMInterface<GUM_SCALAR>* i = __retrieveInterface( real_name );
      __stack.push_back( i );
    }

    template <typename GUM_SCALAR>
    INLINE void
    PRMFactory<GUM_SCALAR>::addAttribute( PRMAttribute<GUM_SCALAR>* attr ) {
      PRMClass<GUM_SCALAR>* c = static_cast<PRMClass<GUM_SCALAR>*>(
          __checkStack( 1, PRMObject::prm_type::CLASS ) );
      c->add( attr );
      Size count = 0;
      const Sequence<const DiscreteVariable*>& vars =
          attr->cpf().variablesSequence();

      for ( const auto& node : c->dag().nodes() ) {
        try {
          if ( vars.exists( &( c->get( node ).type().variable() ) ) ) {
            ++count;

            if ( &( attr->type().variable() ) !=
                 &( c->get( node ).type().variable() ) ) {
              c->addArc( c->get( node ).safeName(), attr->safeName() );
            }
          }
        } catch ( OperationNotAllowed& ) {
        }
      }

      if ( count != attr->cpf().variablesSequence().size() ) {
        GUM_ERROR( NotFound, "unable to found all parents of this attribute" );
      }
    }

    template <typename GUM_SCALAR>
    INLINE void PRMFactory<GUM_SCALAR>::__addParent(
        PRMClassElementContainer<GUM_SCALAR>* c,
        PRMAttribute<GUM_SCALAR>* a,
        const std::string& name ) {
      try {
        PRMClassElement<GUM_SCALAR>& elt = c->get( name );

        switch ( elt.elt_type() ) {
          case PRMClassElement<GUM_SCALAR>::prm_refslot: {
            GUM_ERROR(
                OperationNotAllowed,
                "can not add a reference slot as a parent of an attribute" );
            break;
          }

          case PRMClassElement<GUM_SCALAR>::prm_slotchain: {
            if ( static_cast<PRMSlotChain<GUM_SCALAR>&>( elt ).isMultiple() ) {
              GUM_ERROR( OperationNotAllowed,
                         "can not add a multiple slot chain to an attribute" );
            }

            c->addArc( name, a->name() );

            break;
          }

          case PRMClassElement<GUM_SCALAR>::prm_attribute:
          case PRMClassElement<GUM_SCALAR>::prm_aggregate: {
            c->addArc( name, a->name() );
            break;
          }

          default: {
            GUM_ERROR( FatalError, "unknown ClassElement<GUM_SCALAR>" );
          }
        }
      } catch ( NotFound& ) {
        // Check if name is a slot chain
        PRMSlotChain<GUM_SCALAR>* sc = __buildSlotChain( c, name );

        if ( sc == nullptr ) {
          std::string msg =
              "found no ClassElement<GUM_SCALAR> with the given name ";
          GUM_ERROR( NotFound, msg + name );
        } else if ( !sc->isMultiple() ) {
          c->add( sc );
          c->addArc( sc->name(), a->name() );
        } else {
          delete sc;
          GUM_ERROR( OperationNotAllowed,
                     "Impossible to add a multiple reference slot as"
                     " direct parent of an PRMAttribute<GUM_SCALAR>." );
        }
      }
    }


    template <typename GUM_SCALAR>
    INLINE void PRMFactory<GUM_SCALAR>::addParent( const std::string& name ) {
      PRMClassElementContainer<GUM_SCALAR>* c = __checkStackContainter( 2 );
      try {
        // Retrieving pointers
        PRMAttribute<GUM_SCALAR>* a = static_cast<PRMAttribute<GUM_SCALAR>*>(
            __checkStack( 1, PRMClassElement<GUM_SCALAR>::prm_attribute ) );
        __addParent( c, a, name );
      } catch ( FactoryInvalidState& ) {
        auto agg = static_cast<PRMAggregate<GUM_SCALAR>*>(
            __checkStack( 1, PRMClassElement<GUM_SCALAR>::prm_aggregate ) );
        __addParent( static_cast<PRMClass<GUM_SCALAR>*>( c ), agg, name );
      }
    }

    template <typename GUM_SCALAR>
    INLINE void PRMFactory<GUM_SCALAR>::setRawCPFByFloatLines(
        const std::vector<float>& array ) {
      PRMAttribute<GUM_SCALAR>* a = static_cast<PRMAttribute<GUM_SCALAR>*>(
          __checkStack( 1, PRMClassElement<GUM_SCALAR>::prm_attribute ) );
      __checkStack( 2, PRMObject::prm_type::CLASS );

      if ( a->cpf().domainSize() != array.size() )
        GUM_ERROR( OperationNotAllowed, "illegal CPF size" );

      std::vector<GUM_SCALAR> array2( array.begin(), array.end() );
      a->cpf().fillWith( array2 );
    }

    template <typename GUM_SCALAR>
    INLINE void PRMFactory<GUM_SCALAR>::setRawCPFByLines(
        const std::vector<GUM_SCALAR>& array ) {
<<<<<<< HEAD
      PRMAttribute<GUM_SCALAR>* a = static_cast<PRMAttribute<GUM_SCALAR>*>(
          __checkStack( 1, PRMClassElement<GUM_SCALAR>::prm_attribute ) );
      __checkStack( 2, PRMObject::prm_type::CLASS );
=======
      auto elt = __checkStack( 1, ClassElement<GUM_SCALAR>::prm_attribute );
      auto a = static_cast<Attribute<GUM_SCALAR>*>( elt );
      __checkStack( 2, PRMObject::PRMType::CLASS );
>>>>>>> e69cc53b

      if ( a->cpf().domainSize() != array.size() ) {
        GUM_ERROR( OperationNotAllowed, "illegal CPF size" );
      }

      a->cpf().fillWith( array );
    }

    template <typename GUM_SCALAR>
    INLINE void PRMFactory<GUM_SCALAR>::setRawCPFByFloatColumns(
        const std::vector<float>& array ) {
      PRMAttribute<GUM_SCALAR>* a = static_cast<PRMAttribute<GUM_SCALAR>*>(
          __checkStack( 1, PRMClassElement<GUM_SCALAR>::prm_attribute ) );

      if ( a->cpf().domainSize() != array.size() ) {
        GUM_ERROR( OperationNotAllowed, "illegal CPF size" );
      }

      std::vector<GUM_SCALAR> array2( array.begin(), array.end() );
      setRawCPFByColumns( array2 );
    }

    template <typename GUM_SCALAR>
    void PRMFactory<GUM_SCALAR>::setRawCPFByColumns(
        const std::vector<GUM_SCALAR>& array ) {
      PRMAttribute<GUM_SCALAR>* a = static_cast<PRMAttribute<GUM_SCALAR>*>(
          __checkStack( 1, PRMClassElement<GUM_SCALAR>::prm_attribute ) );

      if ( a->cpf().domainSize() != array.size() ) {
        GUM_ERROR( OperationNotAllowed, "illegal CPF size" );
      }

      if ( a->cpf().nbrDim() == 1 ) {
        setRawCPFByLines( array );
      } else {
        Instantiation inst( a->cpf() );
        Instantiation jnst;
        for ( auto idx = inst.variablesSequence().rbegin();
              idx != inst.variablesSequence().rend();
              --idx ) {
          jnst.add( **idx );
        }

        jnst.begin();
        auto idx = (std::size_t)0;
        while ( ( !jnst.end() ) && idx < array.size() ) {
          inst.setVals( jnst );
          a->cpf().set( inst, array[idx] );
          jnst.inc();
          ++idx;
        }
      }
    }

    template <typename GUM_SCALAR>
    INLINE void PRMFactory<GUM_SCALAR>::setCPFByFloatRule(
        const std::vector<std::string>& parents,
        const std::vector<float>& values ) {
      auto a = static_cast<PRMAttribute<GUM_SCALAR>*>(
          __checkStack( 1, PRMClassElement<GUM_SCALAR>::prm_attribute ) );

      if ( ( parents.size() + 1 ) != a->cpf().variablesSequence().size() ) {
        GUM_ERROR( OperationNotAllowed, "wrong number of parents" );
      }

      if ( values.size() != a->type().variable().domainSize() ) {
        GUM_ERROR( OperationNotAllowed, "wrong number of values" );
      }

      std::vector<GUM_SCALAR> values2( values.begin(), values.end() );
      setCPFByRule( parents, values2 );
    }

    template <typename GUM_SCALAR>
    INLINE void PRMFactory<GUM_SCALAR>::setCPFByRule(
        const std::vector<std::string>& parents,
        const std::vector<GUM_SCALAR>& values ) {

      auto a = static_cast<PRMAttribute<GUM_SCALAR>*>(
          __checkStack( 1, PRMClassElement<GUM_SCALAR>::prm_attribute ) );

      if ( ( parents.size() + 1 ) != a->cpf().variablesSequence().size() ) {
        GUM_ERROR( OperationNotAllowed, "wrong number of parents" );
      }

      if ( values.size() != a->type().variable().domainSize() ) {
        GUM_ERROR( OperationNotAllowed, "wrong number of values" );
      }

      if ( dynamic_cast<PRMFormAttribute<GUM_SCALAR>*>( a ) ) {
        auto form = static_cast<PRMFormAttribute<GUM_SCALAR>*>( a );
        // jnst holds parents with a specific value (not "*")
        // knst holds parents without a specific value ("*")
        Instantiation jnst, knst;
        const DiscreteVariable* var = 0;
        // not_used Size pos = 0;
        bool found = false;

        for ( Idx i = 0; i < parents.size(); ++i ) {
          var = form->formulas().variablesSequence().atPos( 1 + i );

          if ( parents[i] == "*" ) {
            knst.add( *var );
          } else {
            jnst.add( *var );
            // not_used pos = 0;
            found = false;

            for ( Size j = 0; j < var->domainSize(); ++j ) {
              if ( var->label( j ) == parents[i] ) {
                jnst.chgVal( *var, j );
                found = true;
                break;
              }
            }

            if ( !found ) {
              std::string msg = "could not find label ";
              GUM_ERROR( NotFound, msg + parents[i] );
            }
          }
        }

        Instantiation inst( form->formulas() );
        inst.setVals( jnst );

        for ( Size i = 0; i < form->type()->domainSize(); ++i ) {
          inst.chgVal( form->type().variable(), i );

          for ( inst.setFirstIn( knst ); !inst.end(); inst.incIn( knst ) ) {
            form->formulas().set( inst, std::to_string( values[i] ) );
          }
        }

      } else {
        GUM_ERROR( OperationNotAllowed, "invalide attribute type" );
      }
    }

    template <typename GUM_SCALAR>
    INLINE void PRMFactory<GUM_SCALAR>::setCPFByRule(
        const std::vector<std::string>& parents,
        const std::vector<std::string>& values ) {

      auto a = static_cast<PRMAttribute<GUM_SCALAR>*>(
          __checkStack( 1, PRMClassElement<GUM_SCALAR>::prm_attribute ) );

      if ( ( parents.size() + 1 ) != a->cpf().variablesSequence().size() ) {
        GUM_ERROR( OperationNotAllowed, "wrong number of parents" );
      }

      if ( values.size() != a->type().variable().domainSize() ) {
        GUM_ERROR( OperationNotAllowed, "wrong number of values" );
      }

      if ( dynamic_cast<PRMFormAttribute<GUM_SCALAR>*>( a ) ) {
        auto form = static_cast<PRMFormAttribute<GUM_SCALAR>*>( a );
        // jnst holds parents with a specific value (not "*")
        // knst holds parents without a specific value ("*")
        Instantiation jnst, knst;
        const DiscreteVariable* var = 0;
        // not_used Size pos = 0;
        bool found = false;

        for ( Idx i = 0; i < parents.size(); ++i ) {
          var = form->formulas().variablesSequence().atPos( 1 + i );

          if ( parents[i] == "*" ) {
            knst.add( *var );
          } else {
            jnst.add( *var );
            // not_used pos = 0;
            found = false;

            for ( Size j = 0; j < var->domainSize(); ++j ) {
              if ( var->label( j ) == parents[i] ) {
                jnst.chgVal( *var, j );
                found = true;
                break;
              }
            }

            if ( !found ) {
              std::string msg = "could not find label ";
              GUM_ERROR( NotFound, msg + parents[i] );
            }
          }
        }

        Instantiation inst( form->formulas() );
        inst.setVals( jnst );

        for ( Size i = 0; i < form->type()->domainSize(); ++i ) {
          inst.chgVal( form->type().variable(), i );

          for ( inst.setFirstIn( knst ); !inst.end(); inst.incIn( knst ) ) {
            form->formulas().set( inst, values[i] );
          }
        }

      } else {
        GUM_ERROR( OperationNotAllowed, "invalide attribute type" );
      }
    }

    template <typename GUM_SCALAR>
    INLINE void PRMFactory<GUM_SCALAR>::addParameter( const std::string& type,
                                                      const std::string& name,
                                                      double value ) {
      auto c = static_cast<PRMClass<GUM_SCALAR>*>(
          __checkStack( 1, PRMObject::prm_type::CLASS ) );

      PRMParameter<GUM_SCALAR>* p = nullptr;
      if ( type == "int" ) {
        p = new PRMParameter<GUM_SCALAR>(
            name,
            PRMParameter<GUM_SCALAR>::ParameterType::INT,
            (GUM_SCALAR)value );
      } else if ( type == "real" ) {
        p = new PRMParameter<GUM_SCALAR>(
            name,
            PRMParameter<GUM_SCALAR>::ParameterType::REAL,
            (GUM_SCALAR)value );
      }

      try {
        c->add( p );
      } catch ( DuplicateElement& ) {
        c->overload( p );
      }
    }

    template <typename GUM_SCALAR>
    INLINE void PRMFactory<GUM_SCALAR>::startAggregator(
        const std::string& name,
        const std::string& agg_type,
        const std::string& rv_type,
        const std::vector<std::string>& params ) {

      PRMClass<GUM_SCALAR>* c = static_cast<PRMClass<GUM_SCALAR>*>(
          __checkStack( 1, PRMObject::prm_type::CLASS ) );

      auto agg = new PRMAggregate<GUM_SCALAR>(
          name,
          PRMAggregate<GUM_SCALAR>::str2enum( agg_type ),
          *__retrieveType( rv_type ) );

      try {
        c->add( agg );
      } catch ( DuplicateElement& ) {
        c->overload( agg );
      }

      switch ( agg->agg_type() ) {
        case PRMAggregate<GUM_SCALAR>::AggregateType::COUNT:
        case PRMAggregate<GUM_SCALAR>::AggregateType::EXISTS:
        case PRMAggregate<GUM_SCALAR>::AggregateType::FORALL: {
          if ( params.size() != 1 ) {
            GUM_ERROR( OperationNotAllowed, "aggregate requires a parameter" );
          }
          agg->setLabel( params.front() );
          break;
        }
        default: {
          // Nothing to do
        }
      }
      __stack.push_back( agg );
      //__agg_params.insert( agg, params );
    }

    template <typename GUM_SCALAR>
    INLINE void
    PRMFactory<GUM_SCALAR>::continueAggregator( const std::string& name ) {

      PRMClassElementContainer<GUM_SCALAR>* c = __checkStackContainter( 1 );
      if ( ! c->exists( name ) ) {
        GUM_ERROR( NotFound, name << "not found" );
      }
      auto& agg = c->get( name );
      if ( ! PRMClassElement<GUM_SCALAR>::isAggregate( agg ) ) {
        GUM_ERROR( OperationNotAllowed, name << " not an aggregate" );
      }
      __stack.push_back( &agg );
    }

    template <typename GUM_SCALAR>
    INLINE void
    PRMFactory<GUM_SCALAR>::__addParent( PRMClass<GUM_SCALAR>* c,
                                         PRMAggregate<GUM_SCALAR>* agg,
                                         const std::string& name ) {

      auto chains = std::vector<std::string>{name};
      auto inputs = std::vector<PRMClassElement<GUM_SCALAR>*>();
      __retrieveInputs( c, chains, inputs );

      switch ( agg->agg_type() ) {
        case PRMAggregate<GUM_SCALAR>::AggregateType::OR:
        case PRMAggregate<GUM_SCALAR>::AggregateType::AND: {

          if ( inputs.front()->type() != *( __retrieveType( "boolean" ) ) ) {
            GUM_ERROR( WrongType, "expected booleans" );
          }

          break;
        }

        case PRMAggregate<GUM_SCALAR>::AggregateType::COUNT:
        case PRMAggregate<GUM_SCALAR>::AggregateType::EXISTS:
        case PRMAggregate<GUM_SCALAR>::AggregateType::FORALL: {

          if ( !agg->hasLabel() ) {
            auto param = agg->labelValue();
            Idx label_idx = 0;

            while ( label_idx < inputs.front()->type()->domainSize() ) {
              if ( inputs.front()->type()->label( label_idx ) == param ) {
                break;
              }

              ++label_idx;
            }

            if ( label_idx == inputs.front()->type()->domainSize() ) {
              GUM_ERROR( NotFound, "could not find label" );
            }

            agg->setLabel( label_idx );
          }

          break;
        }

        case PRMAggregate<GUM_SCALAR>::AggregateType::MEDIAN:
        case PRMAggregate<GUM_SCALAR>::AggregateType::AMPLITUDE:
        case PRMAggregate<GUM_SCALAR>::AggregateType::MIN:
        case PRMAggregate<GUM_SCALAR>::AggregateType::MAX: {

          break;
        }

        default: { GUM_ERROR( FatalError, "Unknown aggregator." ); }
      }

      c->addArc( inputs.front()->safeName(), agg->safeName() );
    }

    template <typename GUM_SCALAR>
    INLINE void PRMFactory<GUM_SCALAR>::endAggregator() {

      __checkStack( 1, PRMClassElement<GUM_SCALAR>::prm_aggregate );
      __stack.pop_back();
    }

    template <typename GUM_SCALAR>
    INLINE void PRMFactory<GUM_SCALAR>::addAggregator(
        const std::string& name,
        const std::string& agg_type,
        const std::vector<std::string>& chains,
        const std::vector<std::string>& params,
        std::string type ) {
      PRMClass<GUM_SCALAR>* c = static_cast<PRMClass<GUM_SCALAR>*>(
          __checkStack( 1, PRMObject::prm_type::CLASS ) );
      // Checking call legality

      if ( chains.size() == 0 ) {
        GUM_ERROR( OperationNotAllowed,
                   "a PRMAggregate<GUM_SCALAR> requires at least one parent" );
      }

      // Retrieving the parents of the aggregate
      std::vector<PRMClassElement<GUM_SCALAR>*> inputs;

      // This helps knowing if the aggregate has parents outside the current
      // class
      // (see below)
      bool hasSC = __retrieveInputs( c, chains, inputs );

      // Checking that all inputs shares the same PRMType<GUM_SCALAR> (trivial
      // if
      // inputs.size() == 1)
      if ( inputs.size() > 1 ) {
        for ( auto iter = inputs.begin() + 1; iter != inputs.end(); ++iter ) {
          if ( ( **( iter - 1 ) ).type() != ( **iter ).type() ) {
            GUM_ERROR( WrongType, "found different types" );
          }
        }
      }

      // Different treatments for different types of aggregate.
      PRMAggregate<GUM_SCALAR>* agg = nullptr;

      switch ( PRMAggregate<GUM_SCALAR>::str2enum( agg_type ) ) {
        case PRMAggregate<GUM_SCALAR>::AggregateType::OR:
        case PRMAggregate<GUM_SCALAR>::AggregateType::AND: {
          if ( inputs.front()->type() != *( __retrieveType( "boolean" ) ) ) {
            GUM_ERROR( WrongType, "expected booleans" );
          }
          if ( params.size() != 0 ) {
            GUM_ERROR( OperationNotAllowed, "invalid number of paramaters" );
          }

          agg = new PRMAggregate<GUM_SCALAR>(
              name,
              PRMAggregate<GUM_SCALAR>::str2enum( agg_type ),
              inputs.front()->type() );

          break;
        }

        case PRMAggregate<GUM_SCALAR>::AggregateType::EXISTS:
        case PRMAggregate<GUM_SCALAR>::AggregateType::FORALL: {
          if ( params.size() != 1 ) {
            GUM_ERROR( OperationNotAllowed, "invalid number of parameters" );
          }

          Idx label_idx = 0;

          while ( label_idx < inputs.front()->type()->domainSize() ) {
            if ( inputs.front()->type()->label( label_idx ) ==
                 params.front() ) {
              break;
            }

            ++label_idx;
          }

          if ( label_idx == inputs.front()->type()->domainSize() ) {
            GUM_ERROR( NotFound, "could not find label" );
          }

          // Creating and adding the PRMAggregate<GUM_SCALAR>
          agg = new PRMAggregate<GUM_SCALAR>(
              name,
              PRMAggregate<GUM_SCALAR>::str2enum( agg_type ),
              *( __retrieveType( "boolean" ) ),
              label_idx );
          agg->label();

          break;
        }

        case PRMAggregate<GUM_SCALAR>::AggregateType::MEDIAN:
        case PRMAggregate<GUM_SCALAR>::AggregateType::AMPLITUDE:
        case PRMAggregate<GUM_SCALAR>::AggregateType::MIN:
        case PRMAggregate<GUM_SCALAR>::AggregateType::MAX: {
          if ( params.size() != 0 ) {
            GUM_ERROR( OperationNotAllowed, "invalid number of parameters" );
          }

          auto output_type = __retrieveType( type );

          // Creating and adding the PRMAggregate<GUM_SCALAR>
          agg = new PRMAggregate<GUM_SCALAR>(
              name,
              PRMAggregate<GUM_SCALAR>::str2enum( agg_type ),
              *output_type );

          break;
        }

        case PRMAggregate<GUM_SCALAR>::AggregateType::COUNT: {
          if ( params.size() != 1 ) {
            GUM_ERROR( OperationNotAllowed, "invalid number of parameters" );
          }

          Idx label_idx = 0;

          while ( label_idx < inputs.front()->type()->domainSize() ) {
            if ( inputs.front()->type()->label( label_idx ) ==
                 params.front() ) {
              break;
            }

            ++label_idx;
          }

          if ( label_idx == inputs.front()->type()->domainSize() ) {
            GUM_ERROR( NotFound, "could not find label" );
          }

          auto output_type = __retrieveType( type );

          // Creating and adding the PRMAggregate<GUM_SCALAR>
          agg = new PRMAggregate<GUM_SCALAR>(
              name,
              PRMAggregate<GUM_SCALAR>::str2enum( agg_type ),
              *output_type,
              label_idx );

          break;
        }

        default: { GUM_ERROR( FatalError, "Unknown aggregator." ); }
      }

      std::string safe_name = agg->safeName();

      try {
        if ( hasSC ) {
          try {
            c->add( agg );
          } catch ( DuplicateElement& ) {
            c->overload( agg );
          }
        } else {
          // Inner aggregators can be directly used as attributes
          auto attr = new PRMScalarAttribute<GUM_SCALAR>(
              agg->name(), agg->type(), agg->buildImpl() );

          try {
            c->add( attr );
          } catch ( DuplicateElement& ) {
            c->overload( attr );
          }

          delete agg;
        }
      } catch ( DuplicateElement& ) {
        delete agg;
        throw;
      }

      for ( const auto& elt : inputs ) {
        c->addArc( elt->safeName(), safe_name );
      }
    }

    template <typename GUM_SCALAR>
    INLINE void PRMFactory<GUM_SCALAR>::addReferenceSlot(
        const std::string& type, const std::string& name, bool isArray ) {
      PRMClassElementContainer<GUM_SCALAR>* owner = __checkStackContainter( 1 );
      PRMClassElementContainer<GUM_SCALAR>* slotType = 0;

      try {
        slotType = __retrieveClass( type );
      } catch ( NotFound& ) {
        try {
          slotType = __retrieveInterface( type );
        } catch ( NotFound& ) {
          GUM_ERROR( NotFound, "unknown ReferenceSlot<GUM_SCALAR> slot type" );
        }
      }

      PRMReferenceSlot<GUM_SCALAR>* ref =
          new PRMReferenceSlot<GUM_SCALAR>( name, *slotType, isArray );

      try {
        owner->add( ref );
      } catch ( DuplicateElement& ) {
        owner->overload( ref );
      }
    }

    template <typename GUM_SCALAR>
    INLINE void PRMFactory<GUM_SCALAR>::addArray( const std::string& type,
                                                  const std::string& name,
                                                  Size size ) {
      PRMSystem<GUM_SCALAR>* model = static_cast<PRMSystem<GUM_SCALAR>*>(
          __checkStack( 1, PRMObject::prm_type::SYSTEM ) );
      PRMClass<GUM_SCALAR>* c = __retrieveClass( type );
      PRMInstance<GUM_SCALAR>* inst = 0;

      try {
        model->addArray( name, *c );

        for ( Size i = 0; i < size; ++i ) {
          std::stringstream elt_name;
          elt_name << name << "[" << i << "]";
          inst = new PRMInstance<GUM_SCALAR>( elt_name.str(), *c );
          model->add( name, inst );
        }
      } catch ( TypeError& ) {
        delete inst;
        throw;
      } catch ( NotFound& ) {
        delete inst;
        throw;
      }
    }

    template <typename GUM_SCALAR>
    INLINE void PRMFactory<GUM_SCALAR>::incArray( const std::string& l_i,
                                                  const std::string& r_i ) {
      PRMSystem<GUM_SCALAR>* model = static_cast<PRMSystem<GUM_SCALAR>*>(
          __checkStack( 1, PRMObject::prm_type::SYSTEM ) );

      if ( model->isArray( l_i ) ) {
        if ( model->isInstance( r_i ) ) {
          model->add( l_i, model->get( r_i ) );
        } else {
          GUM_ERROR( NotFound, "right value is not an instance" );
        }
      } else {
        GUM_ERROR( NotFound, "left value is no an array" );
      }
    }

    template <typename GUM_SCALAR>
    INLINE void
    PRMFactory<GUM_SCALAR>::setReferenceSlot( const std::string& l_i,
                                              const std::string& l_ref,
                                              const std::string& r_i ) {

      auto model = static_cast<PRMSystem<GUM_SCALAR>*>(
          __checkStack( 1, PRMObject::prm_type::SYSTEM ) );
      std::vector<PRMInstance<GUM_SCALAR>*> lefts;
      std::vector<PRMInstance<GUM_SCALAR>*> rights;

      if ( model->isInstance( l_i ) ) {
        lefts.push_back( &( model->get( l_i ) ) );
      } else if ( model->isArray( l_i ) ) {
        for ( const auto& elt : model->getArray( l_i ) )
          lefts.push_back( elt );
      } else {
        GUM_ERROR( NotFound,
                   "left value does not name an instance or an array" );
      }

      if ( model->isInstance( r_i ) ) {
        rights.push_back( &( model->get( r_i ) ) );
      } else if ( model->isArray( r_i ) ) {
        for ( const auto& elt : model->getArray( r_i ) )
          rights.push_back( elt );
      } else {
        GUM_ERROR( NotFound,
                   "left value does not name an instance or an array" );
      }

      for ( const auto l : lefts ) {
        for ( const auto r : rights ) {

          auto& elt = l->type().get( l_ref );
          if ( PRMClassElement<GUM_SCALAR>::isReferenceSlot( elt ) ) {

            l->add( elt.id(), *r );

          } else {
            GUM_ERROR( NotFound, "unfound reference slot" );
          }
        }
      }
    }

    template <typename GUM_SCALAR>
    INLINE PRMSlotChain<GUM_SCALAR>* PRMFactory<GUM_SCALAR>::__buildSlotChain(
        PRMClassElementContainer<GUM_SCALAR>* start, const std::string& name ) {
      std::vector<std::string> v;
      decomposePath( name, v );
      PRMClassElementContainer<GUM_SCALAR>* current = start;
      PRMReferenceSlot<GUM_SCALAR>* ref = nullptr;
      Sequence<PRMClassElement<GUM_SCALAR>*> elts;

      for ( size_t i = 0; i < v.size(); ++i ) {
        try {
          switch ( current->get( v[i] ).elt_type() ) {
            case PRMClassElement<GUM_SCALAR>::prm_refslot:
              ref = &( static_cast<PRMReferenceSlot<GUM_SCALAR>&>(
                  current->get( v[i] ) ) );
              elts.insert( ref );
              current =
                  &( /*const_cast<PRMClassElementContainer<GUM_SCALAR>&>*/ (
                      ref->slotType() ) );
              break;

            case PRMClassElement<GUM_SCALAR>::prm_aggregate:
            case PRMClassElement<GUM_SCALAR>::prm_attribute:

              if ( i == v.size() - 1 ) {
                elts.insert( &( current->get( v[i] ) ) );
                break;
              } else {
                return nullptr;
              }

            default: { return nullptr; }
          }
        } catch ( NotFound& ) {
          return nullptr;
        }
      }

      GUM_ASSERT( v.size() == elts.size() );

      current->setOutputNode( *( elts.back() ), true );

      return new PRMSlotChain<GUM_SCALAR>( name, elts );
    }

    template <typename GUM_SCALAR>
    INLINE bool PRMFactory<GUM_SCALAR>::__retrieveInputs(
        PRMClass<GUM_SCALAR>* c,
        const std::vector<std::string>& chains,
        std::vector<PRMClassElement<GUM_SCALAR>*>& inputs ) {
      bool retVal = false;

      for ( size_t i = 0; i < chains.size(); ++i ) {
        try {
          inputs.push_back( &( c->get( chains[i] ) ) );
          retVal = retVal || PRMClassElement<GUM_SCALAR>::isSlotChain(
                                 *( inputs.back() ) );
        } catch ( NotFound& ) {
          inputs.push_back( __buildSlotChain( c, chains[i] ) );
          retVal = true;

          if ( inputs.back() ) {
            c->add( inputs.back() );
          } else {
            GUM_ERROR( NotFound, "unknown slot chain" );
          }
        }
      }

      PRMType<GUM_SCALAR>* t = __retrieveCommonType( inputs );

      std::vector<
          std::pair<PRMClassElement<GUM_SCALAR>*, PRMClassElement<GUM_SCALAR>*>>
          toAdd;

      for ( const auto& elt : inputs ) {
        if ( ( *elt ).type() != ( *t ) ) {
          if ( PRMClassElement<GUM_SCALAR>::isSlotChain( *elt ) ) {
            PRMSlotChain<GUM_SCALAR>* sc =
                static_cast<PRMSlotChain<GUM_SCALAR>*>( elt );
            std::stringstream name;

            for ( Size idx = 0; idx < sc->chain().size() - 1; ++idx ) {
              name << sc->chain().atPos( idx )->name() << ".";
            }

            name << ".(" << t->name() << ")" << sc->lastElt().name();

            try {
              toAdd.push_back(
                  std::make_pair( elt, &( c->get( name.str() ) ) ) );
            } catch ( NotFound& ) {
              toAdd.push_back(
                  std::make_pair( elt, __buildSlotChain( c, name.str() ) ) );
            }
          } else {
            std::stringstream name;
            name << "(" << t->name() << ")" << elt->name();
            toAdd.push_back( std::make_pair( elt, &( c->get( name.str() ) ) ) );
          }
        }
      }

      return retVal;
    }

    template <typename GUM_SCALAR>
    INLINE PRMType<GUM_SCALAR>* PRMFactory<GUM_SCALAR>::__retrieveCommonType(
        const std::vector<PRMClassElement<GUM_SCALAR>*>& elts ) {
      const PRMType<GUM_SCALAR>* current = nullptr;
      HashTable<std::string, Size> counters;
      // Finding all types and super types

      for ( const auto& elt : elts ) {
        try {
          current = &( ( *elt ).type() );

          while ( current != 0 ) {
            // Filling counters
            if ( counters.exists( current->name() ) ) {
              ++( counters[current->name()] );
            } else {
              counters.insert( current->name(), 1 );
            }

            // Loop guard
            if ( current->isSubType() ) {
              current = &( current->superType() );
            } else {
              current = nullptr;
            }
          }
        } catch ( OperationNotAllowed& ) {
          GUM_ERROR( WrongClassElement,
                     "found a ClassElement<GUM_SCALAR> without a type" );
        }
      }

      // We need to find the most specialized (i.e. max depth) common type
      current = nullptr;

      int max_depth = -1;

      int current_depth = 0;

      for ( const auto& elt : counters ) {
        if ( ( elt.second ) == elts.size() ) {
          current_depth = __typeDepth( __retrieveType( elt.first ) );

          if ( current_depth > max_depth ) {
            max_depth = current_depth;
            current = __retrieveType( elt.first );
          }
        }
      }

      if ( current ) {
        return const_cast<PRMType<GUM_SCALAR>*>( current );
      }

      GUM_ERROR( NotFound, "could not find a common type" );
    }

    template <typename GUM_SCALAR>
    INLINE void PRMFactory<GUM_SCALAR>::addNoisyOrCompound(
        const std::string& name,
        const std::vector<std::string>& chains,
        const std::vector<float>& numbers,
        float leak,
        const std::vector<std::string>& labels ) {
      if ( currentType() != PRMObject::prm_type::CLASS ) {
        GUM_ERROR( gum::FactoryInvalidState,
                   "invalid state to add a noisy-or" );
      }

      PRMClass<GUM_SCALAR>* c =
          dynamic_cast<gum::prm::PRMClass<GUM_SCALAR>*>( getCurrent() );

      std::vector<PRMClassElement<GUM_SCALAR>*> parents;

      for ( const auto& elt : chains )
        parents.push_back( &( c->get( elt ) ) );

      PRMType<GUM_SCALAR>* common_type = __retrieveCommonType( parents );

      for ( size_t idx = 0; idx < parents.size(); ++idx ) {
        if ( parents[idx]->type() != ( *common_type ) ) {
          PRMClassElement<GUM_SCALAR>* parent = parents[idx];
          // Either safe_name is an non existing slot chain or an existing cast
          // descendant
          std::string safe_name = parent->cast( *common_type );

          if ( !c->exists( safe_name ) ) {
            if ( PRMClassElement<GUM_SCALAR>::isSlotChain( *parent ) ) {
              parents[idx] = __buildSlotChain( c, safe_name );
              c->add( parents[idx] );
            } else {
              GUM_ERROR( NotFound, "unable to find parent" );
            }
          } else {
            parents[idx] = &( c->get( safe_name ) );
          }
        }
      }

      if ( numbers.size() == 1 ) {
        auto impl = new gum::MultiDimNoisyORCompound<GUM_SCALAR>(
            leak, numbers.front() );
        auto attr = new PRMScalarAttribute<GUM_SCALAR>(
            name, retrieveType( "boolean" ), impl );
        addAttribute( attr );
      } else if ( numbers.size() == parents.size() ) {
        gum::MultiDimNoisyORCompound<GUM_SCALAR>* noisy =
            new gum::MultiDimNoisyORCompound<GUM_SCALAR>( leak );
        gum::prm::PRMFuncAttribute<GUM_SCALAR>* attr =
            new gum::prm::PRMFuncAttribute<GUM_SCALAR>(
                name, retrieveType( "boolean" ), noisy );

        for ( size_t idx = 0; idx < numbers.size(); ++idx ) {
          noisy->causalWeight( parents[idx]->type().variable(), numbers[idx] );
        }

        addAttribute( attr );
      } else {
        GUM_ERROR( OperationNotAllowed, "invalid parameters for a noisy or" );
      }

      if ( !labels.empty() ) {
        GUM_ERROR( OperationNotAllowed,
                   "labels definitions not handle for noisy-or" );
      }
    }

    template <typename GUM_SCALAR>
    INLINE PRMType<GUM_SCALAR>*
    PRMFactory<GUM_SCALAR>::__retrieveType( const std::string& name ) const {

      PRMType<GUM_SCALAR>* type = nullptr;
      std::string full_name;

      // Looking for the type using its name
      if ( __prm->__typeMap.exists( name ) ) {
        type = __prm->__typeMap[name];
        full_name = name;
      }

      // Looking for the type in current package
      std::string prefixed = __addPrefix( name );
      if ( __prm->__typeMap.exists( prefixed ) ) {
        if ( type == 0 ) {
          type = __prm->__typeMap[prefixed];
          full_name = prefixed;
        } else if ( full_name != prefixed ) {
          GUM_ERROR( DuplicateElement,
                     "Type name '" << name
                                   << "' is ambiguous: specify full name." );
        }
      }

      // Looking for the type relatively to current package
      std::string relatif_ns = currentPackage();
      size_t last_dot = relatif_ns.find_last_of( '.' );
      if ( last_dot != std::string::npos ) {
        relatif_ns = relatif_ns.substr( 0, last_dot ) + '.' + name;
        if ( __prm->__typeMap.exists( relatif_ns ) ) {
          if ( type == 0 ) {
            type = __prm->__typeMap[relatif_ns];
            full_name = relatif_ns;
          } else if ( full_name != relatif_ns ) {
            GUM_ERROR( DuplicateElement,
                       "Type name '" << name
                                     << "' is ambiguous: specify full name." );
          }
        }
      }


      // Looking for the type using all declared namespaces
      if ( !__namespaces.empty() ) {
        auto ns_list = __namespaces.back();
        for ( gum::Size i = 0; i < ns_list->size(); ++i ) {
          std::string ns = ( *ns_list )[i];
          std::string ns_name = ns + "." + name;
          if ( __prm->__typeMap.exists( ns_name ) ) {
            if ( type == 0 ) {
              type = __prm->__typeMap[ns_name];
              full_name = ns_name;
            } else if ( full_name != ns_name ) {
              GUM_ERROR( DuplicateElement,
                         "Type name '"
                             << name
                             << "' is ambiguous: specify full name." );
            }
          }
        }
      }

      if ( type == 0 ) {
        GUM_ERROR( NotFound,
                   "Type '" << name << "' not found, check imports." );
      }

      return type;
    }

    template <typename GUM_SCALAR>
    PRMClass<GUM_SCALAR>*
    PRMFactory<GUM_SCALAR>::__retrieveClass( const std::string& name ) const {

      PRMClass<GUM_SCALAR>* a_class = nullptr;
      std::string full_name;

      // Looking for the type using its name
      if ( __prm->__classMap.exists( name ) ) {
        a_class = __prm->__classMap[name];
        full_name = name;
      }

      // Looking for the type using current package
      std::string prefixed = __addPrefix( name );
      if ( __prm->__classMap.exists( prefixed ) ) {
        if ( a_class == nullptr ) {
          a_class = __prm->__classMap[prefixed];
          full_name = prefixed;
        } else if ( full_name != prefixed ) {
          GUM_ERROR( DuplicateElement,
                     "Class name '" << name
                                    << "' is ambiguous: specify full name." );
        }
      }

      // Looking for the class using all declared namespaces
      if ( !__namespaces.empty() ) {
        auto ns_list = __namespaces.back();
        for ( gum::Size i = 0; i < ns_list->size(); ++i ) {
          std::string ns = ( *ns_list )[i];
          std::string ns_name = ns + "." + name;
          if ( __prm->__classMap.exists( ns_name ) ) {
            if ( a_class == 0 ) {
              a_class = __prm->__classMap[ns_name];
              full_name = ns_name;
            } else if ( full_name != ns_name ) {
              GUM_ERROR( DuplicateElement,
                         "Class name '"
                             << name
                             << "' is ambiguous: specify full name." );
            }
          }
        }
      }

      if ( a_class == 0 ) {
        GUM_ERROR( NotFound,
                   "Class '" << name << "' not found, check imports." );
      }

      return a_class;
    }

    template <typename GUM_SCALAR>
    PRMInterface<GUM_SCALAR>* PRMFactory<GUM_SCALAR>::__retrieveInterface(
        const std::string& name ) const {

      PRMInterface<GUM_SCALAR>* interface = nullptr;
      std::string full_name;

      // Looking for the type using its name
      if ( __prm->__interfaceMap.exists( name ) ) {
        interface = __prm->__interfaceMap[name];
        full_name = name;
      }

      // Looking for the type using current package
      std::string prefixed = __addPrefix( name );
      if ( __prm->__interfaceMap.exists( prefixed ) ) {
        if ( interface == nullptr ) {
          interface = __prm->__interfaceMap[prefixed];
          full_name = prefixed;
        } else if ( full_name != prefixed ) {
          GUM_ERROR( DuplicateElement,
                     "Interface name '"
                         << name
                         << "' is ambiguous: specify full name." );
        }
      }

      // Looking for the interf using all declared namespaces
      if ( !__namespaces.empty() ) {
        auto ns_list = __namespaces.back();
        // for( const auto & ns : *(__namespaces.top()) ) {
        for ( gum::Size i = 0; i < ns_list->size(); ++i ) {
          std::string ns = ( *ns_list )[i];
          std::string ns_name = ns + "." + name;

          if ( __prm->__interfaceMap.exists( ns_name ) ) {
            if ( interface == nullptr ) {
              interface = __prm->__interfaceMap[ns_name];
              full_name = ns_name;
            } else if ( full_name != ns_name ) {
              GUM_ERROR( DuplicateElement,
                         "Interface name '"
                             << name
                             << "' is ambiguous: specify full name." );
            }
          }
        }
      }

      if ( interface == nullptr ) {
        GUM_ERROR( NotFound,
                   "Interface '" << name << "' not found, check imports." );
      }

      return interface;
    }

    template <typename GUM_SCALAR>
    INLINE PRMFactory<GUM_SCALAR>::PRMFactory() {
      GUM_CONSTRUCTOR( PRMFactory );
      __prm = new PRM<GUM_SCALAR>();
    }

    template <typename GUM_SCALAR>
    INLINE PRMFactory<GUM_SCALAR>::PRMFactory( PRM<GUM_SCALAR>* prm )
        : IPRMFactory()
        , __prm( prm ) {
      GUM_CONSTRUCTOR( PRMFactory );
    }

    template <typename GUM_SCALAR>
    INLINE PRMFactory<GUM_SCALAR>::~PRMFactory() {
      GUM_DESTRUCTOR( PRMFactory );
      while ( !__namespaces.empty() ) {
        auto ns = __namespaces.back();
        __namespaces.pop_back();
        delete ns;
      }
    }

    template <typename GUM_SCALAR>
    INLINE PRM<GUM_SCALAR>* PRMFactory<GUM_SCALAR>::prm() const {
      return __prm;
    }

    template <typename GUM_SCALAR>
    INLINE PRMObject::prm_type PRMFactory<GUM_SCALAR>::currentType() const {
      if ( __stack.size() == 0 ) {
        GUM_ERROR( NotFound, "no object being built" );
      }

      return __stack.back()->obj_type();
    }

    template <typename GUM_SCALAR>
    INLINE PRMObject* PRMFactory<GUM_SCALAR>::getCurrent() {
      if ( __stack.size() == 0 ) {
        GUM_ERROR( NotFound, "no object being built" );
      }

      return __stack.back();
    }

    template <typename GUM_SCALAR>
    INLINE const PRMObject* PRMFactory<GUM_SCALAR>::getCurrent() const {
      if ( __stack.size() == 0 ) {
        GUM_ERROR( NotFound, "no object being built" );
      }

      return __stack.back();
    }

    template <typename GUM_SCALAR>
    INLINE PRMObject* PRMFactory<GUM_SCALAR>::closeCurrent() {
      if ( __stack.size() > 0 ) {
        PRMObject* obj = __stack.back();
        __stack.pop_back();
        return obj;
      } else {
        return 0;
      }
    }

    template <typename GUM_SCALAR>
    INLINE std::string PRMFactory<GUM_SCALAR>::currentPackage() const {
      return ( __packages.empty() ) ? "" : __packages.back();
    }

    template <typename GUM_SCALAR>
    INLINE void
    PRMFactory<GUM_SCALAR>::startDiscreteType( const std::string& name,
                                               std::string super ) {
      std::string real_name = __addPrefix( name );
      if ( __prm->__typeMap.exists( real_name ) ) {
        std::stringstream msg;
        msg << "\"" << real_name << "\" is already used.";
        GUM_ERROR( DuplicateElement, msg.str() );
      }
      if ( super == "" ) {
        auto t =
            new PRMType<GUM_SCALAR>( LabelizedVariable( real_name, "", 0 ) );
        __stack.push_back( t );
      } else {
        auto t =
            new PRMType<GUM_SCALAR>( LabelizedVariable( real_name, "", 0 ) );
        t->__superType = __retrieveType( super );
        t->__label_map = new std::vector<Idx>();
        __stack.push_back( t );
      }
    }

    template <typename GUM_SCALAR>
    INLINE void PRMFactory<GUM_SCALAR>::endDiscreteType() {
      PRMType<GUM_SCALAR>* t = static_cast<PRMType<GUM_SCALAR>*>(
          __checkStack( 1, PRMObject::prm_type::TYPE ) );

      if ( !t->__isValid() ) {
        GUM_ERROR( OperationNotAllowed, "current type is not a valid subtype" );
      } else if ( t->variable().domainSize() < 2 ) {
        GUM_ERROR( OperationNotAllowed,
                   "current type is not a valid discrete type" );
      }

      __prm->__typeMap.insert( t->name(), t );

      __prm->__types.insert( t );
      __stack.pop_back();
    }

    template <typename GUM_SCALAR>
    INLINE void PRMFactory<GUM_SCALAR>::endInterface() {
      __checkStack( 1, PRMObject::prm_type::PRM_INTERFACE );
      __stack.pop_back();
    }

    template <typename GUM_SCALAR>
    INLINE void
    PRMFactory<GUM_SCALAR>::addAttribute( const std::string& type,
                                          const std::string& name ) {
      __checkStack( 1, PRMObject::prm_type::PRM_INTERFACE );
      startAttribute( type, name );
      endAttribute();
    }

    template <typename GUM_SCALAR>
    INLINE void
    PRMFactory<GUM_SCALAR>::startAttribute( const std::string& type,
<<<<<<< HEAD
                                            const std::string& name ) {
      PRMClassElementContainer<GUM_SCALAR>* c = __checkStackContainter( 1 );
      PRMAttribute<GUM_SCALAR>* a = nullptr;
=======
                                            const std::string& name,
                                            bool scalar_attr ) {
      ClassElementContainer<GUM_SCALAR>* c = __checkStackContainter( 1 );
      Attribute<GUM_SCALAR>* a = nullptr;
>>>>>>> e69cc53b

      if ( PRMObject::isClass( *c ) && ( !scalar_attr ) ) {

        a = new PRMFormAttribute<GUM_SCALAR>(
            static_cast<PRMClass<GUM_SCALAR>&>( *c ),
            name,
            *__retrieveType( type ) );

      } else {

        a = new PRMScalarAttribute<GUM_SCALAR>( name, *__retrieveType( type ) );
      }

      std::string dot = ".";

      try {
        try {
          c->add( a );
        } catch ( DuplicateElement& ) {
          c->overload( a );
        }
      } catch ( Exception& ) {
        if ( a != nullptr && ( !c->exists( a->id() ) ) ) {
          delete a;
        }
      }

      __stack.push_back( a );
    }

    template <typename GUM_SCALAR>
    INLINE void
    PRMFactory<GUM_SCALAR>::continueAttribute( const std::string& name ) {
      PRMClassElementContainer<GUM_SCALAR>* c = __checkStackContainter( 1 );
      if ( !c->exists( name ) ) {
        GUM_ERROR( NotFound, name << "not found" );
      }
      auto& a = c->get( name );
      if ( !PRMClassElement<GUM_SCALAR>::isAttribute( a ) ) {
        GUM_ERROR( OperationNotAllowed, name << " not an attribute" );
      }
      __stack.push_back( &a );
    }

    template <typename GUM_SCALAR>
    INLINE void PRMFactory<GUM_SCALAR>::endAttribute() {
      __checkStack( 1, PRMClassElement<GUM_SCALAR>::prm_attribute );
      __stack.pop_back();
    }

    template <typename GUM_SCALAR>
    INLINE void PRMFactory<GUM_SCALAR>::startSystem( const std::string& name ) {
      if ( __prm->__systemMap.exists( name ) ) {
        std::stringstream msg;
        msg << "\"" << name << "\" is already used.";
        GUM_ERROR( DuplicateElement, msg.str() );
      }
      PRMSystem<GUM_SCALAR>* model =
          new PRMSystem<GUM_SCALAR>( __addPrefix( name ) );
      __stack.push_back( model );
      __prm->__systemMap.insert( model->name(), model );
      __prm->__systems.insert( model );
    }

    template <typename GUM_SCALAR>
    INLINE void PRMFactory<GUM_SCALAR>::endSystem() {
      try {
        PRMSystem<GUM_SCALAR>* model = static_cast<PRMSystem<GUM_SCALAR>*>(
            __checkStack( 1, PRMObject::prm_type::SYSTEM ) );
        __stack.pop_back();
        model->instantiate();
      } catch ( Exception& ) {
        GUM_ERROR( FatalError, "could not create system" );
      }
    }

    template <typename GUM_SCALAR>
    INLINE void PRMFactory<GUM_SCALAR>::addInstance( const std::string& type,
                                                     const std::string& name ) {

      auto c = __retrieveClass( type );

      // If class contains parameters, calls the proper addIsntance method
      if ( c->parameters().size() > 0 ) {

        HashTable<std::string, double> params;
        addInstance( type, name, params );

      } else {

        __addInstance( c, name );
      }
    }

    template <typename GUM_SCALAR>
    INLINE void PRMFactory<GUM_SCALAR>::addInstance(
        const std::string& type,
        const std::string& name,
        const HashTable<std::string, double>& params ) {

      auto c = __retrieveClass( type );

      if ( c->parameters().empty() ) {

        if ( params.empty() ) {
          __addInstance( c, name );
        } else {
          GUM_ERROR( OperationNotAllowed,
                     "Class " + type + " does not have parameters" );
        }

      } else {

        auto my_params = params;
        // Adding all parameters to my_params
        for ( const auto& p : c->parameters() ) {

          if ( !my_params.exists( p->name() ) ) {
            my_params.insert( p->name(), p->value() );
          }
        }

        // Building sub class name using my_params
        std::stringstream sBuff;
        sBuff << c->name() << "<";

        for ( const auto& p : my_params ) {
          sBuff << p.first << "=" << p.second << ",";
        }

        // Removing last , and adding closing >
        std::string sub_c =
            sBuff.str().substr( 0, sBuff.str().size() - 1 ) + ">";

        // Adding class in current package
        try {

          auto pck_cpy = __packages;
          __packages.clear();

          startClass( sub_c, c->name() );

          // Update inherited parameters
          for ( auto p : my_params ) {

            auto type =
                static_cast<PRMParameter<GUM_SCALAR>&>( c->get( p.first ) )
                    .valueType();
            if ( type == PRMParameter<GUM_SCALAR>::ParameterType::INT ) {

              addParameter( "int", p.first, p.second );

            } else {

              addParameter( "real", p.first, p.second );
            }
          }

          endClass();

          __packages = pck_cpy;

        } catch ( DuplicateElement& ) {
          // Sub Class already exists in this system
        }
        c = __retrieveClass( sub_c );
        __addInstance( c, name );
      }
    }

    template <typename GUM_SCALAR>
    INLINE void
    PRMFactory<GUM_SCALAR>::__addInstance( PRMClass<GUM_SCALAR>* type,
                                           const std::string& name ) {
      PRMInstance<GUM_SCALAR>* i = nullptr;
      try {

        auto s = static_cast<PRMSystem<GUM_SCALAR>*>(
            __checkStack( 1, PRMObject::prm_type::SYSTEM ) );
        i = new PRMInstance<GUM_SCALAR>( name, *type );
        s->add( i );

      } catch ( OperationNotAllowed& ) {

        if ( i ) {
          delete i;
        }
        throw;
      }
    }

    template <typename GUM_SCALAR>
    INLINE std::string
    PRMFactory<GUM_SCALAR>::__addPrefix( const std::string& str ) const {
      if ( !__packages.empty() ) {
        std::string full_name = __packages.back();
        full_name.append( "." );
        full_name.append( str );
        return full_name;
      } else {
        return str;
      }
    }

    template <typename GUM_SCALAR>
    INLINE PRMObject*
    PRMFactory<GUM_SCALAR>::__checkStack( Idx i,
                                          PRMObject::prm_type obj_type ) {
      // Don't forget that Idx are unsigned int
      if ( __stack.size() - i > __stack.size() ) {
        GUM_ERROR( FactoryInvalidState, "illegal sequence of calls" );
      }

      PRMObject* obj = __stack[__stack.size() - i];

      if ( obj->obj_type() != obj_type ) {
        GUM_ERROR( FactoryInvalidState, "illegal sequence of calls" );
      }

      return obj;
    }

    template <typename GUM_SCALAR>
    INLINE PRMClassElementContainer<GUM_SCALAR>*
    PRMFactory<GUM_SCALAR>::__checkStackContainter( Idx i ) {
      // Don't forget that Idx are unsigned int
      if ( __stack.size() - i > __stack.size() ) {
        GUM_ERROR( FactoryInvalidState, "illegal sequence of calls" );
      }

      PRMObject* obj = __stack[__stack.size() - i];

      if ( ( obj->obj_type() == PRMObject::prm_type::CLASS ) ||
           ( obj->obj_type() == PRMObject::prm_type::PRM_INTERFACE ) ) {
        return static_cast<PRMClassElementContainer<GUM_SCALAR>*>( obj );
      } else {
        GUM_ERROR( FactoryInvalidState, "illegal sequence of calls" );
      }
    }

    template <typename GUM_SCALAR>
    INLINE PRMClassElement<GUM_SCALAR>* PRMFactory<GUM_SCALAR>::__checkStack(
        Idx i,
        typename PRMClassElement<GUM_SCALAR>::ClassElementType elt_type ) {
      // Don't forget that Idx are unsigned int
      if ( __stack.size() - i > __stack.size() ) {
        GUM_ERROR( FactoryInvalidState, "illegal sequence of calls" );
      }

      PRMClassElement<GUM_SCALAR>* obj =
          dynamic_cast<PRMClassElement<GUM_SCALAR>*>(
              __stack[__stack.size() - i] );

      if ( obj == 0 ) {
        GUM_ERROR( FactoryInvalidState, "illegal sequence of calls" );
      }

      if ( obj->elt_type() != elt_type ) {
        GUM_ERROR( FactoryInvalidState, "illegal sequence of calls" );
      }

      return obj;
    }

    template <typename GUM_SCALAR>
    INLINE int
    PRMFactory<GUM_SCALAR>::__typeDepth( const PRMType<GUM_SCALAR>* t ) {
      int depth = 0;
      const PRMType<GUM_SCALAR>* current = t;

      while ( current->isSubType() ) {
        ++depth;
        current = &( current->superType() );
      }

      return depth;
    }

    template <typename GUM_SCALAR>
    INLINE void PRMFactory<GUM_SCALAR>::pushPackage( const std::string& name ) {
      __packages.push_back( name );
      __namespaces.push_back( new List<std::string>() );
    }

    template <typename GUM_SCALAR>
    INLINE std::string PRMFactory<GUM_SCALAR>::popPackage() {
      std::string plop = currentPackage();

      if ( !__packages.empty() ) {
        std::string s = __packages.back();
        __packages.pop_back();

        if ( __namespaces.size() > 0 ) {
          delete __namespaces.back();
          __namespaces.pop_back();
        }
        return s;
      }

      return plop;
    }

    template <typename GUM_SCALAR>
    INLINE void PRMFactory<GUM_SCALAR>::addImport( const std::string& name ) {
      if ( name.size() == 0 ) {
        GUM_ERROR( OperationNotAllowed, "illegal import name" );
      }
      if ( __namespaces.empty() ) {
        __namespaces.push_back( new List<std::string>() );
      }
      __namespaces.back()->push_back( name );
    }

    template <typename GUM_SCALAR>
    INLINE void
    PRMFactory<GUM_SCALAR>::setReferenceSlot( const std::string& l_i,
                                              const std::string& r_i ) {
      size_t pos = l_i.find_last_of( '.' );

      if ( pos != std::string::npos ) {
        std::string l_ref = l_i.substr( pos + 1, std::string::npos );
        setReferenceSlot( l_i.substr( 0, pos ), l_ref, r_i );
      } else {
        GUM_ERROR( NotFound,
                   "left value does not name an instance or an array" );
      }
    }

    template <typename GUM_SCALAR>
    INLINE PRMClass<GUM_SCALAR>&
    PRMFactory<GUM_SCALAR>::retrieveClass( const std::string& name ) {
      return *__retrieveClass( name );
    }

    template <typename GUM_SCALAR>
    INLINE PRMType<GUM_SCALAR>&
    PRMFactory<GUM_SCALAR>::retrieveType( const std::string& name ) {
      return *__retrieveType( name );
    }

    template <typename GUM_SCALAR>
    INLINE PRMType<GUM_SCALAR>& PRMFactory<GUM_SCALAR>::retrieveCommonType(
        const std::vector<PRMClassElement<GUM_SCALAR>*>& elts ) {
      return *( __retrieveCommonType( elts ) );
    }


    template <typename GUM_SCALAR>
    INLINE bool PRMFactory<GUM_SCALAR>::isClassOrInterface(
        const std::string& type ) const {
      try {

        __retrieveClass( type );
        return true;

      } catch ( NotFound& ) {
      } catch ( DuplicateElement& ) {
      }

      try {

        __retrieveInterface( type );
        return true;

      } catch ( NotFound& ) {
      } catch ( DuplicateElement& ) {
      }

      return false;
    }

    template <typename GUM_SCALAR>
    INLINE bool PRMFactory<GUM_SCALAR>::isArrayInCurrentSystem(
        const std::string& name ) const {
      const PRMSystem<GUM_SCALAR>* system =
          static_cast<const PRMSystem<GUM_SCALAR>*>( getCurrent() );
      return ( system && system->isArray( name ) );
    }

    template <typename GUM_SCALAR>
    INLINE void PRMFactory<GUM_SCALAR>::setRawCPFByColumns(
        const std::vector<std::string>& array ) {
      __checkStack( 2, PRMObject::prm_type::CLASS );

      auto a = static_cast<PRMFormAttribute<GUM_SCALAR>*>(
          __checkStack( 1, PRMClassElement<GUM_SCALAR>::prm_attribute ) );

      if ( a->formulas().domainSize() != array.size() ) {
        GUM_ERROR( OperationNotAllowed, "illegal CPF size" );
      }

      if ( a->formulas().nbrDim() == 1 ) {

        setRawCPFByLines( array );

      } else {

        Instantiation inst( a->formulas() );
        Instantiation jnst;
        for ( auto idx = inst.variablesSequence().rbegin();
              idx != inst.variablesSequence().rend();
              --idx ) {
          jnst.add( **idx );
        }

        jnst.begin();
        auto idx = (std::size_t)0;
        while ( ( !jnst.end() ) && idx < array.size() ) {
          inst.setVals( jnst );
          a->formulas().set( inst, array[idx] );
          jnst.inc();
          ++idx;
        }

        // Generate cpf by calling it
        a->cpf();
      }
    }

    template <typename GUM_SCALAR>
    INLINE void PRMFactory<GUM_SCALAR>::setRawCPFByLines(
        const std::vector<std::string>& array ) {
      __checkStack( 2, PRMObject::prm_type::CLASS );

      auto a = static_cast<PRMFormAttribute<GUM_SCALAR>*>(
          __checkStack( 1, PRMClassElement<GUM_SCALAR>::prm_attribute ) );

      if ( a->formulas().domainSize() != array.size() ) {
        GUM_ERROR( OperationNotAllowed, "illegal CPF size" );
      }

      a->formulas().populate( array );

      /// Generate CPF
      a->cpf();
    }

  } /* namespace prm */
} /* namespace gum */<|MERGE_RESOLUTION|>--- conflicted
+++ resolved
@@ -415,15 +415,9 @@
     template <typename GUM_SCALAR>
     INLINE void PRMFactory<GUM_SCALAR>::setRawCPFByLines(
         const std::vector<GUM_SCALAR>& array ) {
-<<<<<<< HEAD
-      PRMAttribute<GUM_SCALAR>* a = static_cast<PRMAttribute<GUM_SCALAR>*>(
-          __checkStack( 1, PRMClassElement<GUM_SCALAR>::prm_attribute ) );
+      auto elt = __checkStack( 1, PRMClassElement<GUM_SCALAR>::prm_attribute );
+      auto a = static_cast<PRMAttribute<GUM_SCALAR>*>( elt );
       __checkStack( 2, PRMObject::prm_type::CLASS );
-=======
-      auto elt = __checkStack( 1, ClassElement<GUM_SCALAR>::prm_attribute );
-      auto a = static_cast<Attribute<GUM_SCALAR>*>( elt );
-      __checkStack( 2, PRMObject::PRMType::CLASS );
->>>>>>> e69cc53b
 
       if ( a->cpf().domainSize() != array.size() ) {
         GUM_ERROR( OperationNotAllowed, "illegal CPF size" );
@@ -447,7 +441,7 @@
     }
 
     template <typename GUM_SCALAR>
-    void PRMFactory<GUM_SCALAR>::setRawCPFByColumns(
+    INLINE void PRMFactory<GUM_SCALAR>::setRawCPFByColumns(
         const std::vector<GUM_SCALAR>& array ) {
       PRMAttribute<GUM_SCALAR>* a = static_cast<PRMAttribute<GUM_SCALAR>*>(
           __checkStack( 1, PRMClassElement<GUM_SCALAR>::prm_attribute ) );
@@ -457,8 +451,11 @@
       }
 
       if ( a->cpf().nbrDim() == 1 ) {
+
         setRawCPFByLines( array );
+
       } else {
+
         Instantiation inst( a->cpf() );
         Instantiation jnst;
         for ( auto idx = inst.variablesSequence().rbegin();
@@ -692,7 +689,6 @@
         }
       }
       __stack.push_back( agg );
-      //__agg_params.insert( agg, params );
     }
 
     template <typename GUM_SCALAR>
@@ -1614,18 +1610,11 @@
     template <typename GUM_SCALAR>
     INLINE void
     PRMFactory<GUM_SCALAR>::startAttribute( const std::string& type,
-<<<<<<< HEAD
                                             const std::string& name ) {
       PRMClassElementContainer<GUM_SCALAR>* c = __checkStackContainter( 1 );
       PRMAttribute<GUM_SCALAR>* a = nullptr;
-=======
-                                            const std::string& name,
-                                            bool scalar_attr ) {
-      ClassElementContainer<GUM_SCALAR>* c = __checkStackContainter( 1 );
-      Attribute<GUM_SCALAR>* a = nullptr;
->>>>>>> e69cc53b
-
-      if ( PRMObject::isClass( *c ) && ( !scalar_attr ) ) {
+
+      if ( PRMObject::isClass( *c ) ) {
 
         a = new PRMFormAttribute<GUM_SCALAR>(
             static_cast<PRMClass<GUM_SCALAR>&>( *c ),
