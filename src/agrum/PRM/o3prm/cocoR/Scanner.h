/***************************************************************************
 *  aGrUM modified frames and atg files for cocoR
 *   Copyright (c) 2005 by Christophe GONZALES and Pierre-Henri WUILLEMIN  *
 *   {prenom.nom}_at_lip6.fr
***************************************************************************/
/*----------------------------------------------------------------------
Compiler Generator Coco/R,
Copyright (c) 1990, 2004 Hanspeter Moessenboeck, University of Linz
extended by M. Loeberbauer & A. Woess, Univ. of Linz
ported to C++ by Csaba Balazs, University of Szeged
with improvements by Pat Terry, Rhodes University

This program is free software; you can redistribute it and/or modify it
under the terms of the GNU General Public License as published by the
Free Software Foundation; either version 2, or (at your option) any
later version.

This program is distributed in the hope that it will be useful, but
WITHOUT ANY WARRANTY; without even the implied warranty of MERCHANTABILITY
or FITNESS FOR A PARTICULAR PURPOSE.  See the GNU General Public License
for more details.

You should have received a copy of the GNU General Public License along
with this program; if not, write to the Free Software Foundation, Inc.,
59 Temple Place - Suite 330, Boston, MA 02111-1307, USA.

As an exception, it is allowed to write an extension of Coco/R that is
used as a plugin in non-free software.

If not otherwise stated, any source code generated by Coco/R (other than
Coco/R itself) does not fall under the GNU General Public License.
-----------------------------------------------------------------------*/


<<<<<<< HEAD
#if !defined(gum_prm_o3prm_COCO_SCANNER_H__)
=======
#if !defined( gum_prm_o3prm_COCO_SCANNER_H__ )
>>>>>>> 0273f9c0
#define gum_prm_o3prm_COCO_SCANNER_H__

#include <limits.h>
#include <stdio.h>
#include <stdlib.h>
#include <string.h>
#include <wchar.h>
#include <locale.h>

#include <agrum/core/signal/signaler1.h>
#include <agrum/core/cocoR/common.h>
#include <agrum/core/errorsContainer.h>

namespace gum {
<<<<<<< HEAD
namespace prm {
namespace o3prm {


class Token {
  public:
    int kind;     // token kind
    int pos;      // token position in bytes in the source text (starting at 0)
    int charPos;  // token position in characters in the source text (starting at 0)
    int col;      // token column (starting at 1)
    int line;     // token line (starting at 1)
    wchar_t* val; // token value
    Token* next;  // ML 2005-03-11 Peek tokens are kept in linked list

    Token();
    ~Token();
};

class Buffer {
// This Buffer supports the following cases:
// 1) seekable stream (file)
//    a) whole stream in buffer
//    b) part of stream in buffer
// 2) non seekable stream (network, console)
  private:
    unsigned char* buf; // input buffer
    int bufCapacity;    // capacity of buf
    int bufStart;       // position of first byte in buffer relative to input stream
    int bufLen;         // length of buffer
    int fileLen;        // length of input stream (may change if the stream is no file)
    int bufPos;         // current position in buffer
    FILE* stream;       // input stream (seekable)
    bool isUserStream;  // was the stream opened by the user?

    int ReadNextStreamChunk();
    bool CanSeek();     // true if stream can be seeked otherwise false

  public:
    int GetPercent( void );

    static const int EoF = COCO_WCHAR_MAX + 1;

    Buffer( FILE* s, bool isUserStream );
    Buffer( const unsigned char* buf, int len );
    Buffer( Buffer* b );
    virtual ~Buffer();

    virtual void Close();
    virtual int Read();
    virtual int Peek();
    virtual wchar_t* GetString( int beg, int end );
    virtual int GetPos();
    virtual void SetPos( int value );
};

class UTF8Buffer : public Buffer {
  public:
    UTF8Buffer( Buffer* b ) : Buffer( b ) {};
    virtual int Read();
};

//-----------------------------------------------------------------------------------
// StartStates  -- maps characters to start states of tokens
//-----------------------------------------------------------------------------------
class StartStates {
  private:
    class Elem {
      public:
        int key, val;
        Elem* next;
        Elem( int key, int val ) { this->key = key; this->val = val; next = NULL; }
    };

    Elem** tab;

  public:
    StartStates() { tab = new Elem*[128]; memset( tab, 0, 128 * sizeof( Elem* ) ); }
    virtual ~StartStates() {
      for ( int i = 0; i < 128; ++i ) {
        Elem* e = tab[i];

        while ( e != NULL ) {
          Elem* next = e->next;
          delete e;
          e = next;
        }
      }

      delete [] tab;
    }

    void set( int key, int val ) {
      Elem* e = new Elem( key, val );
      int k = ( ( unsigned int ) key ) % 128;
      e->next = tab[k]; tab[k] = e;
    }

    int state( int key ) {
      Elem* e = tab[( ( unsigned int ) key ) % 128];

      while ( e != NULL && e->key != key ) e = e->next;

      return e == NULL ? 0 : e->val;
    }
};

//-------------------------------------------------------------------------------------------
// KeywordMap  -- maps strings to integers (identifiers to keyword kinds)
//-------------------------------------------------------------------------------------------
class KeywordMap {
  private:
    class Elem {
      public:
        wchar_t* key;
        int val;
        Elem* next;
        Elem( const wchar_t* key, int val ) { this->key = coco_string_create( key ); this->val = val; next = NULL; }
        virtual ~Elem() { coco_string_delete( key ); }
    };

    Elem** tab;

  public:
    KeywordMap() { tab = new Elem*[128]; memset( tab, 0, 128 * sizeof( Elem* ) ); }
    virtual ~KeywordMap() {
      for ( int i = 0; i < 128; ++i ) {
        Elem* e = tab[i];

        while ( e != NULL ) {
          Elem* next = e->next;
          delete e;
          e = next;
=======
  namespace prm {
    namespace o3prm {


      class Token {
        public:
        int kind;  // token kind
        int pos;   // token position in bytes in the source text (starting at 0)
        int charPos;   // token position in characters in the source text
                       // (starting at 0)
        int col;       // token column (starting at 1)
        int line;      // token line (starting at 1)
        wchar_t* val;  // token value
        Token* next;   // ML 2005-03-11 Peek tokens are kept in linked list

        Token();
        ~Token();
      };

      class Buffer {
        // This Buffer supports the following cases:
        // 1) seekable stream (file)
        //    a) whole stream in buffer
        //    b) part of stream in buffer
        // 2) non seekable stream (network, console)
        private:
        unsigned char* buf;  // input buffer
        int bufCapacity;     // capacity of buf
        int bufStart;  // position of first byte in buffer relative to input
                       // stream
        int bufLen;    // length of buffer
        int fileLen;   // length of input stream (may change if the stream is no
                       // file)
        int bufPos;    // current position in buffer
        FILE* stream;  // input stream (seekable)
        bool isUserStream;  // was the stream opened by the user?

        int ReadNextStreamChunk();
        bool CanSeek();  // true if stream can be seeked otherwise false

        public:
        int GetPercent( void );

        static const int EoF = COCO_WCHAR_MAX + 1;

        Buffer( FILE* s, bool isUserStream );
        Buffer( const unsigned char* buf, int len );
        Buffer( Buffer* b );
        virtual ~Buffer();

        virtual void Close();
        virtual int Read();
        virtual int Peek();
        virtual wchar_t* GetString( int beg, int end );
        virtual int GetPos();
        virtual void SetPos( int value );
      };

      class UTF8Buffer : public Buffer {
        public:
        UTF8Buffer( Buffer* b ) : Buffer( b ){};
        virtual int Read();
      };

      //-----------------------------------------------------------------------------------
      // StartStates  -- maps characters to start states of tokens
      //-----------------------------------------------------------------------------------
      class StartStates {
        private:
        class Elem {
          public:
          int key, val;
          Elem* next;
          Elem( int key, int val ) {
            this->key = key;
            this->val = val;
            next = NULL;
          }
        };

        Elem** tab;

        public:
        StartStates() {
          tab = new Elem* [128];
          memset( tab, 0, 128 * sizeof( Elem* ) );
        }
        virtual ~StartStates() {
          for ( int i = 0; i < 128; ++i ) {
            Elem* e = tab[i];

            while ( e != NULL ) {
              Elem* next = e->next;
              delete e;
              e = next;
            }
          }

          delete[] tab;
        }

        void set( int key, int val ) {
          Elem* e = new Elem( key, val );
          int k = ( (unsigned int)key ) % 128;
          e->next = tab[k];
          tab[k] = e;
        }

        int state( int key ) {
          Elem* e = tab[( (unsigned int)key ) % 128];

          while ( e != NULL && e->key != key )
            e = e->next;

          return e == NULL ? 0 : e->val;
        }
      };

      //-------------------------------------------------------------------------------------------
      // KeywordMap  -- maps strings to integers (identifiers to keyword kinds)
      //-------------------------------------------------------------------------------------------
      class KeywordMap {
        private:
        class Elem {
          public:
          wchar_t* key;
          int val;
          Elem* next;
          Elem( const wchar_t* key, int val ) {
            this->key = coco_string_create( key );
            this->val = val;
            next = NULL;
          }
          virtual ~Elem() { coco_string_delete( key ); }
        };

        Elem** tab;

        public:
        KeywordMap() {
          tab = new Elem* [128];
          memset( tab, 0, 128 * sizeof( Elem* ) );
        }
        virtual ~KeywordMap() {
          for ( int i = 0; i < 128; ++i ) {
            Elem* e = tab[i];

            while ( e != NULL ) {
              Elem* next = e->next;
              delete e;
              e = next;
            }
          }

          delete[] tab;
>>>>>>> 0273f9c0
        }
      }

<<<<<<< HEAD
      delete [] tab;
    }

    void set( const wchar_t* key, int val ) {
      Elem* e = new Elem( key, val );
      int k = coco_string_hash( key ) % 128;
      e->next = tab[k]; tab[k] = e;
    }

    int get( const wchar_t* key, int defaultVal ) {
      Elem* e = tab[coco_string_hash( key ) % 128];
=======
        void set( const wchar_t* key, int val ) {
          Elem* e = new Elem( key, val );
          int k = coco_string_hash( key ) % 128;
          e->next = tab[k];
          tab[k] = e;
        }

        int get( const wchar_t* key, int defaultVal ) {
          Elem* e = tab[coco_string_hash( key ) % 128];

          while ( e != NULL && !coco_string_equal( e->key, key ) )
            e = e->next;
>>>>>>> 0273f9c0

      while ( e != NULL && !coco_string_equal( e->key, key ) ) e = e->next;

<<<<<<< HEAD
      return e == NULL ? defaultVal : e->val;
    }
};
=======
      class Scanner {
        private:
        void* firstHeap;
        void* heap;
        void* heapTop;
        void** heapEnd;
>>>>>>> 0273f9c0

class Scanner {
  private:
    void* firstHeap;
    void* heap;
    void* heapTop;
    void** heapEnd;

    std::wstring __filenamne;
    bool __trace;

<<<<<<< HEAD
    unsigned char EOL;
    int eofSym;
    int noSym;
    int maxT;
    // int charSetSize; // not used
    StartStates start;
    KeywordMap keywords;
    int percent;

    Token* t;         // current token
    wchar_t* tval;    // text of current token
    int tvalLength;   // length of text of current token
    int tlen;         // length of current token

    Token* tokens;    // list of tokens already peeked (first token is a dummy)
    Token* pt;        // current peek token

    int ch;           // current input character
    
    int pos;          // byte position of current character
    int charPos;      // position by unicode characters starting with 0
    int line;         // line number of current character
    int col;          // column number of current character
    int oldEols;      // EOLs that appeared in a comment;

    void CreateHeapBlock();
    Token* CreateToken();
    void AppendVal( Token* t );
    void SetScannerBehindT();
=======
        Token* t;        // current token
        wchar_t* tval;   // text of current token
        int tvalLength;  // length of text of current token
        int tlen;        // length of current token

        Token*
            tokens;  // list of tokens already peeked (first token is a dummy)
        Token* pt;   // current peek token

        int ch;  // current input character

        int pos;      // byte position of current character
        int charPos;  // position by unicode characters starting with 0
        int line;     // line number of current character
        int col;      // column number of current character
        int oldEols;  // EOLs that appeared in a comment;

        void CreateHeapBlock();
        Token* CreateToken();
        void AppendVal( Token* t );
        void SetScannerBehindT();
>>>>>>> 0273f9c0

    void Init();
    void NextCh();
    void AddCh();
    	bool Comment0();
	bool Comment1();

<<<<<<< HEAD
    Token* NextToken();
=======
        Token* NextToken();
>>>>>>> 0273f9c0

  public:
    Signaler1<int> onLoad;

<<<<<<< HEAD
    Buffer* buffer;   // scanner buffer

    Scanner( const unsigned char* buf, int len,bool trace=false );
    Scanner( const char* fileName,bool trace=false );
    Scanner( const wchar_t* fileName,bool trace=false );
    Scanner( FILE* s,bool trace=false );
    ~Scanner();

    void setTrace( bool b ) { __trace=b;}

    void Load( const wchar_t* fileName );
    Token* Scan();
    Token* Peek();
    void ResetPeek();

    const std::wstring& filename() const {return __filenamne;}
    Buffer* getBuffer() {return buffer;}

}; // end Scanner

} // namespace
} // namespace
} // namespace


#endif // !defined(COCO_SCANNER_H__)
=======
        Buffer* buffer;  // scanner buffer

        Scanner( const unsigned char* buf, int len,
                 std::string filename = "anonymous buffer",
                 bool trace = false );
        Scanner( const char* fileName, bool trace = false );
        Scanner( const wchar_t* fileName, bool trace = false );
        Scanner( FILE* s, bool trace = false );
        ~Scanner();

        void setTrace( bool b ) { __trace = b; }

        void Load( const wchar_t* fileName );
        Token* Scan();
        Token* Peek();
        void ResetPeek();

        const std::wstring& filename() const { return __filenamne; }
        Buffer* getBuffer() { return buffer; }

      };  // end Scanner

    }  // namespace
  }    // namespace
}  // namespace


#endif  // !defined(COCO_SCANNER_H__)
>>>>>>> 0273f9c0
<|MERGE_RESOLUTION|>--- conflicted
+++ resolved
@@ -32,11 +32,7 @@
 -----------------------------------------------------------------------*/
 
 
-<<<<<<< HEAD
 #if !defined(gum_prm_o3prm_COCO_SCANNER_H__)
-=======
-#if !defined( gum_prm_o3prm_COCO_SCANNER_H__ )
->>>>>>> 0273f9c0
 #define gum_prm_o3prm_COCO_SCANNER_H__
 
 #include <limits.h>
@@ -51,7 +47,6 @@
 #include <agrum/core/errorsContainer.h>
 
 namespace gum {
-<<<<<<< HEAD
 namespace prm {
 namespace o3prm {
 
@@ -184,167 +179,9 @@
           Elem* next = e->next;
           delete e;
           e = next;
-=======
-  namespace prm {
-    namespace o3prm {
-
-
-      class Token {
-        public:
-        int kind;  // token kind
-        int pos;   // token position in bytes in the source text (starting at 0)
-        int charPos;   // token position in characters in the source text
-                       // (starting at 0)
-        int col;       // token column (starting at 1)
-        int line;      // token line (starting at 1)
-        wchar_t* val;  // token value
-        Token* next;   // ML 2005-03-11 Peek tokens are kept in linked list
-
-        Token();
-        ~Token();
-      };
-
-      class Buffer {
-        // This Buffer supports the following cases:
-        // 1) seekable stream (file)
-        //    a) whole stream in buffer
-        //    b) part of stream in buffer
-        // 2) non seekable stream (network, console)
-        private:
-        unsigned char* buf;  // input buffer
-        int bufCapacity;     // capacity of buf
-        int bufStart;  // position of first byte in buffer relative to input
-                       // stream
-        int bufLen;    // length of buffer
-        int fileLen;   // length of input stream (may change if the stream is no
-                       // file)
-        int bufPos;    // current position in buffer
-        FILE* stream;  // input stream (seekable)
-        bool isUserStream;  // was the stream opened by the user?
-
-        int ReadNextStreamChunk();
-        bool CanSeek();  // true if stream can be seeked otherwise false
-
-        public:
-        int GetPercent( void );
-
-        static const int EoF = COCO_WCHAR_MAX + 1;
-
-        Buffer( FILE* s, bool isUserStream );
-        Buffer( const unsigned char* buf, int len );
-        Buffer( Buffer* b );
-        virtual ~Buffer();
-
-        virtual void Close();
-        virtual int Read();
-        virtual int Peek();
-        virtual wchar_t* GetString( int beg, int end );
-        virtual int GetPos();
-        virtual void SetPos( int value );
-      };
-
-      class UTF8Buffer : public Buffer {
-        public:
-        UTF8Buffer( Buffer* b ) : Buffer( b ){};
-        virtual int Read();
-      };
-
-      //-----------------------------------------------------------------------------------
-      // StartStates  -- maps characters to start states of tokens
-      //-----------------------------------------------------------------------------------
-      class StartStates {
-        private:
-        class Elem {
-          public:
-          int key, val;
-          Elem* next;
-          Elem( int key, int val ) {
-            this->key = key;
-            this->val = val;
-            next = NULL;
-          }
-        };
-
-        Elem** tab;
-
-        public:
-        StartStates() {
-          tab = new Elem* [128];
-          memset( tab, 0, 128 * sizeof( Elem* ) );
-        }
-        virtual ~StartStates() {
-          for ( int i = 0; i < 128; ++i ) {
-            Elem* e = tab[i];
-
-            while ( e != NULL ) {
-              Elem* next = e->next;
-              delete e;
-              e = next;
-            }
-          }
-
-          delete[] tab;
-        }
-
-        void set( int key, int val ) {
-          Elem* e = new Elem( key, val );
-          int k = ( (unsigned int)key ) % 128;
-          e->next = tab[k];
-          tab[k] = e;
-        }
-
-        int state( int key ) {
-          Elem* e = tab[( (unsigned int)key ) % 128];
-
-          while ( e != NULL && e->key != key )
-            e = e->next;
-
-          return e == NULL ? 0 : e->val;
-        }
-      };
-
-      //-------------------------------------------------------------------------------------------
-      // KeywordMap  -- maps strings to integers (identifiers to keyword kinds)
-      //-------------------------------------------------------------------------------------------
-      class KeywordMap {
-        private:
-        class Elem {
-          public:
-          wchar_t* key;
-          int val;
-          Elem* next;
-          Elem( const wchar_t* key, int val ) {
-            this->key = coco_string_create( key );
-            this->val = val;
-            next = NULL;
-          }
-          virtual ~Elem() { coco_string_delete( key ); }
-        };
-
-        Elem** tab;
-
-        public:
-        KeywordMap() {
-          tab = new Elem* [128];
-          memset( tab, 0, 128 * sizeof( Elem* ) );
-        }
-        virtual ~KeywordMap() {
-          for ( int i = 0; i < 128; ++i ) {
-            Elem* e = tab[i];
-
-            while ( e != NULL ) {
-              Elem* next = e->next;
-              delete e;
-              e = next;
-            }
-          }
-
-          delete[] tab;
->>>>>>> 0273f9c0
         }
       }
 
-<<<<<<< HEAD
       delete [] tab;
     }
 
@@ -356,35 +193,12 @@
 
     int get( const wchar_t* key, int defaultVal ) {
       Elem* e = tab[coco_string_hash( key ) % 128];
-=======
-        void set( const wchar_t* key, int val ) {
-          Elem* e = new Elem( key, val );
-          int k = coco_string_hash( key ) % 128;
-          e->next = tab[k];
-          tab[k] = e;
-        }
-
-        int get( const wchar_t* key, int defaultVal ) {
-          Elem* e = tab[coco_string_hash( key ) % 128];
-
-          while ( e != NULL && !coco_string_equal( e->key, key ) )
-            e = e->next;
->>>>>>> 0273f9c0
 
       while ( e != NULL && !coco_string_equal( e->key, key ) ) e = e->next;
 
-<<<<<<< HEAD
       return e == NULL ? defaultVal : e->val;
     }
 };
-=======
-      class Scanner {
-        private:
-        void* firstHeap;
-        void* heap;
-        void* heapTop;
-        void** heapEnd;
->>>>>>> 0273f9c0
 
 class Scanner {
   private:
@@ -396,7 +210,6 @@
     std::wstring __filenamne;
     bool __trace;
 
-<<<<<<< HEAD
     unsigned char EOL;
     int eofSym;
     int noSym;
@@ -426,29 +239,6 @@
     Token* CreateToken();
     void AppendVal( Token* t );
     void SetScannerBehindT();
-=======
-        Token* t;        // current token
-        wchar_t* tval;   // text of current token
-        int tvalLength;  // length of text of current token
-        int tlen;        // length of current token
-
-        Token*
-            tokens;  // list of tokens already peeked (first token is a dummy)
-        Token* pt;   // current peek token
-
-        int ch;  // current input character
-
-        int pos;      // byte position of current character
-        int charPos;  // position by unicode characters starting with 0
-        int line;     // line number of current character
-        int col;      // column number of current character
-        int oldEols;  // EOLs that appeared in a comment;
-
-        void CreateHeapBlock();
-        Token* CreateToken();
-        void AppendVal( Token* t );
-        void SetScannerBehindT();
->>>>>>> 0273f9c0
 
     void Init();
     void NextCh();
@@ -456,19 +246,14 @@
     	bool Comment0();
 	bool Comment1();
 
-<<<<<<< HEAD
     Token* NextToken();
-=======
-        Token* NextToken();
->>>>>>> 0273f9c0
 
   public:
     Signaler1<int> onLoad;
 
-<<<<<<< HEAD
     Buffer* buffer;   // scanner buffer
 
-    Scanner( const unsigned char* buf, int len,bool trace=false );
+    Scanner( const unsigned char* buf, int len, std::string filename="anonymous buffer", bool trace=false );
     Scanner( const char* fileName,bool trace=false );
     Scanner( const wchar_t* fileName,bool trace=false );
     Scanner( FILE* s,bool trace=false );
@@ -492,33 +277,3 @@
 
 
 #endif // !defined(COCO_SCANNER_H__)
-=======
-        Buffer* buffer;  // scanner buffer
-
-        Scanner( const unsigned char* buf, int len,
-                 std::string filename = "anonymous buffer",
-                 bool trace = false );
-        Scanner( const char* fileName, bool trace = false );
-        Scanner( const wchar_t* fileName, bool trace = false );
-        Scanner( FILE* s, bool trace = false );
-        ~Scanner();
-
-        void setTrace( bool b ) { __trace = b; }
-
-        void Load( const wchar_t* fileName );
-        Token* Scan();
-        Token* Peek();
-        void ResetPeek();
-
-        const std::wstring& filename() const { return __filenamne; }
-        Buffer* getBuffer() { return buffer; }
-
-      };  // end Scanner
-
-    }  // namespace
-  }    // namespace
-}  // namespace
-
-
-#endif  // !defined(COCO_SCANNER_H__)
->>>>>>> 0273f9c0
