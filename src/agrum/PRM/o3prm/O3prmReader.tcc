--- conflicted
+++ resolved
@@ -80,18 +80,11 @@
           delete __factory.prm();
       }
 
-<<<<<<< HEAD
       template<typename GUM_SCALAR> INLINE
       int
       O3prmReader<GUM_SCALAR>::readFile ( const std::string& file, const std::string& package ) {
         size_t lastSlashIndex = file.find_last_of ( '/' );
         Directory dir ( file.substr ( 0, lastSlashIndex + 1 ) );
-=======
-      template <typename GUM_SCALAR>
-      INLINE int O3prmReader<GUM_SCALAR>::readFile(const std::string &file) {
-        size_t lastSlashIndex = file.find_last_of('/');
-        Directory dir(file.substr(0, lastSlashIndex + 1));
->>>>>>> 0f253f0e
 
         if (!dir.isValid()) {
           __errors.addException("directory doesn't exist.", dir.path());
@@ -109,30 +102,16 @@
 
           Scanner s(absFilename.c_str());
 
-<<<<<<< HEAD
           if ( ! __parseDone ) {
             __parser = new Parser ( &s );
             __parser->setFactory ( &__factory );
             __parser->setClassPath ( __class_path );
           } else {
-=======
-          if (!__parseDone) {
-            __parser = new Parser(&s);
-            __parser->setFactory(&__factory);
-            __parser->setClassPath(__class_path);
-          } else
->>>>>>> 0f253f0e
             __parser->scanner = &s;
           }
 
-<<<<<<< HEAD
           __parser->setCurrentDirectory ( dir.absolutePath() );
           __parser->addImport ( absFilename );
-=======
-          __parser->setCurrentDirectory(dir.absolutePath());
-
-          __parser->addImport(absFilename);
->>>>>>> 0f253f0e
 
           if (package.length() > 0) {
               __factory.pushPackage(package);
