--- conflicted
+++ resolved
@@ -151,49 +151,41 @@
       template <typename GUM_SCALAR>
       INLINE void O3SystemFactory<GUM_SCALAR>::__addAssignments(
           PRMFactory<GUM_SCALAR>& factory, O3System& sys ) {
-<<<<<<< HEAD
         const auto& real_sys = __prm->getSystem( sys.name().label() );
-=======
->>>>>>> 3158595e
-
-        const auto& real_sys = __prm->system( sys.name().label() );
+
         for ( auto& ass : sys.assignments() ) {
-
-          auto leftInstance = ass.leftInstance().label();
-          auto leftReference = ass.leftReference().label();
-          auto rightInstance = ass.rightInstance().label();
-
-          if ( ass.leftIndex().value() > -1 &&
-               real_sys.isArray( leftInstance ) ) {
-
-            auto sBuff = std::stringstream();
-            sBuff << leftInstance << "[" << ass.leftIndex().value() << "]";
-            leftInstance = sBuff.str();
-          }
-
-          if ( ass.rightIndex().value() > -1 &&
-               real_sys.isArray( rightInstance ) ) {
-
-            auto sBuff = std::stringstream();
-            sBuff << rightInstance << "[" << ass.rightIndex().value() << "]";
-            rightInstance = sBuff.str();
-          }
-
-          factory.setReferenceSlot(
-              leftInstance, leftReference, rightInstance );
+          if ( real_sys.isArray( ass.leftInstance().label() ) ) {
+
+            auto leftInstance = ass.leftInstance().label();
+            auto leftReference = ass.leftReference().label();
+            auto rightInstance = ass.rightInstance().label();
+
+            if ( ass.leftIndex().value() > -1 &&
+                 real_sys.isArray( leftInstance ) ) {
+
+              auto sBuff = std::stringstream();
+              sBuff << leftInstance << "[" << ass.leftIndex().value() << "]";
+              leftInstance = sBuff.str();
+            }
+
+            if ( ass.rightIndex().value() > -1 &&
+                 real_sys.isArray( rightInstance ) ) {
+
+              auto sBuff = std::stringstream();
+              sBuff << rightInstance << "[" << ass.rightIndex().value() << "]";
+              rightInstance = sBuff.str();
+            }
+
+            factory.setReferenceSlot(
+                leftInstance, leftReference, rightInstance );
+          }
         }
       }
 
       template <typename GUM_SCALAR>
       INLINE void O3SystemFactory<GUM_SCALAR>::__addIncrements(
           PRMFactory<GUM_SCALAR>& factory, O3System& sys ) {
-<<<<<<< HEAD
         const auto& real_sys = __prm->getSystem( sys.name().label() );
-        for ( auto& inc : sys.increments() ) {
-=======
-        const auto& real_sys = __prm->system( sys.name().label() );
->>>>>>> 3158595e
-
         for ( auto& inc : sys.increments() ) {
 
           auto leftInstance = inc.leftInstance().label();
@@ -238,13 +230,13 @@
 
         for ( auto& i : sys.instances() ) {
 
-          if ( ! __solver->resolveClass( i.type() ) ) {
+          if ( !__solver->resolveClass( i.type() ) ) {
             return false;
           }
 
           const auto& type = __prm->getClass( i.type().label() );
           if ( type.parameters().size() > 0 ) {
-            if ( ! __checkParameters( type, i ) ) {
+            if ( !__checkParameters( type, i ) ) {
               return false;
             }
           }
@@ -266,12 +258,12 @@
 
         for ( const auto& param : inst.parameters() ) {
 
-          if ( ! type.exists( param.name().label() ) ) {
+          if ( !type.exists( param.name().label() ) ) {
             O3PRM_SYSTEM_PARAMETER_NOT_FOUND( param, *__errors );
             return false;
           }
 
-          if ( ! PRMClassElement<GUM_SCALAR>::isParameter(
+          if ( !PRMClassElement<GUM_SCALAR>::isParameter(
                    type.get( param.name().label() ) ) ) {
             O3PRM_SYSTEM_NOT_A_PARAMETER( param, *__errors );
             return false;
@@ -283,7 +275,7 @@
           switch ( type_param.valueType() ) {
 
             case PRMParameter<GUM_SCALAR>::ParameterType::INT: {
-              if ( ! param.isInteger() ) {
+              if ( !param.isInteger() ) {
                 O3PRM_SYSTEM_PARAMETER_NOT_INT( param, *__errors );
                 return false;
               }
@@ -310,12 +302,12 @@
 
         for ( auto& ass : sys.assignments() ) {
 
-          //if ( ass.leftInstance().label() == ass.leftReference().label() ) {
+          // if ( ass.leftInstance().label() == ass.leftReference().label() ) {
           //  O3PRM_SYSTEM_INVALID_LEFT_VALUE( ass.leftInstance(), *__errors );
           //  return false;
           //}
 
-          if ( ! __nameMap.exists( ass.leftInstance().label() ) ) {
+          if ( !__nameMap.exists( ass.leftInstance().label() ) ) {
             O3PRM_SYSTEM_INSTANCE_NOT_FOUND( ass.leftInstance(), *__errors );
             return false;
           }
@@ -325,8 +317,8 @@
           const auto& ref = ass.leftReference().label();
 
           if ( !( type.exists( ass.leftReference().label() ) &&
-                    PRMClassElement<GUM_SCALAR>::isReferenceSlot(
-                        type.get( ref ) ) ) ) {
+                  PRMClassElement<GUM_SCALAR>::isReferenceSlot(
+                      type.get( ref ) ) ) ) {
 
             O3PRM_SYSTEM_REFERENCE_NOT_FOUND(
                 ass.leftReference(), type.name(), *__errors );
@@ -334,32 +326,24 @@
           }
 
           const auto& real_ref =
-              static_cast<const PRMReferenceSlot<GUM_SCALAR>&>( type.get( ref ) );
-
-<<<<<<< HEAD
+              static_cast<const PRMReferenceSlot<GUM_SCALAR>&>(
+                  type.get( ref ) );
+
+          if ( !__nameMap.exists( ass.rightInstance().label() ) ) {
+            O3PRM_SYSTEM_INSTANCE_NOT_FOUND( ass.rightInstance(), *__errors );
+            return false;
+          }
+
           if ( real_ref.isArray() &&
-=======
-          if ( ! __nameMap.exists( ass.rightInstance().label() ) ) {
-            O3PRM_SYSTEM_INSTANCE_NOT_FOUND( ass.rightInstance(), *__errors );
-            return false;
-          }
-
-          if ( real_ref.isArray() and
->>>>>>> 3158595e
                __nameMap[ass.rightInstance().label()]->size().value() == 0 ) {
+
             O3PRM_SYSTEM_NOT_AN_ARRAY( ass.rightInstance(), *__errors );
             return false;
           }
 
-<<<<<<< HEAD
-          if ( ( ! real_ref.isArray() ) &&
+          if ( ( !real_ref.isArray() ) &&
                __nameMap[ass.rightInstance().label()]->size().value() > 0 ) {
 
-=======
-          if ( ( not real_ref.isArray() ) and
-               __nameMap[ass.rightInstance().label()]->size().value() > 0 and
-               ass.rightIndex().value() == -1 ) {
->>>>>>> 3158595e
             O3PRM_SYSTEM_NOT_AN_ARRAY( ass.leftReference(), *__errors );
             return false;
           }
@@ -373,12 +357,12 @@
 
         for ( auto& inc : sys.increments() ) {
 
-          //if ( inc.leftInstance().label() == inc.leftReference().label() ) {
+          // if ( inc.leftInstance().label() == inc.leftReference().label() ) {
           //  O3PRM_SYSTEM_INVALID_LEFT_VALUE( inc.leftInstance(), *__errors );
           //  return false;
           //}
 
-          if ( ! __nameMap.exists( inc.leftInstance().label() ) ) {
+          if ( !__nameMap.exists( inc.leftInstance().label() ) ) {
             O3PRM_SYSTEM_INSTANCE_NOT_FOUND( inc.leftInstance(), *__errors );
             return false;
           }
@@ -388,8 +372,8 @@
           const auto& ref = inc.leftReference().label();
 
           if ( !( type.exists( inc.leftReference().label() ) &&
-                    PRMClassElement<GUM_SCALAR>::isReferenceSlot(
-                        type.get( ref ) ) ) ) {
+                  PRMClassElement<GUM_SCALAR>::isReferenceSlot(
+                      type.get( ref ) ) ) ) {
 
             O3PRM_SYSTEM_REFERENCE_NOT_FOUND(
                 inc.leftReference(), type.name(), *__errors );
@@ -397,9 +381,10 @@
           }
 
           const auto& real_ref =
-              static_cast<const PRMReferenceSlot<GUM_SCALAR>&>( type.get( ref ) );
-
-          if ( ! real_ref.isArray() ) {
+              static_cast<const PRMReferenceSlot<GUM_SCALAR>&>(
+                  type.get( ref ) );
+
+          if ( !real_ref.isArray() ) {
 
             O3PRM_SYSTEM_NOT_AN_ARRAY( inc.leftReference(), *__errors );
             return false;
@@ -410,4 +395,4 @@
       }
     }  // o3prm
   }    // prm
-}  // gum
+}  // gum