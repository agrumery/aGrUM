
/***************************************************************************
 *   Copyright (C) 2005 by Christophe GONZALES and Pierre-Henri WUILLEMIN  *
 *   {prenom.nom}_at_lip6.fr                                               *
 *                                                                         *
 *   This program is free software; you can redistribute it and/or modify  *
 *   it under the terms of the GNU General Public License as published by  *
 *   the Free Software Foundation; either version 2 of the License, or     *
 *   (at your option) any later version.                                   *
 *                                                                         *
 *   This program is distributed in the hope that it will be useful,       *
 *   but WITHOUT ANY WARRANTY; without even the implied warranty of        *
 *   MERCHANTABILITY or FITNESS FOR A PARTICULAR PURPOSE.  See the         *
 *   GNU General Public License for more details.                          *
 *                                                                         *
 *   You should have received a copy of the GNU General Public License     *
 *   along with this program; if not, write to the                         *
 *   Free Software Foundation, Inc.,                                       *
 *   59 Temple Place - Suite 330, Boston, MA  02111-1307, USA.             *
 ***************************************************************************/
/**
 * @file
 * @brief Headers of O3prmInterpreter
 *
 * @author Pierre-Henri WUILLEMIN, Ni NI, Lionel TORTI & Vincent RENAUDINEAU
 */

#ifndef SKOORINTERPRETER_H
#define SKOORINTERPRETER_H

#ifndef DOXYGEN_SHOULD_SKIP_THIS
#include <agrum/PRM/o3prmr/O3prmrContext.h>
#include <agrum/PRM/o3prm/O3prmReader.h>
#include <agrum/PRM/inference/PRMInference.h>

#include <agrum/core/errorsContainer.h>
#endif // DOXYGEN_SHOULD_SKIP_THIS

namespace gum {

  namespace prm {

    namespace o3prmr {

      /**
       *
       * */
      class SingleResult {
        public:
        std::string label;
        float p;
      };

      /**
       *
       * */
      class QueryResult {
        public:
        double time;
        std::string command;
        std::vector<SingleResult> values;
      };

      /**
       * Permet de manipuler un contexte o3prmr
       * et d'interpréter celui-ci.
       * O3prmr use the <double> version of the O3PRM templatized ecosystem
       */
      class O3prmrInterpreter {

        public:
        /// This constructor create an empty context.
        O3prmrInterpreter();
        /// Destructor. Delete current context.
        ~O3prmrInterpreter();

        /**
         * Interpret the file or the command line.
         * If syntax mode is activated, check only syntax and semantic.
         * If errors occured, return false. Errors messages can be retrieve be
         * errorsContainer() methods.
         * If any errors occured, return true.
         * Requests results can be retrieve be results() methods.
         * */
        bool interpretFile(const std::string &filename);
        bool interpretLine(const std::string &line);

        /// Retrieve prm object.
        const gum::prm::PRM<double> *prm() const;
        /// Retrieve inference motor object.
        const gum::prm::PRMInference<double> *inference() const;
        /// Return a vector of QueryResults.
        /// Each QueryResults is a struct with query command, time and values,
        /// a vector of struct SingleResult, with pair label/value.
        const std::vector<QueryResult> &results() const;
        /// Return container with all errors.
        ErrorsContainer errorsContainer() const;

        /// Getter and setter for the context.
        O3prmrContext<double> *getContext() const;
        void setContext(O3prmrContext<double> *context);

        /// Root paths to search from there packages.
        /// Default are working dir, request file dir if any
        /// and one is calculate from package if any.
        std::vector<std::string> getPaths() const;
        void addPath(const std::string &path);
        void clearPaths();

        /// syntax mode don't process anything, just check syntax. Default is false.
        bool isInSyntaxMode() const;
        void setSyntaxMode(bool f);

        /// verbose mode show more details on the program execution. Default is
        /// false.
        bool isVerboseMode() const;
        void setVerboseMode(bool f);

        /**
         * En cas d'échec, l'API de gestion d'erreurs est présente.
         * */
        /// # of errors + warnings
        int count() const;
        /// # of errors
        int errors() const;
        /// # of warnings
        int warnings() const;
        /// throw a string error if i >= count
        ParseError error(int i) const;
        /// send on std::cerr the list of errors
        void showElegantErrors(std::ostream &o = std::cerr) const;
        /// send on std::cerr the list of errors or warnings
        void showElegantErrorsAndWarnings(std::ostream &o = std::cerr) const;
        /// send on std::cerr the number of errors and the number of warnings
        void showErrorCounts(std::ostream &o = std::cerr) const;

        private:
<<<<<<< HEAD
          bool checkSemantic ( O3prmrContext<double>* context );
          bool checkSetEngine ( SetEngineCommand* command );
          bool checkSetGndEngine ( SetGndEngineCommand* command );
          bool checkObserve ( ObserveCommand<double>* command );
          bool checkUnobserve ( UnobserveCommand<double>* command );
          bool checkQuery ( QueryCommand<double>* command );

          bool interpret ( O3prmrContext<double>* c );
          bool import ( O3prmrContext<double>* context, std::string import );
          bool observe ( const ObserveCommand<double>* command );
          bool unobserve ( const UnobserveCommand<double>* command );
          void query ( const QueryCommand<double>* command );
          void setEngine ( const SetEngineCommand* command );
          void setGndEngine ( const SetGndEngineCommand* command );

          std::string findSystemName ( std::string& s );
          std::string findInstanceName ( std::string& s, const gum::prm::System<double>& sys );
          std::string findAttributeName ( const std::string& s, const gum::prm::Instance<double>& instance );
          const System<double>& system ( std::string& ident );
          void generateInfEngine ( const gum::prm::System<double>& sys );

          void addError ( std::string msg );
          void addWarning ( std::string msg );

          O3prmrContext<double>* m_context;
          gum::prm::o3prm::O3prmReader<double>* m_reader;
          std::vector<std::string> m_paths;
          gum::BayesNet<double>* m_bn;
          gum::prm::PRMInference<double>* m_inf;
          std::string m_engine;
          std::string m_bn_engine;
          std::vector<QueryResult> m_results;
          gum::ErrorsContainer m_errors;
          bool m_syntax_flag;
          bool m_verbose;
          std::ostream& m_log;
          int m_current_line;

          //// We need this when using grounded inference
          //gum::BayesNetInference<gum::prm::prm_float>* bn;
=======
        bool checkSemantic(O3prmrContext<double> *context);
        bool checkSetEngine(SetEngineCommand *command);
        bool checkSetGndEngine(SetGndEngineCommand *command);
        bool checkObserve(ObserveCommand<double> *command);
        bool checkUnobserve(UnobserveCommand<double> *command);
        bool checkQuery(QueryCommand<double> *command);

        bool interpret(O3prmrContext<double> *c);
        bool import(O3prmrContext<double> *context, std::string import);
        bool observe(const ObserveCommand<double> *command);
        bool unobserve(const UnobserveCommand<double> *command);
        void query(const QueryCommand<double> *command);
        void setEngine(const SetEngineCommand *command);
        void setGndEngine(const SetGndEngineCommand *command);

        std::string findSystemName(std::string &s);
        std::string findInstanceName(std::string &s,
                                     const gum::prm::System<double> &sys);
        std::string findAttributeName(const std::string &s,
                                      const gum::prm::Instance<double> &instance);
        const System<double> &system(std::string &ident);
        void generateInfEngine(const gum::prm::System<double> &sys);

        void addError(std::string msg);
        void addWarning(std::string msg);

        O3prmrContext<double> *m_context;
        gum::prm::o3prm::O3prmReader<double> *m_reader;
        std::vector<std::string> m_paths;
        gum::prm::PRMInference<double> *m_inf;
        std::string m_engine;
        std::string m_bn_engine;
        std::vector<QueryResult> m_results;
        gum::ErrorsContainer m_errors;
        bool m_syntax_flag;
        bool m_verbose;
        std::ostream &m_log;
        int m_current_line;

        //// We need this when using grounded inference
        // gum::BayesNetInference<gum::prm::prm_float>* bn;
>>>>>>> 0f253f0e

      }; // class O3prmrInterpreter

    } // namespace o3prmr
  }   // namespace prm
} // namespace gum

#endif // GUM_SKOORINTERPRETER_H<|MERGE_RESOLUTION|>--- conflicted
+++ resolved
@@ -135,7 +135,6 @@
         void showErrorCounts(std::ostream &o = std::cerr) const;
 
         private:
-<<<<<<< HEAD
           bool checkSemantic ( O3prmrContext<double>* context );
           bool checkSetEngine ( SetEngineCommand* command );
           bool checkSetGndEngine ( SetGndEngineCommand* command );
@@ -176,49 +175,6 @@
 
           //// We need this when using grounded inference
           //gum::BayesNetInference<gum::prm::prm_float>* bn;
-=======
-        bool checkSemantic(O3prmrContext<double> *context);
-        bool checkSetEngine(SetEngineCommand *command);
-        bool checkSetGndEngine(SetGndEngineCommand *command);
-        bool checkObserve(ObserveCommand<double> *command);
-        bool checkUnobserve(UnobserveCommand<double> *command);
-        bool checkQuery(QueryCommand<double> *command);
-
-        bool interpret(O3prmrContext<double> *c);
-        bool import(O3prmrContext<double> *context, std::string import);
-        bool observe(const ObserveCommand<double> *command);
-        bool unobserve(const UnobserveCommand<double> *command);
-        void query(const QueryCommand<double> *command);
-        void setEngine(const SetEngineCommand *command);
-        void setGndEngine(const SetGndEngineCommand *command);
-
-        std::string findSystemName(std::string &s);
-        std::string findInstanceName(std::string &s,
-                                     const gum::prm::System<double> &sys);
-        std::string findAttributeName(const std::string &s,
-                                      const gum::prm::Instance<double> &instance);
-        const System<double> &system(std::string &ident);
-        void generateInfEngine(const gum::prm::System<double> &sys);
-
-        void addError(std::string msg);
-        void addWarning(std::string msg);
-
-        O3prmrContext<double> *m_context;
-        gum::prm::o3prm::O3prmReader<double> *m_reader;
-        std::vector<std::string> m_paths;
-        gum::prm::PRMInference<double> *m_inf;
-        std::string m_engine;
-        std::string m_bn_engine;
-        std::vector<QueryResult> m_results;
-        gum::ErrorsContainer m_errors;
-        bool m_syntax_flag;
-        bool m_verbose;
-        std::ostream &m_log;
-        int m_current_line;
-
-        //// We need this when using grounded inference
-        // gum::BayesNetInference<gum::prm::prm_float>* bn;
->>>>>>> 0f253f0e
 
       }; // class O3prmrInterpreter
 
