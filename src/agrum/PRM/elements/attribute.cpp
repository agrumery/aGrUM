/***************************************************************************
 *   Copyright (C) 2005 by Christophe GONZALES and Pierre-Henri WUILLEMIN  *
 *   {prenom.nom}_at_lip6.fr                                               *
 *                                                                         *
 *   This program is free software; you can redistribute it and/or modify  *
 *   it under the terms of the GNU General Public License as published by  *
 *   the Free Software Foundation; either version 2 of the License, or     *
 *   (at your option) any later version.                                   *
 *                                                                         *
 *   This program is distributed in the hope that it will be useful,       *
 *   but WITHOUT ANY WARRANTY; without even the implied warranty of        *
 *   MERCHANTABILITY or FITNESS FOR A PARTICULAR PURPOSE.  See the         *
 *   GNU General Public License for more details.                          *
 *                                                                         *
 *   You should have received a copy of the GNU General Public License     *
 *   along with this program; if not, write to the                         *
 *   Free Software Foundation, Inc.,                                       *
 *   59 Temple Place - Suite 330, Boston, MA  02111-1307, USA.             *
 ***************************************************************************/
/**
 * @file
 * @brief Source implementation of gum::Attribute
 *
 * @author Lionel TORTI and Pierre-Henri WUILLEMIN
 *
 */

#include <agrum/PRM/elements/attribute.h>

namespace gum {
  namespace prm {
    template class Attribute<double>;
<<<<<<< HEAD

=======
>>>>>>> 0f253f0e
  } /* namespace prm */
} /* namespace gum */<|MERGE_RESOLUTION|>--- conflicted
+++ resolved
@@ -30,9 +30,5 @@
 namespace gum {
   namespace prm {
     template class Attribute<double>;
-<<<<<<< HEAD
-
-=======
->>>>>>> 0f253f0e
   } /* namespace prm */
 } /* namespace gum */