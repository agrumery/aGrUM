/***************************************************************************
 *   Copyright (C) 2005 by Christophe GONZALES and Pierre-Henri WUILLEMIN  *
 *   {prenom.nom}_at_lip6.fr                                               *
 *                                                                         *
 *   This program is free software; you can redistribute it and/or modify  *
 *   it under the terms of the GNU General Public License as published by  *
 *   the Free Software Foundation; either version 2 of the License, or     *
 *   (at your option) any later version.                                   *
 *                                                                         *
 *   This program is distributed in the hope that it will be useful,       *
 *   but WITHOUT ANY WARRANTY; without even the implied warranty of        *
 *   MERCHANTABILITY or FITNESS FOR A PARTICULAR PURPOSE.  See the         *
 *   GNU General Public License for more details.                          *
 *                                                                         *
 *   You should have received a copy of the GNU General Public License     *
 *   along with this program; if not, write to the                         *
 *   Free Software Foundation, Inc.,                                       *
 *   59 Temple Place - Suite 330, Boston, MA  02111-1307, USA.             *
 ***************************************************************************/
/**
 * @file
 * @brief Headers of gum::Attribute.
 *
 * @author Lionel TORTI and Pierre-Henri WUILLEMIN
 */

#ifndef GUM_ATTRIBUTE_H
#define GUM_ATTRIBUTE_H

#include <agrum/multidim/multiDimImplementation.h>
#include <agrum/PRM/elements/classElement.h>

namespace gum {
  namespace prm {

    /**
     * @class Attribute attribute.h <agrum/PRM/attribute.h>
     * @brief Attribute is a member of a Class in a PRM.
     *
     * A Attribute is defined by its name, its containing class, its type and
     * by a Conditional Probability Function (aka CPF but represented by a
     *Potential).
     *
     * An attribute in a PRM is the equivalent of a random variable in a bayesian
     * network.
     *
     * This class is constructed by a gum::PRMFactory and is deleted by its
     * gum::Class.
     *
     * Built-in copies (copy constructor and copy operator) are illegal due to
     * various problems raised by redondant information.
     *
     * @see PRM PRMFactory Class ClassElement Type<GUM_SCALAR> Potential
     * @ingroup prm_group
     */
<<<<<<< HEAD
    template<typename GUM_SCALAR>
    class Attribute: public ClassElement<GUM_SCALAR> {

      public:
  
        Attribute(const std::string& name);

        /// Destructor.
        virtual ~Attribute();

        /// @}
        // ========================================================================
        /// @name Getters & setters
        // ========================================================================
        /// @{

        virtual Attribute* newFactory(const Class<GUM_SCALAR>& c) const =0;
        virtual Attribute* copy( Bijection<const DiscreteVariable*, const DiscreteVariable*> bij ) const =0;

        virtual void copyCpf( const Bijection<const DiscreteVariable*, const DiscreteVariable*>& bif,
                              const Attribute<GUM_SCALAR> & source) =0;

        /// See gum::ClassElement::elt_type().
        virtual typename ClassElement<GUM_SCALAR>::ClassElementType elt_type() const =0;

        /// See gum::ClassElement::type().
        virtual Type<GUM_SCALAR>& type() =0;

        /// See gum::ClassElement::type().
        virtual const Type<GUM_SCALAR>& type() const =0;

        /// See gum::ClassElement::cpf().
        virtual const Potential<GUM_SCALAR>& cpf() const =0;

        /// See gum::ClassElement::_addParent().
        virtual void addParent ( const ClassElement<GUM_SCALAR>& elt ) =0;

        /// See gum::ClassElement::_addChild().
        virtual void addChild ( const ClassElement<GUM_SCALAR>& elt ) =0;

        /**
         * @brief Returns a proper cast descendant of this Attribute.
         *
         * A cast descendant is an Attribute depending on this one which
         * cast it in this->type().super().
         *
         * The pointer is not deleted by this Attribute, so delete it yourself
         * after use.
         *
         * A new cast descendant is created for each call of this method.
         *
         * @return The cast descendant of this Attribute.
         *
         * @throw OperationNotAllowed Raised if it is not possible to create a
         *                            cast descendant for this Attribute.
         */
        virtual Attribute<GUM_SCALAR>* getCastDescendant() const =0;

        /**
         * @brief Define attr as a cast descendant of this Attribute.
         *
         * When overloading an inherited Attribute using of subtype of it,
         * it is necessary to change the inherited Attribute CPF to make it
         * a proper cast descendant.
         *
         * Furthermore it is necessary to change the DiscreteVariable used
         * by this Attribute's super Type<GUM_SCALAR> in order to have the same pointers in
         * both super Type<GUM_SCALAR> (i.e. this->type().super().variable()) and the
         * cast descendant CPF (i.e. attr->cpf()).
         *
         * This can only be done if attr Type<GUM_SCALAR> is a direct subtype of this
         * Attribute Type<GUM_SCALAR> (i.e. this->type().super() == attr->type()).
         *
         * @param attr The Attribute which is transformed to be this Attribute
         *             cast descendant.
         *
         * @throw OperationNotAllowed Raised if this Attribute can not have any
         *                            cast descendant.
         * @throw TypeError Raised if attr's Type<GUM_SCALAR> is not a direct descendant of
         *                  this Attribute's Type<GUM_SCALAR>.
         */
        virtual void setAsCastDescendant ( Attribute<GUM_SCALAR>* attr ) =0;

        /// Swap old_type with new_type in the ClassElement cpt.
        virtual void swap(const Type<GUM_SCALAR>& old_type, const Type<GUM_SCALAR>& new_type) =0;

        /// Set this as overload of source (necessayr to preserver internal pointers for MultiDims).
        virtual void overload(Attribute<GUM_SCALAR>* source);

        /// @}

        protected:

          Attribute(const Attribute<GUM_SCALAR>& source);

          virtual Type<GUM_SCALAR>* _type() =0;
          virtual void _type( Type<GUM_SCALAR>* t ) =0;
    };

    extern template class Attribute<double>;

=======
    template <typename GUM_SCALAR>
    class Attribute : public ClassElement<GUM_SCALAR> {
      // ========================================================================
      friend class Class<GUM_SCALAR>;
      friend class Interface<GUM_SCALAR>;
      friend class Instance<GUM_SCALAR>;
      // ========================================================================
      public:
      // ========================================================================
      /// @name Constructor & destructor.
      // ========================================================================
      /// @{

      /**
       * @brief Constructor used by gum::Class.
       * This will create an Attribute with only one variable: type and with the
       * given
       * implementation.
       * @param name The name of this Attribute.
       * @param type The type of this Attribute, it is copied.
       * @param impl The MultiDimImplementation used by the internal Potential of
       *             this Attribute. It will be deleted after the call of
       *             ~Attribute.
       */
      Attribute(const std::string &name,
                const Type<GUM_SCALAR> &type,
                MultiDimImplementation<GUM_SCALAR> *impl =
                  new MultiDimArray<GUM_SCALAR>());

      /**
       * @brief Constructor used by gum::Instance.
       * This will create an Attribute with a ready Potential, however it will check
       * the existence
       * of type in cpf and raise an exception if it is not found.
       * @param type The type of this attribute.
       * @param name The name of this Attribute.
       * @param cpf The Potential of this Attribute, it will be deleted after the
       *            call of ~Attribute.
       * @param delete_type If true, the type is deleted with this instance.
       *
       * @throw gum::InvalidArgument Raised if cpf does not contain a pointer toward
       *                             type.variable().
       */
      Attribute(const std::string &name,
                Type<GUM_SCALAR> *type,
                Potential<GUM_SCALAR> *cpf,
                bool delete_type);

      /// Destructor.
      virtual ~Attribute();

      /// @}
      // ========================================================================
      /// @name Getters & setters
      // ========================================================================
      /// @{

      /// See gum::ClassElement::elt_type().
      virtual typename ClassElement<GUM_SCALAR>::ClassElementType elt_type() const;

      /// See gum::ClassElement::type().
      virtual Type<GUM_SCALAR> &type();

      /// See gum::ClassElement::type().
      virtual const Type<GUM_SCALAR> &type() const;

      /// See gum::ClassElement::cpf().
      virtual Potential<GUM_SCALAR> &cpf();

      /// See gum::ClassElement::cpf().
      virtual const Potential<GUM_SCALAR> &cpf() const;

      /// @}
      // ========================================================================
      /// @name Adding parents & children
      // ========================================================================
      /// @{

      /// See gum::ClassElement::_addParent().
      virtual void addParent(const ClassElement<GUM_SCALAR> &elt);

      /// See gum::ClassElement::_addChild().
      virtual void addChild(const ClassElement<GUM_SCALAR> &elt);

      /// @}
      // ========================================================================
      /// @name Cast descendants
      // ========================================================================
      /// @{
      /**
       * @brief Returns a proper cast descendant of this Attribute.
       *
       * A cast descendant is an Attribute depending on this one which
       * cast it in this->type().super().
       *
       * The pointer is not deleted by this Attribute, so delete it yourself
       * after use.
       *
       * A new cast descendant is created for each call of this method.
       *
       * @return The cast descendant of this Attribute.
       *
       * @throw OperationNotAllowed Raised if it is not possible to create a
       *                            cast descendant for this Attribute.
       */
      Attribute *getCastDescendant() const;

      /**
       * @brief Define attr as a cast descendant of this Attribute.
       *
       * When overloading an inherited Attribute with a subtype,
       * it is necessary to change the inherited Attribute's CPF.
       *
       * It is also necessary to change the DiscreteVariable used
       * by this Attribute's supertype in order to have the same
       * pointers in both supertype (i.e. this->type().super().variable())
       * and cpf (i.e. attr->cpf()).
       *
       * This can only be done if attr->type() is a direct subtype of 
       * this->type() (i.e. this->type().super() == attr->type()).
       *
       * @param attr The Attribute which is transformed to be this Attribute
       *             cast descendant.
       *
       * @throw OperationNotAllowed Raised if this Attribute can not have any
       *                            cast descendant.
       * @throw WrongType Raised if attr's Type<GUM_SCALAR> is not a direct
       *                  descendant of this Attribute's Type<GUM_SCALAR>.
       */
      void setAsCastDescendant(Attribute *attr);

      /// @}
      protected:
      /// Copy constructor. Don't use it.
      Attribute(const Attribute &source);

      /// Copy operator. Don't use it.
      Attribute &operator=(const Attribute &from);

      private:
      // ========================================================================
      /// @name Private members
      // ========================================================================
      /// @{

      /// The random variable type of this attribute
      Type<GUM_SCALAR> *__type;

      /// A pointer on the Potential of this attribute
      Potential<GUM_SCALAR> *__cpf;

      /// Flag to know if we can delete type.
      bool __delete_type;

      /// @}
    };


    extern template class Attribute<double>;
>>>>>>> 0f253f0e
  } /* namespace prm */
} // namespace gum

#include <agrum/PRM/elements/attribute.tcc>

#endif /* GUM_ATTRIBUTE_H */<|MERGE_RESOLUTION|>--- conflicted
+++ resolved
@@ -53,12 +53,15 @@
      * @see PRM PRMFactory Class ClassElement Type<GUM_SCALAR> Potential
      * @ingroup prm_group
      */
-<<<<<<< HEAD
     template<typename GUM_SCALAR>
     class Attribute: public ClassElement<GUM_SCALAR> {
 
       public:
   
+        // ========================================================================
+        /// @name Constructors & destructor
+        // ========================================================================
+        /// @{
         Attribute(const std::string& name);
 
         /// Destructor.
@@ -137,6 +140,12 @@
          */
         virtual void setAsCastDescendant ( Attribute<GUM_SCALAR>* attr ) =0;
 
+        /**
+         * @brief Change this attribute to be a cast descendant of a an attribute with type
+         *        subtype.
+         */
+        virtual void becomeCastDescendant( Type<GUM_SCALAR> &subtype ) =0;
+
         /// Swap old_type with new_type in the ClassElement cpt.
         virtual void swap(const Type<GUM_SCALAR>& old_type, const Type<GUM_SCALAR>& new_type) =0;
 
@@ -145,177 +154,16 @@
 
         /// @}
 
-        protected:
+      protected:
 
-          Attribute(const Attribute<GUM_SCALAR>& source);
+        Attribute(const Attribute<GUM_SCALAR>& source);
 
-          virtual Type<GUM_SCALAR>* _type() =0;
-          virtual void _type( Type<GUM_SCALAR>* t ) =0;
+        virtual Type<GUM_SCALAR>* _type() =0;
+        virtual void _type( Type<GUM_SCALAR>* t ) =0;
     };
 
     extern template class Attribute<double>;
 
-=======
-    template <typename GUM_SCALAR>
-    class Attribute : public ClassElement<GUM_SCALAR> {
-      // ========================================================================
-      friend class Class<GUM_SCALAR>;
-      friend class Interface<GUM_SCALAR>;
-      friend class Instance<GUM_SCALAR>;
-      // ========================================================================
-      public:
-      // ========================================================================
-      /// @name Constructor & destructor.
-      // ========================================================================
-      /// @{
-
-      /**
-       * @brief Constructor used by gum::Class.
-       * This will create an Attribute with only one variable: type and with the
-       * given
-       * implementation.
-       * @param name The name of this Attribute.
-       * @param type The type of this Attribute, it is copied.
-       * @param impl The MultiDimImplementation used by the internal Potential of
-       *             this Attribute. It will be deleted after the call of
-       *             ~Attribute.
-       */
-      Attribute(const std::string &name,
-                const Type<GUM_SCALAR> &type,
-                MultiDimImplementation<GUM_SCALAR> *impl =
-                  new MultiDimArray<GUM_SCALAR>());
-
-      /**
-       * @brief Constructor used by gum::Instance.
-       * This will create an Attribute with a ready Potential, however it will check
-       * the existence
-       * of type in cpf and raise an exception if it is not found.
-       * @param type The type of this attribute.
-       * @param name The name of this Attribute.
-       * @param cpf The Potential of this Attribute, it will be deleted after the
-       *            call of ~Attribute.
-       * @param delete_type If true, the type is deleted with this instance.
-       *
-       * @throw gum::InvalidArgument Raised if cpf does not contain a pointer toward
-       *                             type.variable().
-       */
-      Attribute(const std::string &name,
-                Type<GUM_SCALAR> *type,
-                Potential<GUM_SCALAR> *cpf,
-                bool delete_type);
-
-      /// Destructor.
-      virtual ~Attribute();
-
-      /// @}
-      // ========================================================================
-      /// @name Getters & setters
-      // ========================================================================
-      /// @{
-
-      /// See gum::ClassElement::elt_type().
-      virtual typename ClassElement<GUM_SCALAR>::ClassElementType elt_type() const;
-
-      /// See gum::ClassElement::type().
-      virtual Type<GUM_SCALAR> &type();
-
-      /// See gum::ClassElement::type().
-      virtual const Type<GUM_SCALAR> &type() const;
-
-      /// See gum::ClassElement::cpf().
-      virtual Potential<GUM_SCALAR> &cpf();
-
-      /// See gum::ClassElement::cpf().
-      virtual const Potential<GUM_SCALAR> &cpf() const;
-
-      /// @}
-      // ========================================================================
-      /// @name Adding parents & children
-      // ========================================================================
-      /// @{
-
-      /// See gum::ClassElement::_addParent().
-      virtual void addParent(const ClassElement<GUM_SCALAR> &elt);
-
-      /// See gum::ClassElement::_addChild().
-      virtual void addChild(const ClassElement<GUM_SCALAR> &elt);
-
-      /// @}
-      // ========================================================================
-      /// @name Cast descendants
-      // ========================================================================
-      /// @{
-      /**
-       * @brief Returns a proper cast descendant of this Attribute.
-       *
-       * A cast descendant is an Attribute depending on this one which
-       * cast it in this->type().super().
-       *
-       * The pointer is not deleted by this Attribute, so delete it yourself
-       * after use.
-       *
-       * A new cast descendant is created for each call of this method.
-       *
-       * @return The cast descendant of this Attribute.
-       *
-       * @throw OperationNotAllowed Raised if it is not possible to create a
-       *                            cast descendant for this Attribute.
-       */
-      Attribute *getCastDescendant() const;
-
-      /**
-       * @brief Define attr as a cast descendant of this Attribute.
-       *
-       * When overloading an inherited Attribute with a subtype,
-       * it is necessary to change the inherited Attribute's CPF.
-       *
-       * It is also necessary to change the DiscreteVariable used
-       * by this Attribute's supertype in order to have the same
-       * pointers in both supertype (i.e. this->type().super().variable())
-       * and cpf (i.e. attr->cpf()).
-       *
-       * This can only be done if attr->type() is a direct subtype of 
-       * this->type() (i.e. this->type().super() == attr->type()).
-       *
-       * @param attr The Attribute which is transformed to be this Attribute
-       *             cast descendant.
-       *
-       * @throw OperationNotAllowed Raised if this Attribute can not have any
-       *                            cast descendant.
-       * @throw WrongType Raised if attr's Type<GUM_SCALAR> is not a direct
-       *                  descendant of this Attribute's Type<GUM_SCALAR>.
-       */
-      void setAsCastDescendant(Attribute *attr);
-
-      /// @}
-      protected:
-      /// Copy constructor. Don't use it.
-      Attribute(const Attribute &source);
-
-      /// Copy operator. Don't use it.
-      Attribute &operator=(const Attribute &from);
-
-      private:
-      // ========================================================================
-      /// @name Private members
-      // ========================================================================
-      /// @{
-
-      /// The random variable type of this attribute
-      Type<GUM_SCALAR> *__type;
-
-      /// A pointer on the Potential of this attribute
-      Potential<GUM_SCALAR> *__cpf;
-
-      /// Flag to know if we can delete type.
-      bool __delete_type;
-
-      /// @}
-    };
-
-
-    extern template class Attribute<double>;
->>>>>>> 0f253f0e
   } /* namespace prm */
 } // namespace gum
 
