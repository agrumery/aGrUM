/**************************************************************************
 *   Copyright (C) 2005 by Christophe GONZALES and Pierre-Henri WUILLEMIN  *
 *   {prenom.nom}_at_lip6.fr                                               *
 *                                                                         *
 *   This program is free software; you can redistribute it and/or modify  *
 *   it under the terms of the GNU General Public License as published by  *
 *   the Free Software Foundation; either version 2 of the License, or     *
 *   (at your option) any later version.                                   *
 *                                                                         *
 *   This program is distributed in the hope that it will be useful,       *
 *   but WITHOUT ANY WARRANTY; without even the implied warranty of        *
 *   MERCHANTABILITY or FITNESS FOR A PARTICULAR PURPOSE.  See the         *
 *   GNU General Public License for more details.                          *
 *                                                                         *
 *   You should have received a copy of the GNU General Public License     *
 *   along with this program; if not, write to the                         *
 *   Free Software Foundation, Inc.,                                       *
 *   59 Temple Place - Suite 330, Boston, MA  02111-1307, USA.             *
 ***************************************************************************/
/**
 * @file
 * @brief Inline implementation of gum::Attribute
 *
 * @author Lionel TORTI and Pierre-Henri WUILLEMIN
 */

namespace gum {
  namespace prm {

<<<<<<< HEAD
    template<typename GUM_SCALAR>
    Attribute<GUM_SCALAR>::Attribute(const std::string& name) :
      ClassElement<GUM_SCALAR>( name )
    {
      GUM_CONSTRUCTOR( Attribute );
    }

    template<typename GUM_SCALAR>
    Attribute<GUM_SCALAR>::Attribute(const Attribute& source) :
      ClassElement<GUM_SCALAR>( source ) 
    {
      GUM_CONS_CPY( Attribute );
      GUM_ERROR( OperationNotAllowed, "Cannot copy Attributes" );
    }

    template<typename GUM_SCALAR>
    Attribute<GUM_SCALAR>::~Attribute() 
    {
      GUM_DESTRUCTOR( Attribute );
    }

    template<typename GUM_SCALAR>
    void
    Attribute<GUM_SCALAR>::overload(Attribute<GUM_SCALAR>* source)
    {
      auto old_type = this->_type();
      this->_type( source->_type() );
      source->_type( old_type );
    }

=======
    template <typename GUM_SCALAR>
    Attribute<GUM_SCALAR>::Attribute(const std::string &name,
                                     const Type<GUM_SCALAR> &type,
                                     MultiDimImplementation<GUM_SCALAR> *impl)
        : ClassElement<GUM_SCALAR>(name), __type(new Type<GUM_SCALAR>(type)),
          __cpf(new Potential<GUM_SCALAR>(impl)), __delete_type(true) {
      GUM_CONSTRUCTOR(Attribute);
      __cpf->add(**__type);
      this->_safeName =
          PRMObject::LEFT_CAST() + __type->name() + PRMObject::RIGHT_CAST() + name;
    }

    template <typename GUM_SCALAR>
    Attribute<GUM_SCALAR>::Attribute(const std::string &name,
                                     Type<GUM_SCALAR> *type,
                                     Potential<GUM_SCALAR> *cpf,
                                     bool delete_type)
        : ClassElement<GUM_SCALAR>(name),
          __type(type),
          __cpf(cpf),
          __delete_type(delete_type)
    {
      if (not __cpf->variablesSequence().exists(&(type->variable()))) {
        std::string msg = "the given Potential does not contain the type of this Attribute.";
        GUM_ERROR( InvalidArgument, msg);
      }

      // If Error raised, it will thin this attribute was not properly disposed of
      GUM_CONSTRUCTOR(Attribute);
      this->_safeName = PRMObject::LEFT_CAST() + __type->name() + PRMObject::RIGHT_CAST() + name;
    }

    template <typename GUM_SCALAR>
    Attribute<GUM_SCALAR>::Attribute(const Attribute<GUM_SCALAR> &source)
        : ClassElement<GUM_SCALAR>(source),
          __type(new Type<GUM_SCALAR>(source.type())),
          __cpf(0)
    {
      GUM_CONS_CPY(Attribute);
      std::string msg = "Illegal call to the copy constructor of gum::Attribute";
      GUM_ERROR(FatalError, msg);
    }

    template <typename GUM_SCALAR> Attribute<GUM_SCALAR>::~Attribute() {
      GUM_DESTRUCTOR(Attribute);
      delete __cpf;

      if (__delete_type) {
        delete __type;
      }
    }

    template <typename GUM_SCALAR>
    Attribute<GUM_SCALAR> &Attribute<GUM_SCALAR>::
    operator=(const Attribute<GUM_SCALAR> &from) {
      GUM_ERROR(FatalError, "Illegal call to the copy operator of gum::Attribute");
    }

    template <typename GUM_SCALAR>
    Attribute<GUM_SCALAR> *Attribute<GUM_SCALAR>::getCastDescendant() const {
      Attribute<GUM_SCALAR> *cast = 0;

      try {
        cast = new Attribute<GUM_SCALAR>(this->name(), type().super());
      } catch (NotFound &) {
        GUM_ERROR(OperationNotAllowed,
                  "this Attribute can not have cast descendant");
      }

      cast->addParent(*this);
      const DiscreteVariable &my_var = type().variable();
      DiscreteVariable &cast_var = cast->type().variable();
      Instantiation inst(cast->cpf());

      for (inst.setFirst(); not inst.end(); inst.inc()) {
        if (type().label_map()[inst.val(my_var)] == inst.val(cast_var)) {
          cast->cpf().set(inst, 1);
        } else {
          cast->cpf().set(inst, 0);
        }
      }

      return cast;
    }

    template <typename GUM_SCALAR>
    void Attribute<GUM_SCALAR>::setAsCastDescendant(Attribute<GUM_SCALAR> *cast) {
      try {
        type().setSuper(cast->type());
      } catch (OperationNotAllowed &) {
        GUM_ERROR(OperationNotAllowed,
                  "this Attribute can not have cast descendant");
      } catch (WrongType &) {
        GUM_ERROR(WrongType, "the cast descendant Type<GUM_SCALAR> is not a direct "
                             "subtype of this Attribute super Type<GUM_SCALAR>");
      }

      Potential<GUM_SCALAR> *cpf = new Potential<GUM_SCALAR>();
      cpf->add(cast->type().variable());
      cpf->add(type().variable());
      DiscreteVariable &my_var = type().variable();
      DiscreteVariable &cast_var = cast->type().variable();
      Instantiation inst(*cpf);

      for (inst.setFirst(); not inst.end(); inst.inc()) {
        if (type().label_map()[inst.pos(my_var)] == inst.pos(cast_var))
          cpf->set(inst, 1);
        else
          cpf->set(inst, 0);
      }

      delete cast->__cpf;
      cast->__cpf = cpf;
    }

    template <typename GUM_SCALAR>
    INLINE typename ClassElement<GUM_SCALAR>::ClassElementType
    Attribute<GUM_SCALAR>::elt_type() const {
      return this->prm_attribute;
    }

    template <typename GUM_SCALAR>
    INLINE Type<GUM_SCALAR> &Attribute<GUM_SCALAR>::type() {
      return *__type;
    }

    template <typename GUM_SCALAR>
    INLINE const Type<GUM_SCALAR> &Attribute<GUM_SCALAR>::type() const {
      return *__type;
    }

    template <typename GUM_SCALAR>
    INLINE Potential<GUM_SCALAR> &Attribute<GUM_SCALAR>::cpf() {
      return *__cpf;
    }

    template <typename GUM_SCALAR>
    INLINE const Potential<GUM_SCALAR> &Attribute<GUM_SCALAR>::cpf() const {
      return *__cpf;
    }

    template <typename GUM_SCALAR>
    INLINE void
    Attribute<GUM_SCALAR>::addParent(const ClassElement<GUM_SCALAR> &elt) {
      try {
        __cpf->add(elt.type().variable());
      } catch (DuplicateElement &) {
        std::stringstream msg;
        msg << ": " << elt.name() << " as parent of " << this->name();
        GUM_ERROR(DuplicateElement, msg.str());
      } catch (OperationNotAllowed &) {
        std::stringstream msg;
        msg << ": " << elt.name() << " of wrong type as parent of " << this->name();
        GUM_ERROR(OperationNotAllowed, msg.str());
      }
    }

    // See gum::ClassElement<GUM_SCALAR>::_addChild().
    template <typename GUM_SCALAR>
    INLINE void
    Attribute<GUM_SCALAR>::addChild(const ClassElement<GUM_SCALAR> &elt) {}


>>>>>>> 0f253f0e
  } /* namespace prm */
} /* namespace gum */<|MERGE_RESOLUTION|>--- conflicted
+++ resolved
@@ -27,7 +27,6 @@
 namespace gum {
   namespace prm {
 
-<<<<<<< HEAD
     template<typename GUM_SCALAR>
     Attribute<GUM_SCALAR>::Attribute(const std::string& name) :
       ClassElement<GUM_SCALAR>( name )
@@ -58,170 +57,5 @@
       source->_type( old_type );
     }
 
-=======
-    template <typename GUM_SCALAR>
-    Attribute<GUM_SCALAR>::Attribute(const std::string &name,
-                                     const Type<GUM_SCALAR> &type,
-                                     MultiDimImplementation<GUM_SCALAR> *impl)
-        : ClassElement<GUM_SCALAR>(name), __type(new Type<GUM_SCALAR>(type)),
-          __cpf(new Potential<GUM_SCALAR>(impl)), __delete_type(true) {
-      GUM_CONSTRUCTOR(Attribute);
-      __cpf->add(**__type);
-      this->_safeName =
-          PRMObject::LEFT_CAST() + __type->name() + PRMObject::RIGHT_CAST() + name;
-    }
-
-    template <typename GUM_SCALAR>
-    Attribute<GUM_SCALAR>::Attribute(const std::string &name,
-                                     Type<GUM_SCALAR> *type,
-                                     Potential<GUM_SCALAR> *cpf,
-                                     bool delete_type)
-        : ClassElement<GUM_SCALAR>(name),
-          __type(type),
-          __cpf(cpf),
-          __delete_type(delete_type)
-    {
-      if (not __cpf->variablesSequence().exists(&(type->variable()))) {
-        std::string msg = "the given Potential does not contain the type of this Attribute.";
-        GUM_ERROR( InvalidArgument, msg);
-      }
-
-      // If Error raised, it will thin this attribute was not properly disposed of
-      GUM_CONSTRUCTOR(Attribute);
-      this->_safeName = PRMObject::LEFT_CAST() + __type->name() + PRMObject::RIGHT_CAST() + name;
-    }
-
-    template <typename GUM_SCALAR>
-    Attribute<GUM_SCALAR>::Attribute(const Attribute<GUM_SCALAR> &source)
-        : ClassElement<GUM_SCALAR>(source),
-          __type(new Type<GUM_SCALAR>(source.type())),
-          __cpf(0)
-    {
-      GUM_CONS_CPY(Attribute);
-      std::string msg = "Illegal call to the copy constructor of gum::Attribute";
-      GUM_ERROR(FatalError, msg);
-    }
-
-    template <typename GUM_SCALAR> Attribute<GUM_SCALAR>::~Attribute() {
-      GUM_DESTRUCTOR(Attribute);
-      delete __cpf;
-
-      if (__delete_type) {
-        delete __type;
-      }
-    }
-
-    template <typename GUM_SCALAR>
-    Attribute<GUM_SCALAR> &Attribute<GUM_SCALAR>::
-    operator=(const Attribute<GUM_SCALAR> &from) {
-      GUM_ERROR(FatalError, "Illegal call to the copy operator of gum::Attribute");
-    }
-
-    template <typename GUM_SCALAR>
-    Attribute<GUM_SCALAR> *Attribute<GUM_SCALAR>::getCastDescendant() const {
-      Attribute<GUM_SCALAR> *cast = 0;
-
-      try {
-        cast = new Attribute<GUM_SCALAR>(this->name(), type().super());
-      } catch (NotFound &) {
-        GUM_ERROR(OperationNotAllowed,
-                  "this Attribute can not have cast descendant");
-      }
-
-      cast->addParent(*this);
-      const DiscreteVariable &my_var = type().variable();
-      DiscreteVariable &cast_var = cast->type().variable();
-      Instantiation inst(cast->cpf());
-
-      for (inst.setFirst(); not inst.end(); inst.inc()) {
-        if (type().label_map()[inst.val(my_var)] == inst.val(cast_var)) {
-          cast->cpf().set(inst, 1);
-        } else {
-          cast->cpf().set(inst, 0);
-        }
-      }
-
-      return cast;
-    }
-
-    template <typename GUM_SCALAR>
-    void Attribute<GUM_SCALAR>::setAsCastDescendant(Attribute<GUM_SCALAR> *cast) {
-      try {
-        type().setSuper(cast->type());
-      } catch (OperationNotAllowed &) {
-        GUM_ERROR(OperationNotAllowed,
-                  "this Attribute can not have cast descendant");
-      } catch (WrongType &) {
-        GUM_ERROR(WrongType, "the cast descendant Type<GUM_SCALAR> is not a direct "
-                             "subtype of this Attribute super Type<GUM_SCALAR>");
-      }
-
-      Potential<GUM_SCALAR> *cpf = new Potential<GUM_SCALAR>();
-      cpf->add(cast->type().variable());
-      cpf->add(type().variable());
-      DiscreteVariable &my_var = type().variable();
-      DiscreteVariable &cast_var = cast->type().variable();
-      Instantiation inst(*cpf);
-
-      for (inst.setFirst(); not inst.end(); inst.inc()) {
-        if (type().label_map()[inst.pos(my_var)] == inst.pos(cast_var))
-          cpf->set(inst, 1);
-        else
-          cpf->set(inst, 0);
-      }
-
-      delete cast->__cpf;
-      cast->__cpf = cpf;
-    }
-
-    template <typename GUM_SCALAR>
-    INLINE typename ClassElement<GUM_SCALAR>::ClassElementType
-    Attribute<GUM_SCALAR>::elt_type() const {
-      return this->prm_attribute;
-    }
-
-    template <typename GUM_SCALAR>
-    INLINE Type<GUM_SCALAR> &Attribute<GUM_SCALAR>::type() {
-      return *__type;
-    }
-
-    template <typename GUM_SCALAR>
-    INLINE const Type<GUM_SCALAR> &Attribute<GUM_SCALAR>::type() const {
-      return *__type;
-    }
-
-    template <typename GUM_SCALAR>
-    INLINE Potential<GUM_SCALAR> &Attribute<GUM_SCALAR>::cpf() {
-      return *__cpf;
-    }
-
-    template <typename GUM_SCALAR>
-    INLINE const Potential<GUM_SCALAR> &Attribute<GUM_SCALAR>::cpf() const {
-      return *__cpf;
-    }
-
-    template <typename GUM_SCALAR>
-    INLINE void
-    Attribute<GUM_SCALAR>::addParent(const ClassElement<GUM_SCALAR> &elt) {
-      try {
-        __cpf->add(elt.type().variable());
-      } catch (DuplicateElement &) {
-        std::stringstream msg;
-        msg << ": " << elt.name() << " as parent of " << this->name();
-        GUM_ERROR(DuplicateElement, msg.str());
-      } catch (OperationNotAllowed &) {
-        std::stringstream msg;
-        msg << ": " << elt.name() << " of wrong type as parent of " << this->name();
-        GUM_ERROR(OperationNotAllowed, msg.str());
-      }
-    }
-
-    // See gum::ClassElement<GUM_SCALAR>::_addChild().
-    template <typename GUM_SCALAR>
-    INLINE void
-    Attribute<GUM_SCALAR>::addChild(const ClassElement<GUM_SCALAR> &elt) {}
-
-
->>>>>>> 0f253f0e
   } /* namespace prm */
 } /* namespace gum */