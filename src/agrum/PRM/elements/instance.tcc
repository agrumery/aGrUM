--- conflicted
+++ resolved
@@ -30,53 +30,18 @@
 
 namespace gum {
   namespace prm {
-<<<<<<< HEAD
     template<typename GUM_SCALAR>
     Instance<GUM_SCALAR>::Instance( const std::string& name, Class<GUM_SCALAR>& type ) :
       PRMObject( name ), __type( &type ) {
       GUM_CONSTRUCTOR( Instance );
-=======
-    template <typename GUM_SCALAR>
-    Instance<GUM_SCALAR>::Instance(const std::string &name, Class<GUM_SCALAR> &type)
-        : PRMObject(name), __type(&type), __params(0) {
-      GUM_CONSTRUCTOR(Instance);
->>>>>>> 0f253f0e
 
       // First we create attributes for each aggregate in type
       for (const auto agg : __type->aggregates())
         __copyAggregates(agg);
 
-<<<<<<< HEAD
       // We add attributes in type by reference for inner ones and by copy for output ones
       for( const auto attr : __type->attributes() )
         __copyAttribute( attr );
-=======
-      // We add attributes in type by reference for inner ones and by copy for output
-      // ones
-      for (const auto attr : __type->attributes())
-        __copyAttribute(attr);
-
-      // Then we instantiate each parameters in type
-      if (__type->parameters().size())
-        __params = new Set<NodeId>();
-
-      for (const auto param : __type->parameters())
-        __copyParameter(param);
-    }
-
-    template <typename GUM_SCALAR>
-    void Instance<GUM_SCALAR>::__copyParameter(Attribute<GUM_SCALAR> *source) {
-      Attribute<GUM_SCALAR> *attr =
-          new Attribute<GUM_SCALAR>(source->name(), source->type());
-      Instantiation i(attr->cpf()), j(source->cpf());
-
-      for (i.setFirst(), j.setFirst(); not(i.end() or j.end()); i.inc(), j.inc())
-        attr->cpf().set(i, source->cpf().get(j));
-
-      attr->setId(source->id());
-      __nodeIdMap.insert(attr->id(), attr);
-      __bijection.insert(&(source->type().variable()), &(attr->type().variable()));
->>>>>>> 0f253f0e
     }
 
     template <typename GUM_SCALAR> Instance<GUM_SCALAR>::~Instance() {
@@ -90,17 +55,10 @@
 
       for (const auto &elt : __referingAttr)
         delete elt.second;
-<<<<<<< HEAD
-=======
-
-      if (__params)
-        delete __params;
->>>>>>> 0f253f0e
     }
 
     template <typename GUM_SCALAR> void Instance<GUM_SCALAR>::instantiate() {
       // First retrieving any referenced instance
-<<<<<<< HEAD
       for( const auto chain : type().slotChains() ) {
         __instantiateSlotChain( chain );
       }
@@ -110,16 +68,6 @@
       for( const auto attr : type().attributes() ) {
         __copyAttributeCPF( __nodeIdMap[( *attr ).id()] );
       }
-=======
-      for (const auto chain : type().slotChains())
-        __instantiateSlotChain(chain);
-
-      // Now we need to add referred instance to each input node
-      // For Attributes we first add parents, then we initialize CPF
-      for (const auto attr : type().attributes())
-        if (not type().isParameter(*attr))
-          __copyAttributeCPF(__nodeIdMap[(*attr).id()]);
->>>>>>> 0f253f0e
 
       // For Aggregate<GUM_SCALAR> we add parents
       for (const auto agg : type().aggregates()) {
@@ -263,7 +211,6 @@
       return __nodeIdMap.size();
     }
 
-<<<<<<< HEAD
     template<typename GUM_SCALAR> INLINE
     void
     Instance<GUM_SCALAR>::__copyAggregates( Aggregate<GUM_SCALAR>* source )
@@ -281,24 +228,6 @@
     {
       auto attr = new ScalarAttribute<GUM_SCALAR> ( source->name(), source->type() );
       GUM_ASSERT( & ( attr->type().variable() ) != & ( source->type().variable() ) );
-=======
-    template <typename GUM_SCALAR>
-    INLINE void
-    Instance<GUM_SCALAR>::__copyAggregates(Aggregate<GUM_SCALAR> *source) {
-      Attribute<GUM_SCALAR> *attr = new Attribute<GUM_SCALAR>(
-          source->name(), source->type(), source->buildImpl());
-      GUM_ASSERT(&(attr->type().variable()) != &(source->type().variable()));
-      attr->setId(source->id());
-      __nodeIdMap.insert(attr->id(), attr);
-      __bijection.insert(&(source->type().variable()), &(attr->type().variable()));
-    }
-
-    template <typename GUM_SCALAR>
-    INLINE void
-    Instance<GUM_SCALAR>::__copyAttribute(Attribute<GUM_SCALAR> *source) {
-      Attribute<GUM_SCALAR> *attr =
-          new Attribute<GUM_SCALAR>(source->name(), source->type());
->>>>>>> 0f253f0e
       // The potential is copied when instantiate() is called
       attr->cpf().fill((GUM_SCALAR)0);
       attr->setId(source->id());
@@ -306,19 +235,11 @@
       __nodeIdMap.insert(attr->id(), attr);
     }
 
-<<<<<<< HEAD
     template<typename GUM_SCALAR> INLINE
     Instance<GUM_SCALAR>::Instance( const Instance<GUM_SCALAR>& source ) :
       PRMObject( source ), __type( source.__type ) {
       GUM_CONS_CPY( Instance );
       GUM_ERROR( FatalError, "do not copy Instance" );
-=======
-    template <typename GUM_SCALAR>
-    INLINE Instance<GUM_SCALAR>::Instance(const Instance<GUM_SCALAR> &source)
-        : PRMObject(source), __type(source.__type), __params(0) {
-      GUM_CONS_CPY(Instance);
-      GUM_ERROR(FatalError, "do not copy Instance");
->>>>>>> 0f253f0e
     }
 
     template <typename GUM_SCALAR>
@@ -391,58 +312,10 @@
       }
     }
 
-<<<<<<< HEAD
     template<typename GUM_SCALAR> INLINE
     bool
     Instance<GUM_SCALAR>::isInstantiated( NodeId id ) const {
       return __nodeIdMap.exists( id );
-=======
-    template <typename GUM_SCALAR>
-    INLINE bool Instance<GUM_SCALAR>::isInitialised(NodeId id) const {
-      return (__params) ? __params->exists(id) : false;
-    }
-
-    template <typename GUM_SCALAR>
-    INLINE void
-    Instance<GUM_SCALAR>::setParameterValue(const std::string &name,
-                                            const Potential<GUM_SCALAR> &value) {
-      Attribute<GUM_SCALAR> *attr = 0;
-
-      try {
-        attr = &(get(name));
-      } catch (NotFound &) {
-        GUM_ERROR(NotFound,
-                  "the given ClassElement<GUM_SCALAR> is not in this Instance");
-      }
-
-      if (not __type->isParameter(*attr)) {
-        GUM_ERROR(WrongClassElement, "the given NodeId is not a parameter");
-      }
-
-      if (attr->cpf().nbrDim() > 1) {
-        GUM_ERROR(FatalError,
-                  "found a parameter's potential with more than one dimension");
-      }
-
-      if (not value.contains(attr->type().variable())) {
-        GUM_ERROR(OperationNotAllowed,
-                  "the given value is invalid for this parameter");
-      }
-
-      // Assigning value
-      attr->cpf().copy(value);
-
-      if (not __params) {
-        __params = new Set<NodeId>();
-      }
-
-      __params->insert(attr->id());
-    }
-
-    template <typename GUM_SCALAR>
-    INLINE bool Instance<GUM_SCALAR>::isInstantiated(NodeId id) const {
-      return __nodeIdMap.exists(id);
->>>>>>> 0f253f0e
     }
 
     template <typename GUM_SCALAR>
@@ -720,7 +593,6 @@
     Instance<GUM_SCALAR>::__copyAttributeCPF(Attribute<GUM_SCALAR> *attr) {
       // try {
       try {
-<<<<<<< HEAD
 
         const auto & type_attr = static_cast< const Attribute<GUM_SCALAR> & >(type().get( attr->safeName() ) );
         attr->copyCpf( bijection(), type_attr );
@@ -734,16 +606,6 @@
 
         GUM_TRACE_VAR( name() );
         GUM_TRACE_VAR( attr->safeName() );
-=======
-        Potential<GUM_SCALAR> *p =
-            copyPotential(bijection(), type().get(attr->safeName()).cpf());
-        delete (attr->__cpf);
-        attr->__cpf = p;
-      } catch (Exception &e) {
-#ifndef NDEBUG
-        GUM_TRACE_VAR(name());
-        GUM_TRACE_VAR(attr->safeName());
->>>>>>> 0f253f0e
 
         for (const auto node : type().dag().parents(attr->id()))
           GUM_TRACE_VAR(type().get(node).safeName());
