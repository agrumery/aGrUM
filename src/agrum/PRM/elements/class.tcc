--- conflicted
+++ resolved
@@ -24,13 +24,9 @@
  * @author Lionel TORTI and Pierre-Henri WUILLEMIN
  */
 
-<<<<<<< HEAD
 //to ease parsing
 #include <queue>
 
-=======
-// to ease parsing
->>>>>>> 0f253f0e
 #include <agrum/PRM/elements/class.h>
 
 #include <agrum/PRM/elements/interface.h>
@@ -101,19 +97,11 @@
     template <typename GUM_SCALAR> Class<GUM_SCALAR>::~Class() {
       GUM_DESTRUCTOR(Class);
 
-<<<<<<< HEAD
       for( const auto & elt : __nodeIdMap ) {
-=======
-      for (const auto &elt : __nodeIdMap)
->>>>>>> 0f253f0e
         delete elt.second;
       }
 
-<<<<<<< HEAD
       if( __implements ) {
-=======
-      if (__implements)
->>>>>>> 0f253f0e
         delete __implements;
       }
     }
@@ -126,7 +114,6 @@
       // Copying attributes, the bijection's firsts are attributes in this and its
       // seconds are attributes
       // in c.
-<<<<<<< HEAD
       Bijection<const DiscreteVariable*, const DiscreteVariable*> bij;
 
       // Copying parameters
@@ -156,29 +143,6 @@
 
         __nameMap.insert( attr->safeName(), attr );
 
-=======
-      Bijection<const DiscreteVariable *, const DiscreteVariable *> bij;
-
-      for (const auto c_attr : c.__attributes) {
-        // using multiDimSparse to prevent unecessary memory allocation for large
-        // arrays
-        Attribute<GUM_SCALAR> *attr = new Attribute<GUM_SCALAR>(
-            c_attr->name(), c_attr->type(), new MultiDimSparse<GUM_SCALAR>(0.0));
-        bij.insert(&(c_attr->type().variable()), &(attr->type().variable()));
-        attr->setId(c_attr->id());
-        __nodeIdMap.insert(attr->id(), attr);
-        __attributes.insert(attr);
-
-        if (c.__parameters.exists(const_cast<Attribute<GUM_SCALAR> *>(c_attr))) {
-          __parameters.insert(attr);
-          __paramValueFlags.insert(attr, c.__paramValueFlags[c_attr]);
-        }
-
-        if (c.__nameMap[c_attr->name()] == c.__nameMap[c_attr->safeName()])
-          __nameMap.insert(attr->name(), attr);
-
-        __nameMap.insert(attr->safeName(), attr);
->>>>>>> 0f253f0e
       }
 
       // Copying aggregates
@@ -205,19 +169,11 @@
       }
 
       // Copying reference slots
-<<<<<<< HEAD
       for( const auto c_refslot : c.__referenceSlots ) {
         ReferenceSlot<GUM_SCALAR>* ref = new ReferenceSlot<GUM_SCALAR> (
             c_refslot->name(),
             const_cast<ClassElementContainer<GUM_SCALAR>&>( c_refslot->slotType() ),
             c_refslot->isArray() );
-=======
-      for (const auto c_refslot : c.__referenceSlots) {
-        ReferenceSlot<GUM_SCALAR> *ref = new ReferenceSlot<GUM_SCALAR>(
-            c_refslot->name(),
-            const_cast<ClassElementContainer<GUM_SCALAR> &>(c_refslot->slotType()),
-            c_refslot->isArray());
->>>>>>> 0f253f0e
 
         ref->setId(c_refslot->id());
         __nodeIdMap.insert(ref->id(), ref);
@@ -258,17 +214,9 @@
       // Copying content of CPF
       Attribute<GUM_SCALAR> *a = 0;
 
-<<<<<<< HEAD
       for( const auto attr : c.__attributes ) {
         a = static_cast<Attribute<GUM_SCALAR>*>( __nameMap[attr->safeName()] );
         a->copyCpf(bij, *attr);
-
-=======
-      for (const auto attr : c.__attributes) {
-        a = static_cast<Attribute<GUM_SCALAR> *>(__nameMap[attr->safeName()]);
-        delete a->__cpf;
-        a->__cpf = copyPotential(bij, attr->cpf());
->>>>>>> 0f253f0e
       }
     }
 
@@ -371,17 +319,10 @@
       __nameMap.insert(elt->name(), elt);
 
       try {
-<<<<<<< HEAD
         __nameMap.insert( elt->safeName(), elt );
       } catch( DuplicateElement& ) {
         GUM_ASSERT( elt->elt_type() == ClassElement<GUM_SCALAR>::prm_slotchain or 
                     elt->elt_type() == ClassElement<GUM_SCALAR>::prm_parameter);
-=======
-        __nameMap.insert(elt->safeName(), elt);
-      } catch (DuplicateElement &) {
-        // happens when elt is a slot chain
-        GUM_ASSERT(elt->elt_type() == ClassElement<GUM_SCALAR>::prm_slotchain);
->>>>>>> 0f253f0e
       }
 
       switch (elt->elt_type()) {
@@ -410,7 +351,6 @@
           break;
         }
 
-<<<<<<< HEAD
         case ClassElement<GUM_SCALAR>::prm_parameter: {
           __parameters.insert( static_cast<Parameter<GUM_SCALAR>*>( elt ) );
           break;
@@ -419,9 +359,6 @@
         default: {
           GUM_ERROR( FatalError, "unknown ClassElement<GUM_SCALAR> type" );
         }
-=======
-        default: { GUM_ERROR(FatalError, "unknown ClassElement<GUM_SCALAR> type"); }
->>>>>>> 0f253f0e
       }
 
       return elt->id();
@@ -459,7 +396,6 @@
 
       ClassElement<GUM_SCALAR> *overloaded = __nameMap[overloader->name()];
       // Checking overload legality
-<<<<<<< HEAD
       if ( not __checkOverloadLegality( overloaded, overloader ) ) {
         GUM_ERROR( OperationNotAllowed, "illegal overload" );
       }
@@ -502,39 +438,6 @@
             __overloadParameter( overloader_param, overloaded_param );
             break;
           }
-=======
-      __checkOverloadLegality(overloaded, overloader);
-
-      switch (overloader->elt_type()) {
-        case ClassElement<GUM_SCALAR>::prm_attribute: {
-          __overloadAttribute(static_cast<Attribute<GUM_SCALAR> *>(overloader),
-                              static_cast<Attribute<GUM_SCALAR> *>(overloaded));
-          __addIOInterfaceFlags(overloader);
-          break;
-        }
-
-        case ClassElement<GUM_SCALAR>::prm_aggregate: {
-          __overloadAggregate(static_cast<Aggregate<GUM_SCALAR> *>(overloader),
-                              overloaded);
-          __addIOInterfaceFlags(overloader);
-          break;
-        }
-
-        case ClassElement<GUM_SCALAR>::prm_refslot: {
-          // __checkOverloadLegality guaranties that overloaded is a
-          // ReferenceSlot<GUM_SCALAR>
-          __overloadReference(static_cast<ReferenceSlot<GUM_SCALAR> *>(overloader),
-                              static_cast<ReferenceSlot<GUM_SCALAR> *>(overloaded));
-          break;
-        }
-
-        case ClassElement<GUM_SCALAR>::prm_slotchain: {
-          GUM_ERROR(WrongClassElement,
-                    "SlotChain<GUM_SCALAR> can not be overloaded");
-          break;
-        }
->>>>>>> 0f253f0e
-
         default: { GUM_ERROR(FatalError, "unknown ClassElement<GUM_SCALAR> type"); }
       }
 
@@ -559,7 +462,6 @@
         __nodeIdMap[overloader->id()] = overloader;
         __nameMap[overloader->name()] = overloader;
         __nameMap[overloader->safeName()] = overloader;
-<<<<<<< HEAD
         __attributes.erase( overloaded );
         __attributes.insert( overloader );
         // Swapping types, ugly but necessary to preserve the Type<GUM_SCALAR> pointer of overloaded
@@ -567,13 +469,6 @@
         //__swap_types( overloader, overloaded );
         // Deleting overloaded attribute
         delete overloaded;
-=======
-        __attributes.erase(overloaded);
-        __attributes.insert(overloader);
-        // Swapping types, ugly but necessary to preserve the Type<GUM_SCALAR>
-        // pointer of overloaded
-        __swap_types(overloader, overloaded);
->>>>>>> 0f253f0e
       }
     }
 
@@ -628,7 +523,6 @@
             sc = new SlotChain<GUM_SCALAR>(sc_name, seq);
             sc->setId(slotchain->id());
 
-<<<<<<< HEAD
             for( const auto child : this->dag().children( sc->id() ) )
             {
               auto & elt = get( child );
@@ -644,11 +538,6 @@
                 //get( child ).cpf().swap( slotchain->lastElt().type().variable(), sc->lastElt().type().variable() );
               }
             }
-=======
-            for (const auto child : this->dag().children(sc->id()))
-              get(child).cpf().swap(slotchain->lastElt().type().variable(),
-                                    sc->lastElt().type().variable());
->>>>>>> 0f253f0e
 
             toAdd.push_back(sc);
             toRemove.push_back(slotchain);
@@ -676,7 +565,6 @@
       delete overloaded;
     }
 
-<<<<<<< HEAD
     template<typename GUM_SCALAR>
     void
     Class<GUM_SCALAR>::__overloadParameter( Parameter<GUM_SCALAR>* overloader, Parameter<GUM_SCALAR>* overloaded ) {
@@ -692,92 +580,44 @@
     template<typename GUM_SCALAR>
     void
     Class<GUM_SCALAR>::__swap_types( ClassElement<GUM_SCALAR>* overloader, ClassElement<GUM_SCALAR>* overloaded ) {
-    //  if( overloader->elt_type() == ClassElement<GUM_SCALAR>::prm_attribute ) {
-    //    auto loader = static_cast<Attribute<GUM_SCALAR>*>( overloader );
-=======
-    template <typename GUM_SCALAR>
-    void Class<GUM_SCALAR>::__swap_types(ClassElement<GUM_SCALAR> *overloader,
-                                         ClassElement<GUM_SCALAR> *overloaded) {
-      if (overloader->elt_type() == ClassElement<GUM_SCALAR>::prm_attribute) {
-        Attribute<GUM_SCALAR> *loader =
-            static_cast<Attribute<GUM_SCALAR> *>(overloader);
-
-        if (overloaded->elt_type() == ClassElement<GUM_SCALAR>::prm_attribute) {
-          Attribute<GUM_SCALAR> *loaded =
-              static_cast<Attribute<GUM_SCALAR> *>(overloaded);
-          Type<GUM_SCALAR> *tmp = loader->__type;
-          loader->__type = loaded->__type;
-          loaded->__type = tmp;
-          loader->__cpf->erase(tmp->variable());
-          loader->__cpf->add(loader->__type->variable());
-        } else if (overloaded->elt_type() ==
-                   ClassElement<GUM_SCALAR>::prm_aggregate) {
-          Aggregate<GUM_SCALAR> *loaded =
-              static_cast<Aggregate<GUM_SCALAR> *>(overloaded);
-          Type<GUM_SCALAR> *tmp = loader->__type;
-          loader->__type = loaded->__type;
-          loaded->__type = tmp;
-        } else {
-          GUM_ERROR(FatalError, "swapping types impossible");
-        }
-      } else if (overloader->elt_type() == ClassElement<GUM_SCALAR>::prm_aggregate) {
-        Aggregate<GUM_SCALAR> *loader =
-            static_cast<Aggregate<GUM_SCALAR> *>(overloader);
-
-        if (overloaded->elt_type() == ClassElement<GUM_SCALAR>::prm_attribute) {
-          Attribute<GUM_SCALAR> *loaded =
-              static_cast<Attribute<GUM_SCALAR> *>(overloaded);
-          Type<GUM_SCALAR> *tmp = loader->__type;
-          loader->__type = loaded->__type;
-          loaded->__type = tmp;
-        } else if (overloaded->elt_type() ==
-                   ClassElement<GUM_SCALAR>::prm_aggregate) {
-          Aggregate<GUM_SCALAR> *loaded =
-              static_cast<Aggregate<GUM_SCALAR> *>(overloaded);
-          Type<GUM_SCALAR> *tmp = loader->__type;
-          loader->__type = loaded->__type;
-          loaded->__type = tmp;
-        } else {
-          GUM_ERROR(FatalError, "swapping types impossible");
-        }
-      }
->>>>>>> 0f253f0e
-
-    //    if ( overloaded->elt_type() == ClassElement<GUM_SCALAR>::prm_attribute ) {
-
-    //      auto loaded = static_cast<Attribute<GUM_SCALAR>*>( overloaded );
-    //      auto tmp = loader->type( & (loaded->type() ) );
-    //      loaded->type( tmp );
-
-    //    } else if( overloaded->elt_type() == ClassElement<GUM_SCALAR>::prm_aggregate ) {
-
-    //      auto loaded = static_cast<Aggregate<GUM_SCALAR>*>( overloaded );
-    //      auto tmp = loader->type( loaded->__type );
-    //      loaded->__type = tmp;
-
-    //    } else {
-    //      GUM_ERROR( FatalError, "swapping types impossible" );
-    //    }
-    //  } else if( overloader->elt_type() == ClassElement<GUM_SCALAR>::prm_aggregate ) {
-    //    auto loader = static_cast<Aggregate<GUM_SCALAR>*>( overloader );
-
-    //    if( overloaded->elt_type() == ClassElement<GUM_SCALAR>::prm_attribute ) {
-
-    //      auto loaded = static_cast<Attribute<GUM_SCALAR>*>( overloaded );
-    //      auto tmp = loader->__type;
-    //      loader->__type = loaded->type( tmp );
-
-    //    } else if( overloaded->elt_type() == ClassElement<GUM_SCALAR>::prm_aggregate ) {
-
-    //      auto loaded = static_cast<Aggregate<GUM_SCALAR>*>( overloaded );
-    //      auto tmp = loader->__type;
-    //      loader->__type = loaded->__type;
-    //      loaded->__type = tmp;
-
-    //    } else {
-    //      GUM_ERROR( FatalError, "swapping types impossible" );
-    //    }
-    //  }
+      //  if( overloader->elt_type() == ClassElement<GUM_SCALAR>::prm_attribute ) {
+      //    auto loader = static_cast<Attribute<GUM_SCALAR>*>( overloader );
+
+      //    if ( overloaded->elt_type() == ClassElement<GUM_SCALAR>::prm_attribute ) {
+
+      //      auto loaded = static_cast<Attribute<GUM_SCALAR>*>( overloaded );
+      //      auto tmp = loader->type( & (loaded->type() ) );
+      //      loaded->type( tmp );
+
+      //    } else if( overloaded->elt_type() == ClassElement<GUM_SCALAR>::prm_aggregate ) {
+
+      //      auto loaded = static_cast<Aggregate<GUM_SCALAR>*>( overloaded );
+      //      auto tmp = loader->type( loaded->__type );
+      //      loaded->__type = tmp;
+
+      //    } else {
+      //      GUM_ERROR( FatalError, "swapping types impossible" );
+      //    }
+      //  } else if( overloader->elt_type() == ClassElement<GUM_SCALAR>::prm_aggregate ) {
+      //    auto loader = static_cast<Aggregate<GUM_SCALAR>*>( overloader );
+
+      //    if( overloaded->elt_type() == ClassElement<GUM_SCALAR>::prm_attribute ) {
+
+      //      auto loaded = static_cast<Attribute<GUM_SCALAR>*>( overloaded );
+      //      auto tmp = loader->__type;
+      //      loader->__type = loaded->type( tmp );
+
+      //    } else if( overloaded->elt_type() == ClassElement<GUM_SCALAR>::prm_aggregate ) {
+
+      //      auto loaded = static_cast<Aggregate<GUM_SCALAR>*>( overloaded );
+      //      auto tmp = loader->__type;
+      //      loader->__type = loaded->__type;
+      //      loaded->__type = tmp;
+
+      //    } else {
+      //      GUM_ERROR( FatalError, "swapping types impossible" );
+      //    }
+      //  }
     }
 
     template <typename GUM_SCALAR>
@@ -800,13 +640,8 @@
         parent = child;
       }
 
-<<<<<<< HEAD
       end->setAsCastDescendant( parent );
       __dag.addArc( parent->id(), end->id() );
-=======
-      parent->setAsCastDescendant(end);
-      __dag.addArc(parent->id(), end->id());
->>>>>>> 0f253f0e
     }
 
     template <typename GUM_SCALAR>
@@ -875,37 +710,9 @@
       }
     }
 
-<<<<<<< HEAD
     template<typename GUM_SCALAR> INLINE
     ClassElement<GUM_SCALAR>&
     Class<GUM_SCALAR>::get( const std::string& name ) {
-=======
-    template <typename GUM_SCALAR>
-    INLINE bool
-    Class<GUM_SCALAR>::isParameter(const ClassElement<GUM_SCALAR> &elt) const {
-      const ClassElement<GUM_SCALAR> &mine = get(elt.safeName());
-
-      if (ClassElement<GUM_SCALAR>::isAttribute(mine)) {
-        return __parameters.exists(static_cast<Attribute<GUM_SCALAR> *>(
-            const_cast<ClassElement<GUM_SCALAR> *>(&mine)));
-      }
-
-      return false;
-      // if (__nodeIdMap.exists(id) and
-      // (ClassElement<GUM_SCALAR>::isAttribute(get(id)))) {
-      //   return
-      //   __parameters.exists(&(static_cast<Attribute<GUM_SCALAR>&>(const_cast<ClassElement<GUM_SCALAR>&>(get(id)))));
-      // } else if (not __nodeIdMap.exists(id)) {
-      //   GUM_ERROR(NotFound, "no ClassElement<GUM_SCALAR> with the given NodeId");
-      // } else {
-      //   GUM_ERROR(WrongClassElement, "given id is not a potential parameter");
-      // }
-    }
-
-    template <typename GUM_SCALAR>
-    INLINE ClassElement<GUM_SCALAR> &
-    Class<GUM_SCALAR>::get(const std::string &name) {
->>>>>>> 0f253f0e
       try {
         return *(__nameMap[name]);
       } catch (NotFound &) {
@@ -929,18 +736,12 @@
       return __attributes;
     }
 
-<<<<<<< HEAD
     template<typename GUM_SCALAR> INLINE
     const Set< Parameter<GUM_SCALAR>* > &
-=======
-    template <typename GUM_SCALAR>
-    INLINE const Set<Attribute<GUM_SCALAR> *> &
->>>>>>> 0f253f0e
     Class<GUM_SCALAR>::parameters() const {
       return __parameters;
     }
 
-<<<<<<< HEAD
     // Private struct for retrieving all params in scope
     template<typename GUM_SCALAR>
     struct ParamScopeData {
@@ -1003,10 +804,6 @@
 
     template<typename GUM_SCALAR> INLINE
     const Set< Aggregate<GUM_SCALAR>* >&
-=======
-    template <typename GUM_SCALAR>
-    INLINE const Set<Aggregate<GUM_SCALAR> *> &
->>>>>>> 0f253f0e
     Class<GUM_SCALAR>::aggregates() const {
       return __aggregates;
     }
@@ -1079,7 +876,6 @@
       __aggregates.insert(overloader);
     }
 
-<<<<<<< HEAD
     template<typename GUM_SCALAR> INLINE
     bool
     Class<GUM_SCALAR>::__checkOverloadLegality( const ClassElement<GUM_SCALAR>* overloaded,
@@ -1126,30 +922,6 @@
             return false;
           }
 
-=======
-    template <typename GUM_SCALAR>
-    INLINE void Class<GUM_SCALAR>::__checkOverloadLegality(
-        const ClassElement<GUM_SCALAR> *overloaded,
-        const ClassElement<GUM_SCALAR> *overloader) {
-      if (overloaded->elt_type() != overloader->elt_type())
-        GUM_ERROR(TypeError, "invalid overload");
-
-      if (overloaded->elt_type() == ClassElement<GUM_SCALAR>::prm_attribute) {
-        if (not overloader->type().isSubTypeOf(overloaded->type())) {
-          GUM_ERROR(TypeError, "the overloading ClassElement<GUM_SCALAR> "
-                               "Type<GUM_SCALAR> is illegal");
-        }
-      } else if (overloaded->elt_type() == ClassElement<GUM_SCALAR>::prm_refslot) {
-        if (not static_cast<const ReferenceSlot<GUM_SCALAR> *>(overloader)
-                    ->slotType()
-                    .isSubTypeOf(static_cast<const ReferenceSlot<GUM_SCALAR> *>(
-                                     overloaded)->slotType()))
-          GUM_ERROR(
-              TypeError,
-              "the overloading ReferenceSlot<GUM_SCALAR> slot type is illegal");
-      } else {
-        GUM_ERROR(TypeError, "illegal type to overload");
->>>>>>> 0f253f0e
       }
       return true;
     }
@@ -1164,35 +936,10 @@
       __extensions.insert(c);
     }
 
-<<<<<<< HEAD
     template<typename GUM_SCALAR> INLINE
     bool
     Class<GUM_SCALAR>::isCastDescendant( const std::string& safe_name ) const {
       const ClassElement<GUM_SCALAR>& elt = get( safe_name );
-=======
-    template <typename GUM_SCALAR>
-    INLINE NodeId
-        Class<GUM_SCALAR>::addParameter(Attribute<GUM_SCALAR> *param, bool flag) {
-      if (__nameMap.exists(param->name())) {
-        GUM_ERROR(DuplicateElement,
-                  "name already used by another ClassElement<GUM_SCALAR>");
-      }
-
-      param->setId(__dag.addNode());
-      __nodeIdMap.insert(param->id(), param);
-      __nameMap.insert(param->name(), param);
-      __nameMap.insert(param->safeName(), param);
-      __parameters.insert(param);
-      __paramValueFlags.insert(param, flag);
-      __addCastDescendants(param);
-      return param->id();
-    }
-
-    template <typename GUM_SCALAR>
-    INLINE bool
-    Class<GUM_SCALAR>::isCastDescendant(const std::string &safe_name) const {
-      const ClassElement<GUM_SCALAR> &elt = get(safe_name);
->>>>>>> 0f253f0e
 
       try {
         return elt.type().name() == get(elt.name()).type().name();
