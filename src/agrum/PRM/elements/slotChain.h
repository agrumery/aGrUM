--- conflicted
+++ resolved
@@ -63,7 +63,6 @@
     template <typename GUM_SCALAR>
     class SlotChain : public ClassElement<GUM_SCALAR> {
       public:
-<<<<<<< HEAD
         // ========================================================================
         /// @name Constructors & destructor
         // ========================================================================
@@ -178,131 +177,7 @@
             return sBuff.str();
           } else {
             GUM_ERROR ( OperationNotAllowed, "no possible safe name for this ClassElement<GUM_SCALAR>" );
-=======
-      // ========================================================================
-      /// @name Constructors & destructor
-      // ========================================================================
-      /// @{
-
-      /** @brief Default constructor.
-       *
-       * Chain's n-1 first elements must be ReferenceSlot and the last element
-       * must either be an Attribute or an Aggregate.
-       *
-       * Warning: the last element in chain is copied !
-       *
-       * @param name The name of this SlotChain.
-       * @param chain The chain of gum::prm::ClassElement<GUM_SCALAR> in this
-       *SlotChain.
-       *
-       * @throw OperationNotAllowed Raised if the chain contains less than two
-       *        ClassElement<GUM_SCALAR>.
-       * @throw WrongClassElement<GUM_SCALAR> Raised contains invalid
-       *ClassElement<GUM_SCALAR>.
-       */
-      SlotChain(const std::string &name,
-                const Sequence<ClassElement<GUM_SCALAR> *> &chain);
-
-      /** @brief Tweak constructor.
-       *
-       * Chain's n-1 first elements must be ReferenceSlot and the last element
-       * must either be an Attribute or an Aggregate.
-       *
-       * Warning: the last element in chain is copied !
-       *
-       * @param name The name of this SlotChain.
-       * @param chain The chain given to this SlotChain, it is deleted
-       *              when SlotChain::~SlotChain() is called.
-       *
-       * @throw OperationNotAllowed Raised if the chain contains less than two
-       *        ClassElement<GUM_SCALAR>.
-       * @throw WrongClassElement<GUM_SCALAR> Raised contains invalid
-       *ClassElement<GUM_SCALAR>.
-       */
-      SlotChain(Sequence<ClassElement<GUM_SCALAR> *> *chain,
-                const std::string &name);
-
-      /**
-       * Copy constructor.
-       *
-       * This creates a copy of the slot chain.
-       */
-      SlotChain(const SlotChain &source);
-
-      /// Destructor.
-      virtual ~SlotChain();
-
-      /// @}
-      // ========================================================================
-      /// @name Getters & setters
-      // ========================================================================
-      /// @{
-
-      /// See gum::ClassElement<GUM_SCALAR>::elt_type().
-      virtual typename ClassElement<GUM_SCALAR>::ClassElementType elt_type() const;
-
-      /// This is similar to the following call: this->lastElt().type()
-      virtual Type<GUM_SCALAR> &type();
-
-      /// This is similar to the following call: this->lastElt().type()
-      virtual const Type<GUM_SCALAR> &type() const;
-
-      /// This is similar to the following call: this->lastElt().cpf()
-      virtual Potential<GUM_SCALAR> &cpf();
-
-      /// This is similar to the following call: this->lastElt().cpf()
-      virtual const Potential<GUM_SCALAR> &cpf() const;
-
-      /// Return true if this slot chain contains at least one multiple
-      /// reference slot.
-      bool isMultiple() const;
-
-      /// Returns the ClassElement<GUM_SCALAR>Container over which this slot chain
-      /// ends.
-      ClassElementContainer<GUM_SCALAR> &end();
-
-      /// Returns the ClassElement<GUM_SCALAR>Container over which this slot chain
-      /// ends.
-      const ClassElementContainer<GUM_SCALAR> &end() const;
-
-      /// Returns the last element of the slot chain, typically this is an
-      /// gum::Attribute or a gum::Aggregate.
-      ClassElement<GUM_SCALAR> &lastElt();
-
-      /// Returns the last element of the slot chain, typically this is an
-      /// gum::Attribute or a gum::Aggregate.
-      const ClassElement<GUM_SCALAR> &lastElt() const;
-
-      /// Return the sequence representing the chain of elements in this
-      /// SlotChain.
-      Sequence<ClassElement<GUM_SCALAR> *> &chain();
-
-      /// Return the sequence representing the chain of elements in this
-      /// SlotChain.
-      const Sequence<ClassElement<GUM_SCALAR> *> &chain() const;
-
-      /// See gum::ClassElement<GUM_SCALAR>::_addParent().
-      virtual void addParent(const ClassElement<GUM_SCALAR> &elt);
-
-      /// See gum::ClassElement<GUM_SCALAR>::_addChild().
-      virtual void addChild(const ClassElement<GUM_SCALAR> &elt);
-
-      virtual std::string cast(const Type<GUM_SCALAR> &t) const {
-        if (lastElt().type().isSubTypeOf(t)) {
-          std::stringstream sBuff;
-
-          for (Size i = 0; i < chain().size() - 1; ++i) {
-            sBuff << chain().atPos(i) << ".";
->>>>>>> 0f253f0e
           }
-
-          sBuff << PRMObject::LEFT_CAST() << t.name() << PRMObject::RIGHT_CAST();
-          sBuff << lastElt().name();
-          return sBuff.str();
-        } else {
-          GUM_ERROR(OperationNotAllowed,
-                    "no possible safe name for this ClassElement<GUM_SCALAR>");
-        }
       }
 
       /// @}
