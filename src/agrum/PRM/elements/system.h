/***************************************************************************
 *   Copyright (C) 2005 by Christophe GONZALES and Pierre-Henri WUILLEMIN  *
 *   {prenom.nom}_at_lip6.fr                                               *
 *                                                                         *
 *   This program is free software; you can redistribute it and/or modify  *
 *   it under the terms of the GNU General Public License as published by  *
 *   the Free Software Foundation; either version 2 of the License, or     *
 *   (at your option) any later version.                                   *
 *                                                                         *
 *   This program is distributed in the hope that it will be useful,       *
 *   but WITHOUT ANY WARRANTY; without even the implied warranty of        *
 *   MERCHANTABILITY or FITNESS FOR A PARTICULAR PURPOSE.  See the         *
 *   GNU General Public License for more details.                          *
 *                                                                         *
 *   You should have received a copy of the GNU General Public License     *
 *   along with this program; if not, write to the                         *
 *   Free Software Foundation, Inc.,                                       *
 *   59 Temple Place - Suite 330, Boston, MA  02111-1307, USA.             *
 ***************************************************************************/
/**
 * @file
 * @brief Headers of System.
 *
 * @author Lionel TORTI and Pierre-Henri WUILLEMIN
 */

#ifndef GUM_SYSTEM_H
#define GUM_SYSTEM_H

#include <utility>

#include <agrum/core/set.h>
#include <agrum/core/sequence.h>
#include <agrum/core/hashTable.h>

#include <agrum/graphs/diGraph.h>

#include <agrum/BN/BayesNetFactory.h>

#include <agrum/PRM/elements/PRMObject.h>

namespace gum {
  namespace prm {
    class SystemIterator;
    class SystemConstIterator;

    /**
     * @class System system.h <agrum/PRM/system.h>
     * @brief A System is a container of Instance and describe a relational
     *        skeleton.
     */
    template <typename GUM_SCALAR> class System : public PRMObject {
      public:
<<<<<<< HEAD
        // ========================================================================
        /// @name Constructors & destructor.
        // ========================================================================
        /// @{

        /// Default constructor.
        System ( const std::string& name );

        /// Destructor.
        virtual ~System();

        /// @}
        // ========================================================================
        /// @name Getters & setters over the relational skeleton.
        // ========================================================================
        /// @{

        /// Returns the relation skeleton of this System.
        const DiGraph& skeleton() const;

        /**
         * Returns an Instance given it's NodeId in the relational skeleton.
         *
         * @throw NotFound Raised if no Instance matches the given NodeId.
         */
        Instance<GUM_SCALAR>& get ( NodeId id );

        /**
         * Returns an Instance given it's NodeId in the relational skeleton.
         *
         * @throw NotFound Raised if no Instance matches the given NodeId.
         */
        const Instance<GUM_SCALAR>& get ( NodeId id ) const;

        NodeId get(const Instance<GUM_SCALAR> &i ) const;

        /**
         * @brief Insert an edge between between u and v using the ReferenceSlot
         *      ref of u.
         *
         * Either u or v can be arrays:
         *   - if u is an array and not v then an arc is added between each
         *     Instance in u and v;
         *   - if v is an array and not u then an arc is added between u and
         *     each Instance in v;
         *   - if u and v are arrays then an arc is added between each pair
         *     of Instance in u and v.
         *
         * @param u A name of an Instance in this System.
         * @param v A name of an Instance in this System.
         * @param ref A ReferenceSlot of u which range type matches v's.
         *
         * @throw OutOfUpperBound Raised if ref can not receive another Instance.
         * @throw NotFound Raised either if u, v or ref could not be found.
         * @throw WrongClassElement<GUM_SCALAR> Raised if ref does not name a ReferenceSlot.
         * @throw TypeError Raised if v's type does not match ref range type.
         */
        GUM_DEPRECATED ( void insertArc ( const std::string& u, const std::string& v,
                                          const std::string& ref ) );
        void addArc ( const std::string& u, const std::string& v,
                      const std::string& ref );

        /// @}
        // ========================================================================
        /// @name Getters & setters over Instance and array of Instance.
        // ========================================================================
        /// @{

        /// Returns the PRM type of this object.
        virtual PRMObject::PRMType obj_type() const;

        /// Returns the number of Instance in this System.
        Size size() const;

        /// Retruns true either if name is an instance or an array in this System.
        bool exists ( const std::string& name ) const;

        /// Returns true if the given Class<GUM_SCALAR> has at least one Instance in this
        /// System.
        bool isInstantiated ( const Class<GUM_SCALAR>& c ) const;

        /// Returns true if an Instance with the given name exists.
        bool isInstance ( const std::string& name ) const;

        /// Returns true if an array with the given name exists.
        bool isArray ( const std::string& name ) const;

        /**
         * Returns the grounded Bayesian Network of this system.
         * @param factory The factory used to build the grounded Bayesian Network.
         */
        void groundedBN ( BayesNetFactory<GUM_SCALAR>& factory ) const;

        /// Instantiate all the Instance in this System.
        void instantiate();

        /// @}
        // ========================================================================
        /// @name Instance handling.
        // ========================================================================
        /// @{

        /// Returns a reference over an Instance given it's name
        /// @throw NotFound Raised if the no Instance matches name.
        Instance<GUM_SCALAR>& get ( const std::string& name );

        /// Returns a constant reference over an Instance given it's name
        /// @throw NotFound Raised if the no Instance matches name.
        const Instance<GUM_SCALAR>& get ( const std::string& name ) const;

        /// Returns the sequence of all instances of the given type
        /// @throw NotFound Raised if there is instantiation of type.
        const Set<Instance<GUM_SCALAR>*>& get ( const Class<GUM_SCALAR>& type ) const;

        /// Add an Instance to this system.
        /// @throw DuplicateElement Raised if an Instance with the same name
        ///                         already exists.
        NodeId add ( Instance<GUM_SCALAR>* i );

        /// @}
        // ========================================================================
        /// @name Array handling.
        // ========================================================================
        /// @{

        /// Returns the sequence of instances of a given array.
        /// @throw NotFound Raised if no array matches name.
        const Sequence<Instance<GUM_SCALAR>*>& getArray ( const std::string& name ) const;

        /// Returns the type of the given array.
        /// @throw NotFound Raised if no array matches name.
        ClassElementContainer<GUM_SCALAR>& getArrayType ( const std::string& name );

        /// Returns the type of the given array.
        /// @throw NotFound Raised if no array matches name.
        const ClassElementContainer<GUM_SCALAR>& getArrayType ( const std::string& name ) const;

        /// @brief Add an Instance to an array in this system.
        /// If the array doesn't exists it is created.
        /// @throw TypeError Raised if i is not of the good type.
        /// @throw DuplicateElement Raised if an Instance with same name already exists.
        NodeId add ( const std::string& array, Instance<GUM_SCALAR>* i );

        /// @brief Add an Instance to an array in this system.
        /// If the array doesn't exists it is created.
        /// @throw TypeError Raised if i is not of the good type.
        /// @throw DuplicateElement Raised if an Instance with same name already exists.
        NodeId add ( const std::string& array, Instance<GUM_SCALAR>& i );

        /// @brief Add an array of instances in this system.
        /// If the array doesn't exists it is created.
        /// @throw DuplicateElement Raised if an existing array with the same name
        ///                         already exists.
        void addArray ( const std::string& array, ClassElementContainer<GUM_SCALAR>& type );

        /// @}
        // ========================================================================
        /// @name Iterators.
        // ========================================================================
        /// @{

        /// Iterator over the Instance of this System.
        typedef typename NodeProperty<Instance<GUM_SCALAR>*>::iterator iterator;

        /// Returns an iterator over the instances in this system.
        iterator begin();

        /// Returns a iterator at the end of the set of Instance
        /// in this System.
        const iterator& end();

        /// Constant Iterator over the Instance of this System.
        typedef typename NodeProperty<Instance<GUM_SCALAR>*>::const_iterator const_iterator;

        /// Returns a constant iterator over the instances in this system.
        const_iterator begin() const;

        /// Returns a constant iterator at the end of the set of Instance
        /// in this System.
        const const_iterator& end() const;

        /// Iterator over the Instance in an array in this System.
        typedef typename Sequence<Instance<GUM_SCALAR>*>::iterator array_iterator;

        /// Returns an iterator at the beginning of the Sequence of Instance
        /// in the array named a;
        /// @throw NotFound Raised if no array matches a.
        array_iterator begin ( const std::string& a );

        /// Returns an iterator at the end of the Sequence of Instance
        /// in the array named a.
        /// @throw NotFound Raised if no array matches a.
        const array_iterator& end ( const std::string& a );

        /// Iterator over the Instance in an array in this System.
        typedef typename Sequence<Instance<GUM_SCALAR>*>::const_iterator const_array_iterator;

        /// Returns an iterator at the beginning of the Sequence of Instance
        /// in the array named a;
        /// @throw NotFound Raised if no array matches a.
        const_array_iterator begin ( const std::string& a ) const;

        /// Returns an iterator at the end of the Sequence of Instance
        /// in the array named a.
        /// @throw NotFound Raised if no array matches a.
        const const_array_iterator& end ( const std::string& a ) const;

        /// @}
=======
      // ========================================================================
      /// @name Constructors & destructor.
      // ========================================================================
      /// @{

      /// Default constructor.
      System(const std::string &name);

      /// Destructor.
      virtual ~System();

      /// @}
      // ========================================================================
      /// @name Getters & setters over the relational skeleton.
      // ========================================================================
      /// @{

      /// Returns the relation skeleton of this System.
      const DiGraph &skeleton() const;

      /**
       * Returns an Instance given it's NodeId in the relational skeleton.
       *
       * @throw NotFound Raised if no Instance matches the given NodeId.
       */
      Instance<GUM_SCALAR> &get(NodeId id);

      /**
       * Returns an Instance given it's NodeId in the relational skeleton.
       *
       * @throw NotFound Raised if no Instance matches the given NodeId.
       */
      const Instance<GUM_SCALAR> &get(NodeId id) const;

      /**
       * @brief Insert an edge between between u and v using the ReferenceSlot
       *      ref of u.
       *
       * Either u or v can be arrays:
       *   - if u is an array and not v then an arc is added between each
       *     Instance in u and v;
       *   - if v is an array and not u then an arc is added between u and
       *     each Instance in v;
       *   - if u and v are arrays then an arc is added between each pair
       *     of Instance in u and v.
       *
       * @param u A name of an Instance in this System.
       * @param v A name of an Instance in this System.
       * @param ref A ReferenceSlot of u which range type matches v's.
       *
       * @throw OutOfUpperBound Raised if ref can not receive another Instance.
       * @throw NotFound Raised either if u, v or ref could not be found.
       * @throw WrongClassElement<GUM_SCALAR> Raised if ref does not name a
       *ReferenceSlot.
       * @throw TypeError Raised if v's type does not match ref range type.
       */
      GUM_DEPRECATED(void insertArc(const std::string &u, const std::string &v,
                                    const std::string &ref));
      void addArc(const std::string &u, const std::string &v,
                  const std::string &ref);

      /// @}
      // ========================================================================
      /// @name Getters & setters over Instance and array of Instance.
      // ========================================================================
      /// @{

      /// Returns the PRM type of this object.
      virtual PRMObject::PRMType obj_type() const;

      /// Returns the number of Instance in this System.
      Size size() const;

      /// Retruns true either if name is an instance or an array in this System.
      bool exists(const std::string &name) const;

      /// Returns true if the given Class<GUM_SCALAR> has at least one Instance in
      /// this
      /// System.
      bool isInstantiated(const Class<GUM_SCALAR> &c) const;

      /// Returns true if an Instance with the given name exists.
      bool isInstance(const std::string &name) const;

      /// Returns true if an array with the given name exists.
      bool isArray(const std::string &name) const;

      /**
       * Returns the grounded Bayesian Network of this system.
       * @param factory The factory used to build the grounded Bayesian Network.
       */
      void groundedBN(BayesNetFactory<GUM_SCALAR> &factory) const;

      /// Instantiate all the Instance in this System.
      void instantiate();

      /// @}
      // ========================================================================
      /// @name Instance handling.
      // ========================================================================
      /// @{

      /// Returns a reference over an Instance given it's name
      /// @throw NotFound Raised if the no Instance matches name.
      Instance<GUM_SCALAR> &get(const std::string &name);

      /// Returns a constant reference over an Instance given it's name
      /// @throw NotFound Raised if the no Instance matches name.
      const Instance<GUM_SCALAR> &get(const std::string &name) const;

      /// Returns the sequence of all instances of the given type
      /// @throw NotFound Raised if there is instantiation of type.
      const Set<Instance<GUM_SCALAR> *> &get(const Class<GUM_SCALAR> &type) const;

      /// Add an Instance to this system.
      /// @throw DuplicateElement Raised if an Instance with the same name
      ///                         already exists.
      NodeId add(Instance<GUM_SCALAR> *i);

      /// @}
      // ========================================================================
      /// @name Array handling.
      // ========================================================================
      /// @{

      /// Returns the sequence of instances of a given array.
      /// @throw NotFound Raised if no array matches name.
      const Sequence<Instance<GUM_SCALAR> *> &
      getArray(const std::string &name) const;

      /// Returns the type of the given array.
      /// @throw NotFound Raised if no array matches name.
      ClassElementContainer<GUM_SCALAR> &getArrayType(const std::string &name);

      /// Returns the type of the given array.
      /// @throw NotFound Raised if no array matches name.
      const ClassElementContainer<GUM_SCALAR> &
      getArrayType(const std::string &name) const;

      /// @brief Add an Instance to an array in this system.
      /// If the array doesn't exists it is created.
      /// @throw TypeError Raised if i is not of the good type.
      /// @throw DuplicateElement Raised if an Instance with same name already
      /// exists.
      NodeId add(const std::string &array, Instance<GUM_SCALAR> *i);

      /// @brief Add an Instance to an array in this system.
      /// If the array doesn't exists it is created.
      /// @throw TypeError Raised if i is not of the good type.
      /// @throw DuplicateElement Raised if an Instance with same name already
      /// exists.
      NodeId add(const std::string &array, Instance<GUM_SCALAR> &i);

      /// @brief Add an array of instances in this system.
      /// If the array doesn't exists it is created.
      /// @throw DuplicateElement Raised if an existing array with the same name
      ///                         already exists.
      void addArray(const std::string &array,
                    ClassElementContainer<GUM_SCALAR> &type);

      /// @}
      // ========================================================================
      /// @name Iterators.
      // ========================================================================
      /// @{

      /// Iterator over the Instance of this System.
      typedef typename NodeProperty<Instance<GUM_SCALAR> *>::iterator iterator;

      /// Returns an iterator over the instances in this system.
      iterator begin();

      /// Returns a iterator at the end of the set of Instance
      /// in this System.
      const iterator &end();

      /// Constant Iterator over the Instance of this System.
      typedef typename NodeProperty<Instance<GUM_SCALAR> *>::const_iterator
          const_iterator;

      /// Returns a constant iterator over the instances in this system.
      const_iterator begin() const;

      /// Returns a constant iterator at the end of the set of Instance
      /// in this System.
      const const_iterator &end() const;

      /// Iterator over the Instance in an array in this System.
      typedef typename Sequence<Instance<GUM_SCALAR> *>::iterator array_iterator;

      /// Returns an iterator at the beginning of the Sequence of Instance
      /// in the array named a;
      /// @throw NotFound Raised if no array matches a.
      array_iterator begin(const std::string &a);

      /// Returns an iterator at the end of the Sequence of Instance
      /// in the array named a.
      /// @throw NotFound Raised if no array matches a.
      const array_iterator &end(const std::string &a);

      /// Iterator over the Instance in an array in this System.
      typedef typename Sequence<Instance<GUM_SCALAR> *>::const_iterator
          const_array_iterator;

      /// Returns an iterator at the beginning of the Sequence of Instance
      /// in the array named a;
      /// @throw NotFound Raised if no array matches a.
      const_array_iterator begin(const std::string &a) const;

      /// Returns an iterator at the end of the Sequence of Instance
      /// in the array named a.
      /// @throw NotFound Raised if no array matches a.
      const const_array_iterator &end(const std::string &a) const;

      /// @}
>>>>>>> 0f253f0e
      private:
      /// Copy constructor. Don't use it.
      System(const System &from);

      /// Copy operator. Don't use it.
      System &operator=(const System &from);

      // ========================================================================
      /// @name Private Instance handling methods and members.
      // ========================================================================
      /// @{

      /// The relational skeleton of this System.
      DiGraph __skeleton;

      /// The maping between Instance and their NodeId in the relational
      /// skeleton of this System.
      NodeProperty<Instance<GUM_SCALAR> *> __nodeIdMap;

      /// The mapping between Instance and their names.
      HashTable<std::string, Instance<GUM_SCALAR> *> __nameMap;

      /// Mapping between a class and all it's Instance in this system
      HashTable<Class<GUM_SCALAR> *, Set<Instance<GUM_SCALAR> *> *> __instanceMap;

      /// Typedef of the pair of a Class<GUM_SCALAR> and the sequence of it's
      /// instantiation.
      typedef std::pair<ClassElementContainer<GUM_SCALAR> *,
                        Sequence<Instance<GUM_SCALAR> *> *> model_pair;

      /// Mapping between arrays and their name. The first element of the pair
      /// is the type of the array.
      HashTable<std::string, model_pair> __arrayMap;

      /// @}
      // ========================================================================
      /// @name Ground BN private methods.
      // ========================================================================
      /// @{

      /// @brief Method which ground ReferenceSlot of an Instance and add arcs
      ///        in the IBayesNet.
      /// @param instance The Instance grounded by this method.
      /// @param factory  The factory used to build the grounded IBayesNet.
      void __groundRef(const Instance<GUM_SCALAR> &instance,
                       BayesNetFactory<GUM_SCALAR> &factory) const;

      /// @brief Method which ground Atttributes and Aggregators of
      ///        an Instance.
      /// @param instance The Instance grounded by this method.
      /// @param factory  The factory used to build the grounded IBayesNet.
      void __groundAttr(const Instance<GUM_SCALAR> &instance,
                        BayesNetFactory<GUM_SCALAR> &factory) const;

      /// @brief Method which copy node's Potential of an Instance to the grounded
      ///        Bayesian Network.
      /// @param instance The Instance currently grounded.
      /// @param attr     The Attribute<GUM_SCALAR> for which the Potential is
      /// grounded.
      /// @param factory  The factory used to build the grounded IBayesNet.
      void __groundPotential(const Instance<GUM_SCALAR> &instance,
                             const Attribute<GUM_SCALAR> &attr,
                             BayesNetFactory<GUM_SCALAR> &factory) const;

      /// @brief Ground an aggregator with the given name in the grounded
      ///        IBayesNet.
      /// @param elt     The aggregator grounded.
      /// @param name    The aggregator's name in the grounded IBayesNet.
      /// @param factory The factory used to build the grounded IBayesNet.
      void __groundAgg(const ClassElement<GUM_SCALAR> &elt, const std::string &name,
                       BayesNetFactory<GUM_SCALAR> &factory) const;
      /// @}
    };

    extern template class System<double>;
  } /* namespace prm */
} /* namespace gum */

#include <agrum/PRM/elements/system.tcc>

#endif // GUM_SYSTEM_H<|MERGE_RESOLUTION|>--- conflicted
+++ resolved
@@ -51,7 +51,6 @@
      */
     template <typename GUM_SCALAR> class System : public PRMObject {
       public:
-<<<<<<< HEAD
         // ========================================================================
         /// @name Constructors & destructor.
         // ========================================================================
@@ -260,223 +259,6 @@
         const const_array_iterator& end ( const std::string& a ) const;
 
         /// @}
-=======
-      // ========================================================================
-      /// @name Constructors & destructor.
-      // ========================================================================
-      /// @{
-
-      /// Default constructor.
-      System(const std::string &name);
-
-      /// Destructor.
-      virtual ~System();
-
-      /// @}
-      // ========================================================================
-      /// @name Getters & setters over the relational skeleton.
-      // ========================================================================
-      /// @{
-
-      /// Returns the relation skeleton of this System.
-      const DiGraph &skeleton() const;
-
-      /**
-       * Returns an Instance given it's NodeId in the relational skeleton.
-       *
-       * @throw NotFound Raised if no Instance matches the given NodeId.
-       */
-      Instance<GUM_SCALAR> &get(NodeId id);
-
-      /**
-       * Returns an Instance given it's NodeId in the relational skeleton.
-       *
-       * @throw NotFound Raised if no Instance matches the given NodeId.
-       */
-      const Instance<GUM_SCALAR> &get(NodeId id) const;
-
-      /**
-       * @brief Insert an edge between between u and v using the ReferenceSlot
-       *      ref of u.
-       *
-       * Either u or v can be arrays:
-       *   - if u is an array and not v then an arc is added between each
-       *     Instance in u and v;
-       *   - if v is an array and not u then an arc is added between u and
-       *     each Instance in v;
-       *   - if u and v are arrays then an arc is added between each pair
-       *     of Instance in u and v.
-       *
-       * @param u A name of an Instance in this System.
-       * @param v A name of an Instance in this System.
-       * @param ref A ReferenceSlot of u which range type matches v's.
-       *
-       * @throw OutOfUpperBound Raised if ref can not receive another Instance.
-       * @throw NotFound Raised either if u, v or ref could not be found.
-       * @throw WrongClassElement<GUM_SCALAR> Raised if ref does not name a
-       *ReferenceSlot.
-       * @throw TypeError Raised if v's type does not match ref range type.
-       */
-      GUM_DEPRECATED(void insertArc(const std::string &u, const std::string &v,
-                                    const std::string &ref));
-      void addArc(const std::string &u, const std::string &v,
-                  const std::string &ref);
-
-      /// @}
-      // ========================================================================
-      /// @name Getters & setters over Instance and array of Instance.
-      // ========================================================================
-      /// @{
-
-      /// Returns the PRM type of this object.
-      virtual PRMObject::PRMType obj_type() const;
-
-      /// Returns the number of Instance in this System.
-      Size size() const;
-
-      /// Retruns true either if name is an instance or an array in this System.
-      bool exists(const std::string &name) const;
-
-      /// Returns true if the given Class<GUM_SCALAR> has at least one Instance in
-      /// this
-      /// System.
-      bool isInstantiated(const Class<GUM_SCALAR> &c) const;
-
-      /// Returns true if an Instance with the given name exists.
-      bool isInstance(const std::string &name) const;
-
-      /// Returns true if an array with the given name exists.
-      bool isArray(const std::string &name) const;
-
-      /**
-       * Returns the grounded Bayesian Network of this system.
-       * @param factory The factory used to build the grounded Bayesian Network.
-       */
-      void groundedBN(BayesNetFactory<GUM_SCALAR> &factory) const;
-
-      /// Instantiate all the Instance in this System.
-      void instantiate();
-
-      /// @}
-      // ========================================================================
-      /// @name Instance handling.
-      // ========================================================================
-      /// @{
-
-      /// Returns a reference over an Instance given it's name
-      /// @throw NotFound Raised if the no Instance matches name.
-      Instance<GUM_SCALAR> &get(const std::string &name);
-
-      /// Returns a constant reference over an Instance given it's name
-      /// @throw NotFound Raised if the no Instance matches name.
-      const Instance<GUM_SCALAR> &get(const std::string &name) const;
-
-      /// Returns the sequence of all instances of the given type
-      /// @throw NotFound Raised if there is instantiation of type.
-      const Set<Instance<GUM_SCALAR> *> &get(const Class<GUM_SCALAR> &type) const;
-
-      /// Add an Instance to this system.
-      /// @throw DuplicateElement Raised if an Instance with the same name
-      ///                         already exists.
-      NodeId add(Instance<GUM_SCALAR> *i);
-
-      /// @}
-      // ========================================================================
-      /// @name Array handling.
-      // ========================================================================
-      /// @{
-
-      /// Returns the sequence of instances of a given array.
-      /// @throw NotFound Raised if no array matches name.
-      const Sequence<Instance<GUM_SCALAR> *> &
-      getArray(const std::string &name) const;
-
-      /// Returns the type of the given array.
-      /// @throw NotFound Raised if no array matches name.
-      ClassElementContainer<GUM_SCALAR> &getArrayType(const std::string &name);
-
-      /// Returns the type of the given array.
-      /// @throw NotFound Raised if no array matches name.
-      const ClassElementContainer<GUM_SCALAR> &
-      getArrayType(const std::string &name) const;
-
-      /// @brief Add an Instance to an array in this system.
-      /// If the array doesn't exists it is created.
-      /// @throw TypeError Raised if i is not of the good type.
-      /// @throw DuplicateElement Raised if an Instance with same name already
-      /// exists.
-      NodeId add(const std::string &array, Instance<GUM_SCALAR> *i);
-
-      /// @brief Add an Instance to an array in this system.
-      /// If the array doesn't exists it is created.
-      /// @throw TypeError Raised if i is not of the good type.
-      /// @throw DuplicateElement Raised if an Instance with same name already
-      /// exists.
-      NodeId add(const std::string &array, Instance<GUM_SCALAR> &i);
-
-      /// @brief Add an array of instances in this system.
-      /// If the array doesn't exists it is created.
-      /// @throw DuplicateElement Raised if an existing array with the same name
-      ///                         already exists.
-      void addArray(const std::string &array,
-                    ClassElementContainer<GUM_SCALAR> &type);
-
-      /// @}
-      // ========================================================================
-      /// @name Iterators.
-      // ========================================================================
-      /// @{
-
-      /// Iterator over the Instance of this System.
-      typedef typename NodeProperty<Instance<GUM_SCALAR> *>::iterator iterator;
-
-      /// Returns an iterator over the instances in this system.
-      iterator begin();
-
-      /// Returns a iterator at the end of the set of Instance
-      /// in this System.
-      const iterator &end();
-
-      /// Constant Iterator over the Instance of this System.
-      typedef typename NodeProperty<Instance<GUM_SCALAR> *>::const_iterator
-          const_iterator;
-
-      /// Returns a constant iterator over the instances in this system.
-      const_iterator begin() const;
-
-      /// Returns a constant iterator at the end of the set of Instance
-      /// in this System.
-      const const_iterator &end() const;
-
-      /// Iterator over the Instance in an array in this System.
-      typedef typename Sequence<Instance<GUM_SCALAR> *>::iterator array_iterator;
-
-      /// Returns an iterator at the beginning of the Sequence of Instance
-      /// in the array named a;
-      /// @throw NotFound Raised if no array matches a.
-      array_iterator begin(const std::string &a);
-
-      /// Returns an iterator at the end of the Sequence of Instance
-      /// in the array named a.
-      /// @throw NotFound Raised if no array matches a.
-      const array_iterator &end(const std::string &a);
-
-      /// Iterator over the Instance in an array in this System.
-      typedef typename Sequence<Instance<GUM_SCALAR> *>::const_iterator
-          const_array_iterator;
-
-      /// Returns an iterator at the beginning of the Sequence of Instance
-      /// in the array named a;
-      /// @throw NotFound Raised if no array matches a.
-      const_array_iterator begin(const std::string &a) const;
-
-      /// Returns an iterator at the end of the Sequence of Instance
-      /// in the array named a.
-      /// @throw NotFound Raised if no array matches a.
-      const const_array_iterator &end(const std::string &a) const;
-
-      /// @}
->>>>>>> 0f253f0e
       private:
       /// Copy constructor. Don't use it.
       System(const System &from);
