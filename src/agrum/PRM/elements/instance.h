--- conflicted
+++ resolved
@@ -440,13 +440,8 @@
          */
         RefConstIterator begin ( NodeId id ) const;
 
-<<<<<<< HEAD
-        typedef typename NodeProperty< std::vector< std::pair< Instance<GUM_SCALAR>*, std::string > >* >::iterator InvRefIterator;
-        typedef typename NodeProperty< std::vector< std::pair< Instance<GUM_SCALAR>*, std::string > >* >::const_iterator InvRefConstIterator;
-=======
         typedef typename Property< std::vector< std::pair< Instance<GUM_SCALAR>*, std::string > >* >::onNodes::iterator_safe InvRefIterator;
         typedef typename Property< std::vector< std::pair< Instance<GUM_SCALAR>*, std::string > >* >::onNodes::const_iterator_safe InvRefConstIterator;
->>>>>>> a945ef44
 
         InvRefIterator beginInvRef();
         const InvRefIterator& endInvRef();
