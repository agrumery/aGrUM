--- conflicted
+++ resolved
@@ -34,835 +34,6 @@
 
   namespace learning {
 
-<<<<<<< HEAD
-
-    /// returns the allocator used by the translator
-    template < template < typename > class ALLOC >
-    INLINE typename RecordCounter< ALLOC >::allocator_type
-       RecordCounter< ALLOC >::getAllocator() const {
-      return _parsers_.get_allocator();
-    }
-
-
-    /// default constructor
-    template < template < typename > class ALLOC >
-    RecordCounter< ALLOC >::RecordCounter(
-       const DBRowGeneratorParser< ALLOC >&                                 parser,
-       const std::vector< std::pair< std::size_t, std::size_t >,
-                          ALLOC< std::pair< std::size_t, std::size_t > > >& ranges,
-       const Bijection< NodeId, std::size_t, ALLOC< std::size_t > >&        nodeId2columns,
-       const typename RecordCounter< ALLOC >::allocator_type&               alloc) :
-        _parsers_(alloc),
-        _ranges_(alloc), _nodeId2columns_(nodeId2columns), _last_DB_countings_(alloc),
-        _last_DB_ids_(alloc), _last_nonDB_countings_(alloc), _last_nonDB_ids_(alloc) {
-      // check that the columns in nodeId2columns do belong to the database
-      const std::size_t db_nb_cols = parser.database().nbVariables();
-      for (auto iter = nodeId2columns.cbegin(); iter != nodeId2columns.cend(); ++iter) {
-        if (iter.second() >= db_nb_cols) {
-          GUM_ERROR(OutOfBounds,
-                    "the mapping between ids and database columns "
-                       << "is incorrect because Column " << iter.second()
-                       << " does not belong to the database.");
-        }
-      }
-
-      // create the parsers. There should always be at least one parser
-      if (_max_nb_threads_ < std::size_t(1)) _max_nb_threads_ = std::size_t(1);
-      _parsers_.reserve(_max_nb_threads_);
-      for (std::size_t i = std::size_t(0); i < _max_nb_threads_; ++i)
-        _parsers_.push_back(parser);
-
-      // check that the ranges are within the bounds of the database and
-      // save them
-      _checkRanges_(ranges);
-      _ranges_.reserve(ranges.size());
-      for (const auto& range: ranges)
-        _ranges_.push_back(range);
-
-      // dispatch the ranges for the threads
-      _dispatchRangesToThreads_();
-
-      GUM_CONSTRUCTOR(RecordCounter);
-    }
-
-
-    /// default constructor
-    template < template < typename > class ALLOC >
-    RecordCounter< ALLOC >::RecordCounter(
-       const DBRowGeneratorParser< ALLOC >&                          parser,
-       const Bijection< NodeId, std::size_t, ALLOC< std::size_t > >& nodeId2columns,
-       const typename RecordCounter< ALLOC >::allocator_type&        alloc) :
-        RecordCounter< ALLOC >(parser,
-                               std::vector< std::pair< std::size_t, std::size_t >,
-                                            ALLOC< std::pair< std::size_t, std::size_t > > >(),
-                               nodeId2columns,
-                               alloc) {}
-
-
-    /// copy constructor with a given allocator
-    template < template < typename > class ALLOC >
-    RecordCounter< ALLOC >::RecordCounter(
-       const RecordCounter< ALLOC >&                          from,
-       const typename RecordCounter< ALLOC >::allocator_type& alloc) :
-        _parsers_(from._parsers_, alloc),
-        _ranges_(from._ranges_, alloc), _thread_ranges_(from._thread_ranges_, alloc),
-        _nodeId2columns_(from._nodeId2columns_),
-        _last_DB_countings_(from._last_DB_countings_, alloc), _last_DB_ids_(from._last_DB_ids_),
-        _last_nonDB_countings_(from._last_nonDB_countings_, alloc),
-        _last_nonDB_ids_(from._last_nonDB_ids_), _max_nb_threads_(from._max_nb_threads_),
-        _min_nb_rows_per_thread_(from._min_nb_rows_per_thread_) {
-      GUM_CONS_CPY(RecordCounter);
-    }
-
-
-    /// copy constructor
-    template < template < typename > class ALLOC >
-    RecordCounter< ALLOC >::RecordCounter(const RecordCounter< ALLOC >& from) :
-        RecordCounter< ALLOC >(from, from.getAllocator()) {}
-
-
-    /// move constructor with a given allocator
-    template < template < typename > class ALLOC >
-    RecordCounter< ALLOC >::RecordCounter(
-       RecordCounter< ALLOC >&&                               from,
-       const typename RecordCounter< ALLOC >::allocator_type& alloc) :
-        _parsers_(std::move(from._parsers_), alloc),
-        _ranges_(std::move(from._ranges_), alloc),
-        _thread_ranges_(std::move(from._thread_ranges_), alloc),
-        _nodeId2columns_(std::move(from._nodeId2columns_)),
-        _last_DB_countings_(std::move(from._last_DB_countings_), alloc),
-        _last_DB_ids_(std::move(from._last_DB_ids_)),
-        _last_nonDB_countings_(std::move(from._last_nonDB_countings_), alloc),
-        _last_nonDB_ids_(std::move(from._last_nonDB_ids_)), _max_nb_threads_(from._max_nb_threads_),
-        _min_nb_rows_per_thread_(from._min_nb_rows_per_thread_) {
-      GUM_CONS_MOV(RecordCounter);
-    }
-
-
-    /// move constructor
-    template < template < typename > class ALLOC >
-    RecordCounter< ALLOC >::RecordCounter(RecordCounter< ALLOC >&& from) :
-        RecordCounter< ALLOC >(std::move(from), from.getAllocator()) {}
-
-
-    /// virtual copy constructor with a given allocator
-    template < template < typename > class ALLOC >
-    RecordCounter< ALLOC >* RecordCounter< ALLOC >::clone(
-       const typename RecordCounter< ALLOC >::allocator_type& alloc) const {
-      ALLOC< RecordCounter< ALLOC > > allocator(alloc);
-      RecordCounter< ALLOC >*         new_counter = allocator.allocate(1);
-      try {
-        allocator.construct(new_counter, *this, alloc);
-      } catch (...) {
-        allocator.deallocate(new_counter, 1);
-        throw;
-      }
-
-      return new_counter;
-    }
-
-
-    /// virtual copy constructor
-    template < template < typename > class ALLOC >
-    RecordCounter< ALLOC >* RecordCounter< ALLOC >::clone() const {
-      return clone(this->getAllocator());
-    }
-
-
-    /// destructor
-    template < template < typename > class ALLOC >
-    RecordCounter< ALLOC >::~RecordCounter() {
-      GUM_DESTRUCTOR(RecordCounter);
-    }
-
-
-    /// copy operator
-    template < template < typename > class ALLOC >
-    RecordCounter< ALLOC >& RecordCounter< ALLOC >::operator=(const RecordCounter< ALLOC >& from) {
-      if (this != &from) {
-        _parsers_                = from._parsers_;
-        _ranges_                 = from._ranges_;
-        _thread_ranges_          = from._thread_ranges_;
-        _nodeId2columns_         = from._nodeId2columns_;
-        _last_DB_countings_      = from._last_DB_countings_;
-        _last_DB_ids_            = from._last_DB_ids_;
-        _last_nonDB_countings_   = from._last_nonDB_countings_;
-        _last_nonDB_ids_         = from._last_nonDB_ids_;
-        _max_nb_threads_         = from._max_nb_threads_;
-        _min_nb_rows_per_thread_ = from._min_nb_rows_per_thread_;
-      }
-      return *this;
-    }
-
-
-    /// move operator
-    template < template < typename > class ALLOC >
-    RecordCounter< ALLOC >& RecordCounter< ALLOC >::operator=(RecordCounter< ALLOC >&& from) {
-      if (this != &from) {
-        _parsers_                = std::move(from._parsers_);
-        _ranges_                 = std::move(from._ranges_);
-        _thread_ranges_          = std::move(from._thread_ranges_);
-        _nodeId2columns_         = std::move(from._nodeId2columns_);
-        _last_DB_countings_      = std::move(from._last_DB_countings_);
-        _last_DB_ids_            = std::move(from._last_DB_ids_);
-        _last_nonDB_countings_   = std::move(from._last_nonDB_countings_);
-        _last_nonDB_ids_         = std::move(from._last_nonDB_ids_);
-        _max_nb_threads_         = from._max_nb_threads_;
-        _min_nb_rows_per_thread_ = from._min_nb_rows_per_thread_;
-      }
-      return *this;
-    }
-
-
-    /// clears all the last database-parsed countings from memory
-    template < template < typename > class ALLOC >
-    void RecordCounter< ALLOC >::clear() {
-      _last_DB_countings_.clear();
-      _last_DB_ids_.clear();
-      _last_nonDB_countings_.clear();
-      _last_nonDB_ids_.clear();
-    }
-
-
-    /// changes the max number of threads used to parse the database
-    template < template < typename > class ALLOC >
-    void RecordCounter< ALLOC >::setMaxNbThreads(const std::size_t nb) const {
-      if (nb == std::size_t(0))
-        _max_nb_threads_ = std::size_t(1);
-      else
-        _max_nb_threads_ = nb;
-    }
-
-
-    /// returns the number of threads used to parse the database
-    template < template < typename > class ALLOC >
-    INLINE std::size_t RecordCounter< ALLOC >::nbThreads() const {
-      return _max_nb_threads_;
-    }
-
-
-    // changes the number min of rows a thread should process in a
-    // multithreading context
-    template < template < typename > class ALLOC >
-    void RecordCounter< ALLOC >::setMinNbRowsPerThread(const std::size_t nb) const {
-      if (nb == std::size_t(0))
-        _min_nb_rows_per_thread_ = std::size_t(1);
-      else
-        _min_nb_rows_per_thread_ = nb;
-    }
-
-
-    /// returns the minimum of rows that each thread should process
-    template < template < typename > class ALLOC >
-    INLINE std::size_t RecordCounter< ALLOC >::minNbRowsPerThread() const {
-      return _min_nb_rows_per_thread_;
-    }
-
-
-    /// compute and raise the exception when some variables are continuous
-    template < template < typename > class ALLOC >
-    void RecordCounter< ALLOC >::_raiseCheckException_(
-       const std::vector< std::string, ALLOC< std::string > >& bad_vars) const {
-      // generate the exception
-      std::stringstream msg;
-      msg << "Counts cannot be performed on continuous variables. ";
-      msg << "Unfortunately the following variable";
-      if (bad_vars.size() == 1)
-        msg << " is continuous: " << bad_vars[0];
-      else {
-        msg << "s are continuous: ";
-        bool deja = false;
-        for (const auto& name: bad_vars) {
-          if (deja)
-            msg << ", ";
-          else
-            deja = true;
-          msg << name;
-        }
-      }
-      GUM_ERROR(TypeError, msg.str())
-    }
-
-
-    /// check that all the variables in an idset are discrete
-    template < template < typename > class ALLOC >
-    void RecordCounter< ALLOC >::_checkDiscreteVariables_(const IdCondSet< ALLOC >& ids) const {
-      const std::size_t             size     = ids.size();
-      const DatabaseTable< ALLOC >& database = _parsers_[0].data.database();
-
-      if (_nodeId2columns_.empty()) {
-        // check all the ids
-        for (std::size_t i = std::size_t(0); i < size; ++i) {
-          if (database.variable(i).varType() == VarType::Continuous) {
-            // here, var i does not correspond to a discrete variable.
-            // we check whether there are other non discrete variables, so that
-            // we can generate an exception mentioning all these variables
-            std::vector< std::string, ALLOC< std::string > > bad_vars{database.variable(i).name()};
-            for (++i; i < size; ++i) {
-              if (database.variable(i).varType() == VarType::Continuous)
-                bad_vars.push_back(database.variable(i).name());
-            }
-            _raiseCheckException_(bad_vars);
-          }
-        }
-      } else {
-        // check all the ids
-        for (std::size_t i = std::size_t(0); i < size; ++i) {
-          // get the position of the variable in the database
-          std::size_t pos = _nodeId2columns_.second(ids[i]);
-
-          if (database.variable(pos).varType() == VarType::Continuous) {
-            // here, id does not correspond to a discrete variable.
-            // we check whether there are other non discrete variables, so that
-            // we can generate an exception mentioning all these variables
-            std::vector< std::string, ALLOC< std::string > > bad_vars{
-               database.variable(pos).name()};
-            for (++i; i < size; ++i) {
-              pos = _nodeId2columns_.second(ids[i]);
-              if (database.variable(pos).varType() == VarType::Continuous)
-                bad_vars.push_back(database.variable(pos).name());
-            }
-            _raiseCheckException_(bad_vars);
-          }
-        }
-      }
-    }
-
-
-    /// returns the mapping from ids to column positions in the database
-    template < template < typename > class ALLOC >
-    INLINE const Bijection< NodeId, std::size_t, ALLOC< std::size_t > >&
-                 RecordCounter< ALLOC >::nodeId2Columns() const {
-      return _nodeId2columns_;
-    }
-
-
-    /// returns the database on which we perform the counts
-    template < template < typename > class ALLOC >
-    const DatabaseTable< ALLOC >& RecordCounter< ALLOC >::database() const {
-      return _parsers_[0].data.database();
-    }
-
-
-    /// returns the counts for a given set of nodes
-    template < template < typename > class ALLOC >
-    INLINE const std::vector< double, ALLOC< double > >&
-                 RecordCounter< ALLOC >::counts(const IdCondSet< ALLOC >& ids,
-                                      const bool                check_discrete_vars) {
-      // if the idset is empty, return an empty vector
-      if (ids.empty()) {
-        _last_nonDB_ids_.clear();
-        _last_nonDB_countings_.clear();
-        return _last_nonDB_countings_;
-      }
-
-      // check whether we can extract the vector we wish to return from
-      // some already computed counting vector
-      if (_last_nonDB_ids_.contains(ids))
-        return _extractFromCountings_(ids, _last_nonDB_ids_, _last_nonDB_countings_);
-      else if (_last_DB_ids_.contains(ids))
-        return _extractFromCountings_(ids, _last_DB_ids_, _last_DB_countings_);
-      else {
-        if (check_discrete_vars) _checkDiscreteVariables_(ids);
-        return _countFromDatabase_(ids);
-      }
-    }
-
-
-    // returns a mapping from the nodes ids to the columns of the database
-    // for a given sequence of ids
-    template < template < typename > class ALLOC >
-    HashTable< NodeId, std::size_t >
-       RecordCounter< ALLOC >::_getNodeIds2Columns_(const IdCondSet< ALLOC >& ids) const {
-      HashTable< NodeId, std::size_t > res(ids.size());
-      if (_nodeId2columns_.empty()) {
-        for (const auto id: ids) {
-          res.insert(id, std::size_t(id));
-        }
-      } else {
-        for (const auto id: ids) {
-          res.insert(id, _nodeId2columns_.second(id));
-        }
-      }
-      return res;
-    }
-
-
-    /// extracts some new countings from previously computed ones
-    template < template < typename > class ALLOC >
-    INLINE std::vector< double, ALLOC< double > >& RecordCounter< ALLOC >::_extractFromCountings_(
-       const IdCondSet< ALLOC >&                     subset_ids,
-       const IdCondSet< ALLOC >&                     superset_ids,
-       const std::vector< double, ALLOC< double > >& superset_vect) {
-      // get a mapping between the node Ids and their columns in the database.
-      // This should be stored into  _nodeId2columns_, except if the latter is
-      // empty, in which case there is an identity mapping
-      const auto nodeId2columns = _getNodeIds2Columns_(superset_ids);
-
-      // we first determine the size of the output vector, the domain of
-      // each of its variables and their offsets in the output vector
-      const auto& database         = _parsers_[0].data.database();
-      std::size_t result_vect_size = std::size_t(1);
-      for (const auto id: subset_ids) {
-        result_vect_size *= database.domainSize(nodeId2columns[id]);
-      }
-
-      // we create the output vector
-      const std::size_t                      subset_ids_size = std::size_t(subset_ids.size());
-      std::vector< double, ALLOC< double > > result_vect(result_vect_size, 0.0);
-
-
-      // check if the subset_ids is the beginning of the sequence of superset_ids
-      // if this is the case, then we can outer loop over the variables not in
-      // subset_ids and, for each iteration of this loop add a vector of size
-      // result_size to result_vect
-      bool subset_begin = true;
-      for (std::size_t i = 0; i < subset_ids_size; ++i) {
-        if (superset_ids.pos(subset_ids[i]) != i) {
-          subset_begin = false;
-          break;
-        }
-      }
-
-      if (subset_begin) {
-        const std::size_t superset_vect_size = superset_vect.size();
-        std::size_t       i                  = std::size_t(0);
-        while (i < superset_vect_size) {
-          for (std::size_t j = std::size_t(0); j < result_vect_size; ++j, ++i) {
-            result_vect[j] += superset_vect[i];
-          }
-        }
-
-        // save the subset_ids and the result vector
-        try {
-          _last_nonDB_ids_       = subset_ids;
-          _last_nonDB_countings_ = std::move(result_vect);
-          return _last_nonDB_countings_;
-        } catch (...) {
-          _last_nonDB_ids_.clear();
-          _last_nonDB_countings_.clear();
-          throw;
-        }
-      }
-
-
-      // check if subset_ids is the end of the sequence of superset_ids.
-      // In this case, as above, there are two simple loops to perform the
-      // countings
-      bool              subset_end        = true;
-      const std::size_t superset_ids_size = std::size_t(superset_ids.size());
-      for (std::size_t i = 0; i < subset_ids_size; ++i) {
-        if (superset_ids.pos(subset_ids[i]) != i + superset_ids_size - subset_ids_size) {
-          subset_end = false;
-          break;
-        }
-      }
-
-      if (subset_end) {
-        // determine the size of the vector corresponding to the variables
-        // not belonging to subset_ids
-        std::size_t vect_not_subset_size = std::size_t(1);
-        for (std::size_t i = std::size_t(0); i < superset_ids_size - subset_ids_size; ++i)
-          vect_not_subset_size *= database.domainSize(nodeId2columns[superset_ids[i]]);
-
-        // perform the two loops
-        std::size_t i = std::size_t(0);
-        for (std::size_t j = std::size_t(0); j < result_vect_size; ++j) {
-          for (std::size_t k = std::size_t(0); k < vect_not_subset_size; ++k, ++i) {
-            result_vect[j] += superset_vect[i];
-          }
-        }
-
-        // save the subset_ids and the result vector
-        try {
-          _last_nonDB_ids_       = subset_ids;
-          _last_nonDB_countings_ = std::move(result_vect);
-          return _last_nonDB_countings_;
-        } catch (...) {
-          _last_nonDB_ids_.clear();
-          _last_nonDB_countings_.clear();
-          throw;
-        }
-      }
-
-
-      // here subset_ids is a subset of superset_ids neither prefixing nor
-      // postfixing it. So the computation is somewhat more complicated.
-
-      // We will parse the superset_vect sequentially (using ++ operator).
-      // Sometimes, we will need to change the offset of the cell of result_vect
-      // that will be affected, sometimes not. Vector before_incr will indicate
-      // whether we need to change the offset (value = 0) or not (value different
-      // from 0). Vectors result_domain will indicate how this offset should be
-      // computed. Here is an example of the values of these vectors. Assume that
-      // superset_ids = <A,B,C,D,E> and subset_ids = <A,D,C>. Then, the three
-      // vectors before_incr, result_domain and result_offset are indexed w.r.t.
-      // A,C,D, i.e., w.r.t. to the variables in subset_ids but order w.r.t.
-      // superset_ids (this is convenient as we will parse superset_vect
-      // sequentially. For a variable or a set of variables X, let M_X denote the
-      // domain size of X. Then the contents of the three vectors are as follows:
-      // before_incr = {0, M_B, 0} (this means that whenever we iterate over B's
-      //                       values, the offset in result_vect does not change)
-      // result_domain = { M_A, M_C, M_D } (i.e., the domain sizes of the variables
-      //                       in subset_ids, order w.r.t. superset_ids)
-      // result_offset = { 1, M_A*M_D, M_A } (this corresponds to the offsets
-      //                       in result_vect of variables A, C and D)
-      // Vector superset_order = { 0, 2, 1} : this is a map from the indices of
-      // the variables in subset_ids to the indices of these variables in the
-      // three vectors described above. For instance, the "2" means that variable
-      // D (which is at index 1 in subset_ids) is located at index 2 in vector
-      // before_incr
-      std::vector< std::size_t > before_incr(subset_ids_size);
-      std::vector< std::size_t > result_domain(subset_ids_size);
-      std::vector< std::size_t > result_offset(subset_ids_size);
-      {
-        std::size_t                result_domain_size = std::size_t(1);
-        std::size_t                tmp_before_incr    = std::size_t(1);
-        std::vector< std::size_t > superset_order(subset_ids_size);
-
-        for (std::size_t h = std::size_t(0), j = std::size_t(0); j < subset_ids_size; ++h) {
-          if (subset_ids.exists(superset_ids[h])) {
-            before_incr[j]                                  = tmp_before_incr - 1;
-            superset_order[subset_ids.pos(superset_ids[h])] = j;
-            tmp_before_incr                                 = 1;
-            ++j;
-          } else {
-            tmp_before_incr *= database.domainSize(nodeId2columns[superset_ids[h]]);
-          }
-        }
-
-        // compute the offsets in the order of the superset_ids
-        for (std::size_t i = 0; i < subset_ids.size(); ++i) {
-          const std::size_t domain_size = database.domainSize(nodeId2columns[subset_ids[i]]);
-          const std::size_t j           = superset_order[i];
-          result_domain[j]              = domain_size;
-          result_offset[j]              = result_domain_size;
-          result_domain_size *= domain_size;
-        }
-      }
-
-      std::vector< std::size_t > result_value(result_domain);
-      std::vector< std::size_t > current_incr(before_incr);
-      std::vector< std::size_t > result_down(result_offset);
-
-      for (std::size_t j = std::size_t(0); j < result_down.size(); ++j) {
-        result_down[j] *= (result_domain[j] - 1);
-      }
-
-      // now we can loop over the superset_vect to fill result_vect
-      const std::size_t superset_vect_size = superset_vect.size();
-      std::size_t       the_result_offset  = std::size_t(0);
-      for (std::size_t h = std::size_t(0); h < superset_vect_size; ++h) {
-        result_vect[the_result_offset] += superset_vect[h];
-
-        // update the offset of result_vect
-        for (std::size_t k = 0; k < current_incr.size(); ++k) {
-          // check if we need modify result_offset
-          if (current_incr[k]) {
-            --current_incr[k];
-            break;
-          }
-
-          current_incr[k] = before_incr[k];
-
-          // here we shall modify result_offset
-          --result_value[k];
-
-          if (result_value[k]) {
-            the_result_offset += result_offset[k];
-            break;
-          }
-
-          result_value[k] = result_domain[k];
-          the_result_offset -= result_down[k];
-        }
-      }
-
-      // save the subset_ids and the result vector
-      try {
-        _last_nonDB_ids_       = subset_ids;
-        _last_nonDB_countings_ = std::move(result_vect);
-        return _last_nonDB_countings_;
-      } catch (...) {
-        _last_nonDB_ids_.clear();
-        _last_nonDB_countings_.clear();
-        throw;
-      }
-    }
-
-
-    /// parse the database to produce new countings
-    template < template < typename > class ALLOC >
-    std::vector< double, ALLOC< double > >&
-       RecordCounter< ALLOC >::_countFromDatabase_(const IdCondSet< ALLOC >& ids) {
-      // if the ids vector is empty or the database is empty, return an
-      // empty vector
-      const auto& database = _parsers_[0].data.database();
-      if (ids.empty() || database.empty() || _thread_ranges_.empty()) {
-        _last_nonDB_countings_.clear();
-        _last_nonDB_ids_.clear();
-        return _last_nonDB_countings_;
-      }
-
-      // we translate the ids into their corresponding columns in the
-      // DatabaseTable
-      const auto nodeId2columns = _getNodeIds2Columns_(ids);
-
-      // we first determine the size of the counting vector, the domain of
-      // each of its variables and their offsets in the output vector
-      const std::size_t                                ids_size           = ids.size();
-      std::size_t                                      counting_vect_size = std::size_t(1);
-      std::vector< std::size_t, ALLOC< std::size_t > > domain_sizes(ids_size);
-      std::vector< std::pair< std::size_t, std::size_t >,
-                   ALLOC< std::pair< std::size_t, std::size_t > > >
-         cols_offsets(ids_size);
-      {
-        std::size_t i = std::size_t(0);
-        for (const auto id: ids) {
-          const std::size_t domain_size = database.domainSize(nodeId2columns[id]);
-          domain_sizes[i]               = domain_size;
-          cols_offsets[i].first         = nodeId2columns[id];
-          cols_offsets[i].second        = counting_vect_size;
-          counting_vect_size *= domain_size;
-          ++i;
-        }
-      }
-
-      // we sort the columns and offsets by increasing column index. This
-      // may speed up threaded countings by improving the cacheline hits
-      std::sort(
-         cols_offsets.begin(),
-         cols_offsets.end(),
-         [](const std::pair< std::size_t, std::size_t >& a,
-            const std::pair< std::size_t, std::size_t >& b) -> bool { return a.first < b.first; });
-
-      // create parsers if needed
-      const std::size_t nb_ranges  = _thread_ranges_.size();
-      const std::size_t nb_threads = nb_ranges <= _max_nb_threads_ ? nb_ranges : _max_nb_threads_;
-      while (_parsers_.size() < nb_threads) {
-        ThreadData< DBRowGeneratorParser< ALLOC > > new_parser(_parsers_[0]);
-        _parsers_.push_back(std::move(new_parser));
-      }
-
-      // set the columns of interest for each parser. This specifies to the
-      // parser which columns are used for the countings. This is important
-      // for parsers like the EM parser that complete unobserved variables.
-      std::vector< std::size_t, ALLOC< std::size_t > > cols_of_interest(ids_size);
-      for (std::size_t i = std::size_t(0); i < ids_size; ++i) {
-        cols_of_interest[i] = cols_offsets[i].first;
-      }
-      for (auto& parser: _parsers_) {
-        parser.data.setColumnsOfInterest(cols_of_interest);
-      }
-
-      // allocate all the counting vectors, including that which will add
-      // all the results provided by the threads. We initialize once and
-      // for all these vectors with zeroes
-      std::vector< double, ALLOC< double > > counting_vect(counting_vect_size, 0.0);
-      std::vector< ThreadData< std::vector< double, ALLOC< double > > >,
-                   ALLOC< ThreadData< std::vector< double, ALLOC< double > > > > >
-         thread_countings(nb_threads,
-                          ThreadData< std::vector< double, ALLOC< double > > >(counting_vect));
-
-
-      // here, we create a lambda that will be executed by all the threads
-      // to perform the countings in a parallel manner
-      auto threadedCount = [this, nb_ranges, ids_size,
-                            &thread_countings, &cols_offsets] (
-           const std::size_t   this_thread,
-           const std::size_t   nb_threads,
-           const std::size_t   nb_loop)
-        -> void {
-        if (this_thread + nb_loop < nb_ranges) {
-          // get the database parser and the contingency table to fill
-          DBRowGeneratorParser< ALLOC >& parser =
-            this->_parsers_[this_thread].data;
-          parser.setRange(this->_thread_ranges_[this_thread + nb_loop].first,
-                          this->_thread_ranges_[this_thread + nb_loop].second);
-          std::vector< double, ALLOC< double > >& countings =
-          thread_countings[this_thread].data;
-
-          // parse the database
-          try {
-            while (parser.hasRows()) {
-              // get the observed rows
-              const DBRow< DBTranslatedValue >& row = parser.row();
-
-              // fill the counts for the current row
-              std::size_t offset = std::size_t(0);
-              for (std::size_t i = std::size_t(0); i < ids_size; ++i) {
-                offset +=
-                  row[cols_offsets[i].first].discr_val * cols_offsets[i].second;
-              }
-
-              countings[offset] += row.weight();
-            }
-          } catch (NotFound&) {}   // this exception is raised by the row filter
-                                   // if the row generators create no output row
-                                   // from the last rows of the database
-        }
-      };
-
-      
-      // launch the threads
-      for (std::size_t i = std::size_t(0); i < nb_ranges; i += nb_threads) {
-        ThreadExecutor::execute(nb_threads, threadedCount, i);
-      }
-
-      // add the counts to counting_vect
-      for (std::size_t k = std::size_t(0); k < nb_threads; ++k) {
-        const auto& thread_counting = thread_countings[k].data;
-        for (std::size_t r = std::size_t(0); r < counting_vect_size; ++r) {
-          counting_vect[r] += thread_counting[r];
-        }
-      }
-
-      // save the final results
-      _last_DB_ids_       = ids;
-      _last_DB_countings_ = std::move(counting_vect);
-
-      return _last_DB_countings_;
-    }
-
-
-    /// checks that the ranges passed in argument are ok or raise an exception
-    template < template < typename > class ALLOC >
-    template < template < typename > class XALLOC >
-    void RecordCounter< ALLOC >::_checkRanges_(
-       const std::vector< std::pair< std::size_t, std::size_t >,
-                          XALLOC< std::pair< std::size_t, std::size_t > > >& new_ranges) const {
-      const std::size_t dbsize = _parsers_[0].data.database().nbRows();
-      std::vector< std::pair< std::size_t, std::size_t >,
-                   ALLOC< std::pair< std::size_t, std::size_t > > >
-         incorrect_ranges;
-      for (const auto& range: new_ranges) {
-        if ((range.first >= range.second) || (range.second > dbsize)) {
-          incorrect_ranges.push_back(range);
-        }
-      }
-      if (!incorrect_ranges.empty()) {
-        std::stringstream str;
-        str << "It is impossible to set the ranges because the following one";
-        if (incorrect_ranges.size() > 1)
-          str << "s are incorrect: ";
-        else
-          str << " is incorrect: ";
-        bool deja = false;
-        for (const auto& range: incorrect_ranges) {
-          if (deja)
-            str << ", ";
-          else
-            deja = true;
-          str << '[' << range.first << ';' << range.second << ')';
-        }
-
-        GUM_ERROR(OutOfBounds, str.str())
-      }
-    }
-
-
-    /// sets the ranges within which each thread should perform its computations
-    template < template < typename > class ALLOC >
-    void RecordCounter< ALLOC >::_dispatchRangesToThreads_() {
-      _thread_ranges_.clear();
-
-      // ensure that  _ranges_ contains the ranges asked by the user
-      bool add_range = false;
-      if (_ranges_.empty()) {
-        const auto& database = _parsers_[0].data.database();
-        _ranges_.push_back(
-           std::pair< std::size_t, std::size_t >(std::size_t(0), database.nbRows()));
-        add_range = true;
-      }
-
-      // dispatch the ranges
-      for (const auto& range: _ranges_) {
-        if (range.second > range.first) {
-          const std::size_t range_size = range.second - range.first;
-          std::size_t       nb_threads = range_size / _min_nb_rows_per_thread_;
-          if (nb_threads < 1)
-            nb_threads = 1;
-          else if (nb_threads > _max_nb_threads_)
-            nb_threads = _max_nb_threads_;
-          std::size_t nb_rows_par_thread = range_size / nb_threads;
-          std::size_t rest_rows          = range_size - nb_rows_par_thread * nb_threads;
-
-          std::size_t begin_index = range.first;
-          for (std::size_t i = std::size_t(0); i < nb_threads; ++i) {
-            std::size_t end_index = begin_index + nb_rows_par_thread;
-            if (rest_rows != std::size_t(0)) {
-              ++end_index;
-              --rest_rows;
-            }
-            _thread_ranges_.push_back(
-               std::pair< std::size_t, std::size_t >(begin_index, end_index));
-            begin_index = end_index;
-          }
-        }
-      }
-      if (add_range) _ranges_.clear();
-
-      // sort ranges by decreasing range size, so that if the number of
-      // ranges exceeds the number of threads allowed, we start a first round of
-      // threads with the highest range, then another round with lower ranges,
-      // and so on until all the ranges have been processed
-      std::sort(_thread_ranges_.begin(),
-                _thread_ranges_.end(),
-                [](const std::pair< std::size_t, std::size_t >& a,
-                   const std::pair< std::size_t, std::size_t >& b) -> bool {
-                  return (a.second - a.first) > (b.second - b.first);
-                });
-    }
-
-
-    /// sets new ranges to perform the countings
-    template < template < typename > class ALLOC >
-    template < template < typename > class XALLOC >
-    void RecordCounter< ALLOC >::setRanges(
-       const std::vector< std::pair< std::size_t, std::size_t >,
-                          XALLOC< std::pair< std::size_t, std::size_t > > >& new_ranges) {
-      // first, we check that all ranges are within the database's bounds
-      _checkRanges_(new_ranges);
-
-      // since the ranges are OK, save them and clear the counting caches
-      const std::size_t new_size = new_ranges.size();
-      std::vector< std::pair< std::size_t, std::size_t >,
-                   ALLOC< std::pair< std::size_t, std::size_t > > >
-         ranges(new_size);
-      for (std::size_t i = std::size_t(0); i < new_size; ++i) {
-        ranges[i].first  = new_ranges[i].first;
-        ranges[i].second = new_ranges[i].second;
-      }
-
-      clear();
-      _ranges_ = std::move(ranges);
-
-      // dispatch the ranges to the threads
-      _dispatchRangesToThreads_();
-    }
-
-
-    /// reset the ranges to the one range corresponding to the whole database
-    template < template < typename > class ALLOC >
-    void RecordCounter< ALLOC >::clearRanges() {
-      if (_ranges_.empty()) return;
-      clear();
-      _ranges_.clear();
-      _dispatchRangesToThreads_();
-    }
-
-
-    /// returns the current ranges
-    template < template < typename > class ALLOC >
-    INLINE const std::vector< std::pair< std::size_t, std::size_t >,
-                              ALLOC< std::pair< std::size_t, std::size_t > > >&
-                 RecordCounter< ALLOC >::ranges() const {
-      return _ranges_;
-    }
-
-
-=======
->>>>>>> 3d32dfb6
     /// assign a new Bayes net to all the counter's generators depending on a BN
     template < typename GUM_SCALAR >
     INLINE void RecordCounter::setBayesNet(const BayesNet< GUM_SCALAR >& new_bn) {
