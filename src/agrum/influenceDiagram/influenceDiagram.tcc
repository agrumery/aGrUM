/***************************************************************************
*   Copyright (C) 2005 by Pierre-Henri WUILLEMIN et Christophe GONZALES   *
*   {prenom.nom}_at_lip6.fr                                               *
*                                                                         *
*   This program is free software; you can redistribute it and/or modify  *
*   it under the terms of the GNU General Public License as published by  *
*   the Free Software Foundation; either version 2 of the License, or     *
*   (at your option) any later version.                                   *
*                                                                         *
*   This program is distributed in the hope that it will be useful,       *
*   but WITHOUT ANY WARRANTY; without even the implied warranty of        *
*   MERCHANTABILITY or FITNESS FOR A PARTICULAR PURPOSE.  See the         *
*   GNU General Public License for more details.                          *
*                                                                         *
*   You should have received a copy of the GNU General Public License     *
*   along with this program; if not, write to the                         *
*   Free Software Foundation, Inc.,                                       *
*   59 Temple Place - Suite 330, Boston, MA  02111-1307, USA.             *
***************************************************************************/
/**
* @file
* @brief Template implementation of InfluenceDiagram/InfluenceDiagram.h classes.
*
* @author Jean-Christophe Magnan & Pierre_Henri WUILLEMIN
*/

#include <agrum/influenceDiagram/influenceDiagram.h>
#include <cstdio>
#include <iostream>


namespace gum {

// ===========================================================================
// Constructors / Destructors
// ===========================================================================

  /*
  * Default constructor.
  */
  template<typename GUM_SCALAR> INLINE
  InfluenceDiagram<GUM_SCALAR>::InfluenceDiagram() :
    DAGmodel() {
    GUM_CONSTRUCTOR( InfluenceDiagram );
  }

  /*
  * Destructor.
  */
  template<typename GUM_SCALAR>
  InfluenceDiagram<GUM_SCALAR>::~InfluenceDiagram() {
    GUM_DESTRUCTOR( InfluenceDiagram );
    _removeTables();
  }

  /*
  * Copy Constructor
  */
  template<typename GUM_SCALAR>
  InfluenceDiagram<GUM_SCALAR>::InfluenceDiagram( const InfluenceDiagram<GUM_SCALAR>& source ) :
    DAGmodel( source ),  __variableMap( source.__variableMap ) {
    GUM_CONS_CPY( InfluenceDiagram );
    _copyTables( source );

  }

  /*
  * Copy Operator
  */
  template<typename GUM_SCALAR>
  InfluenceDiagram<GUM_SCALAR>&
  InfluenceDiagram<GUM_SCALAR>::operator= ( const InfluenceDiagram<GUM_SCALAR>& source ) {
    if ( this != &source ) {
      DAGmodel::operator= ( source );
      // Removing previous potentials
      _removeTables();
      __potentialMap.clear();
      __utilityMap.clear();

      __variableMap = source.__variableMap;

      //Copying tables
      _copyTables( source );
    }

    return *this;
  }

  /*
  * Removing ancient table
  */
  template<typename GUM_SCALAR>
  void InfluenceDiagram<GUM_SCALAR>::_removeTables() {
    for ( gum::DAG::NodeIterator iter = _dag.beginNodes(); iter != _dag.endNodes(); ++iter ) {
      if ( isChanceNode( *iter ) )
        delete &cpt( *iter );
      else if ( isUtilityNode( *iter ) )
        delete &utility( *iter );
    }
  }

  /*
  * Copying tables from another influence diagram
  */
  template<typename GUM_SCALAR>
  void InfluenceDiagram<GUM_SCALAR>::_copyTables( const InfluenceDiagram<GUM_SCALAR>& IDsource ) {
    // Copying potentials
    Potential<GUM_SCALAR>* potentialCpy = nullptr;

    for ( typename Property<Potential<GUM_SCALAR>*>::onNodes::const_iterator potentialIter = IDsource.__potentialMap.begin(); potentialIter != IDsource.__potentialMap.end(); ++potentialIter ) {
      // Instanciation of the node's CPT
      potentialCpy = new Potential<GUM_SCALAR>;
      ( *potentialCpy ) << variable( potentialIter.key() );

      // Addition of the parents
      const NodeSet& parentArcs = _dag.parents( potentialIter.key() );

      for ( NodeSet::const_iterator arcIter = parentArcs.begin(); arcIter != parentArcs.end(); ++arcIter )
        ( *potentialCpy ) << variable( *arcIter );

      // Filling up of the table
      Instantiation srcInst( **potentialIter );

      Instantiation cpyInst( *potentialCpy );

      for ( cpyInst.setFirst(); !cpyInst.end(); cpyInst.inc() ) {
        for ( Idx i = 0; i < cpyInst.nbrDim(); i++ ) {
          NodeId id = nodeId( cpyInst.variable( i ) );
          srcInst.chgVal( IDsource.variable( id ), cpyInst.val( i ) );
        }

        potentialCpy->set( cpyInst, ( **potentialIter )[srcInst] );
      }

      // Adding cpt to cpt map
      __potentialMap.set( potentialIter.key(), potentialCpy );
    }

    // Copying Utilities
    UtilityTable<GUM_SCALAR>* utilityCpy;

    for ( typename Property<UtilityTable<GUM_SCALAR>*>::onNodes::const_iterator utilityIter = IDsource.__utilityMap.begin(); utilityIter != IDsource.__utilityMap.end(); ++utilityIter ) {
      // Instanciation of the node's CPT
      utilityCpy = new UtilityTable<GUM_SCALAR>;
      ( *utilityCpy ) << variable( utilityIter.key() );

      // Addition of the parents
      const NodeSet& parentArcs = _dag.parents( utilityIter.key() );

      for ( NodeSet::const_iterator arcIter = parentArcs.begin(); arcIter != parentArcs.end(); ++arcIter )
        ( *utilityCpy ) << variable( *arcIter );

      // Filling up of the table
      Instantiation srcInst( **utilityIter );

      Instantiation cpyInst( *utilityCpy );

      for ( cpyInst.setFirst(); !cpyInst.end(); cpyInst.inc() ) {
        for ( Idx i = 0; i < cpyInst.nbrDim(); i++ ) {
          NodeId id = nodeId( cpyInst.variable( i ) );
          srcInst.chgVal( IDsource.variable( id ), cpyInst.val( i ) );
        }

        utilityCpy->set( cpyInst, ( **utilityIter )[srcInst] );
      }

      // Adding cpt to cpt map
      __utilityMap.set( utilityIter.key(), utilityCpy );
    }
  }

  template<typename GUM_SCALAR>
  std::string
  InfluenceDiagram<GUM_SCALAR>::toDot( void ) const {
    std::stringstream output;
    std::stringstream decisionNode;
    std::stringstream utilityNode;
    std::stringstream chanceNode;
    std::stringstream arcstream;
    output << "digraph \"";

    try {
      output << this->property( "name" ) << "\" {" << std::endl;
    } catch ( NotFound& ) {
      output << "no_name\" {" << std::endl;
    }

    decisionNode << "node [shape = box];" << std::endl;

    utilityNode << "node [shape = diamond];" << std::endl;
    chanceNode << "node [shape = ellipse];" << std::endl;
    std::string tab = "  ";

    for ( gum::DAG::NodeIterator node_iter = _dag.beginNodes(); node_iter != _dag.endNodes(); ++node_iter ) {
      if ( isChanceNode( *node_iter ) )
        chanceNode << tab << variable( *node_iter ).name() << ";";
      else if ( isUtilityNode( *node_iter ) )
        utilityNode << tab << variable( *node_iter ).name() << ";";
      else
        decisionNode << tab << variable( *node_iter ).name() << ";";

      if ( _dag.children( *node_iter ).size() > 0 ) {
        const NodeSet& children = _dag.children( *node_iter );

        for ( NodeSetIterator arc_iter = children.begin(); arc_iter != children.end(); ++arc_iter )
          arcstream << tab <<  variable( *node_iter ).name() << " -> " << variable( *arc_iter ).name() << ";" << std::endl;
      }
    }

    output << decisionNode.str() << std::endl << utilityNode.str() << std::endl << chanceNode.str() << std::endl << arcstream.str() << std::endl << "}" << std::endl;

    return output.str();


  }



  template<typename GUM_SCALAR>
  std::string
  InfluenceDiagram<GUM_SCALAR>::toString( void ) const {
    std::stringstream output;

    output<<"Influence Diagram{"<<std::endl;
    output<<"  chance: "<<chanceNodeSize()<<","<<std::endl;
    output<<"  utility: "<<utilityNodeSize()<<","<<std::endl;
    output<<"  decision: "<<decisionNodeSize()<<","<<std::endl;
    output<<"  arcs: "<<dag().sizeArcs()<<","<<std::endl;

    double dSize=log10DomainSize();

    if ( dSize>6 )
      output<<"  domainSize: 10^" << dSize;
    else
      output<<"  domainSize: " << round( pow( 10.0,dSize ) );

    output<<std::endl<< "}";

    return output.str();
  }



// ===========================================================================
// Variable manipulation methods.
// ===========================================================================

  /*
  * Returns the CPT of a chance variable.
  */
  template<typename GUM_SCALAR> INLINE
  const Potential<GUM_SCALAR>&
  InfluenceDiagram<GUM_SCALAR>::cpt( NodeId varId ) const {
    return * ( __potentialMap[varId] );
  }

  /*
  * Returns the utility table of a utility node.
  */
  template<typename GUM_SCALAR> INLINE
  const UtilityTable<GUM_SCALAR>&
  InfluenceDiagram<GUM_SCALAR>::utility( NodeId varId ) const {
    return * ( __utilityMap[varId] );
  }

  /*
  * Return true if node is a utility one
  */
  template<typename GUM_SCALAR> INLINE
  bool
  InfluenceDiagram<GUM_SCALAR>::isUtilityNode( NodeId varId ) const {
    return __utilityMap.exists( varId );
  }

  /*
  * Return true if node is a utility one
  */
  template<typename GUM_SCALAR> INLINE
  bool
  InfluenceDiagram<GUM_SCALAR>::isDecisionNode( NodeId varId ) const {
    bool ret = true;

    if ( isUtilityNode( varId ) || isChanceNode( varId ) )
      ret = false;

    return ret;
  }

  /*
  * Return true if node is a chance one
  */
  template<typename GUM_SCALAR> INLINE
  bool
  InfluenceDiagram<GUM_SCALAR>::isChanceNode( NodeId varId ) const {
    return __potentialMap.exists( varId );
  }

  /*
  * Returns the number of utility nodes
  */
  template<typename GUM_SCALAR> INLINE
  Size
  InfluenceDiagram<GUM_SCALAR>::utilityNodeSize() const {
    return __utilityMap.size();
  }

  /*
  * Returns the number of chance nodes
  */
  template<typename GUM_SCALAR> INLINE
  Size
  InfluenceDiagram<GUM_SCALAR>::chanceNodeSize() const {
    return __potentialMap.size();
  }

  /*
  * Returns the number of decision nodes
  */
  template<typename GUM_SCALAR> INLINE
  Size
  InfluenceDiagram<GUM_SCALAR>::decisionNodeSize() const {
    return ( size() - __utilityMap.size() - __potentialMap.size() );
  }

  /*
  * Returns a constant reference to the VariableNodeMap of this Influence Diagram
  */
  template<typename GUM_SCALAR> INLINE
  const VariableNodeMap&
  InfluenceDiagram<GUM_SCALAR>::variableNodeMap() const {
    return __variableMap;
  }

  /*
  * Returns a constant reference over a variable given it's node id.
  */
  template<typename GUM_SCALAR> INLINE
  const DiscreteVariable&
  InfluenceDiagram<GUM_SCALAR>::variable( NodeId id ) const {
    return __variableMap[id];
  }

  /*
  * Return id node from discrete var pointer.
  */
  template<typename GUM_SCALAR> INLINE
  NodeId InfluenceDiagram<GUM_SCALAR>::nodeId( const DiscreteVariable& var ) const {
    return __variableMap.get( var );
  }

// Getter by name
  template<typename GUM_SCALAR> INLINE
  NodeId InfluenceDiagram<GUM_SCALAR>::idFromName( const std::string& name ) const {
    return __variableMap.idFromName( name );
  }

// Getter by name
  template<typename GUM_SCALAR> INLINE
  const DiscreteVariable& InfluenceDiagram<GUM_SCALAR>::variableFromName( const std::string& name ) const {
    return __variableMap.variableFromName( name );
  }

  /*
  * Add a chance variable, it's associate node and it's CPT. The id of the new
  * variable is automatically generated.
  */
  template<typename GUM_SCALAR>
  NodeId InfluenceDiagram<GUM_SCALAR>::add( const DiscreteVariable& var, NodeId varId ) {
    return addChanceNode( var, varId );
  }

  /*
  * Add a utility variable, it's associate node and it's UT. The id of the new
  * variable is automatically generated.
  * @Throws : Gum::InvalidArgument if var has more than one state
  */
  template<typename GUM_SCALAR>
  NodeId InfluenceDiagram<GUM_SCALAR>::addUtilityNode( const DiscreteVariable& var, NodeId varId ) {
    MultiDimArray<GUM_SCALAR>*  newMultiDim = new MultiDimArray<GUM_SCALAR>();
    NodeId res = 0;

    try {
      res = addUtilityNode( var, newMultiDim, varId );
    } catch ( Exception& e ) {
      delete newMultiDim;
      throw;
    }

    return res;
  }

  /*
  * Add a decision variable. The id of the new
  * variable is automatically generated.
  */
  template<typename GUM_SCALAR>
  NodeId InfluenceDiagram<GUM_SCALAR>::addDecisionNode( const DiscreteVariable& var, NodeId varId ) {
    return _addNode( var, varId );
  }

  /*
  * Add a chance variable, it's associate node and it's CPT. The id of the new
  * variable is automatically generated.
  */
  template<typename GUM_SCALAR>
  NodeId InfluenceDiagram<GUM_SCALAR>::addChanceNode( const DiscreteVariable& var, NodeId varId ) {
    MultiDimArray<GUM_SCALAR>*  newMultiDim = new MultiDimArray<GUM_SCALAR>();
    NodeId res = 0;

    try {
      res = addChanceNode( var, newMultiDim, varId );
    } catch ( Exception& e ) {
      delete newMultiDim;
      throw;
    }

    return res;
  }

  /*
  * Add a chance variable, it's associate node and it's CPT. The id of the new
  * variable is automatically generated.
  */
  template<typename GUM_SCALAR>
  NodeId
  InfluenceDiagram<GUM_SCALAR>::addChanceNode( const DiscreteVariable& var, MultiDimImplementation<GUM_SCALAR>* aContent, NodeId DesiredId ) {
    NodeId proposedId = _addNode( var, DesiredId );

    Potential<GUM_SCALAR>* varcpt = new Potential<GUM_SCALAR> ( aContent );
    ( *varcpt ) << variable( proposedId );
    __potentialMap.insert( proposedId, varcpt );

    return proposedId;
  }


  /*
  * Add a utility variable, it's associate node and it's UT. The id of the new
  * variable is automatically generated.
  * @Throws : Gum::InvalidArgument if var has more than one state
  */
  template<typename GUM_SCALAR>
  NodeId
  InfluenceDiagram<GUM_SCALAR>::addUtilityNode( const DiscreteVariable& var, MultiDimImplementation<GUM_SCALAR>* aContent, NodeId DesiredId ) {
    if ( var.domainSize() != 1 ) {
      GUM_ERROR( InvalidArgument, "Utility var have no state ( which implicates a single label for data output reasons )." );
    }

    NodeId proposedId = _addNode( var, DesiredId );

    UtilityTable<GUM_SCALAR>* varut = new UtilityTable<GUM_SCALAR> ( aContent );

    ( *varut ) << variable( proposedId );

    __utilityMap.insert( proposedId, varut );

    return proposedId;
  }

  /*
  * Add a node
  */
  template<typename GUM_SCALAR>
  NodeId InfluenceDiagram<GUM_SCALAR>::_addNode( const DiscreteVariable& variableType, NodeId DesiredId ) {
    // None thread safe code!
    NodeId proposedId;

    if ( DesiredId == 0 )
      proposedId = _dag.nextNodeId();
    else
      proposedId = DesiredId;

    __variableMap.insert( proposedId, variableType );

    _dag.insertNode( proposedId );

    // end critical section
    return proposedId;
  }

  /*
  * Erase a Variable from the network and remove the variable from
  * all childs of id.
  * If no variable matches the id, then nothing is done.
  */
  template<typename GUM_SCALAR>
  void
  InfluenceDiagram<GUM_SCALAR>::erase( NodeId varId ) {
    if ( __variableMap.exists( varId ) ) {
      // Reduce the variable child's CPT or Utility Table if necessary
      const NodeSet& childrenArcs = _dag.children( varId );

      for ( NodeSetIterator iter = childrenArcs.begin(); iter != childrenArcs.end(); ++iter ) {
        if ( isChanceNode( *iter ) )
          __potentialMap[*iter ]->erase( variable( varId ) );
        else if ( isUtilityNode( *iter ) )
          __utilityMap[*iter]->erase( variable( varId ) );
      }

      if ( isChanceNode( varId ) ) {
        delete __potentialMap[varId];
        __potentialMap.erase( varId );
      } else if ( isUtilityNode( varId ) ) {
        delete __utilityMap[varId];
        __utilityMap.erase( varId );
      }

      __variableMap.erase( varId );

      _dag.eraseNode( varId );
    }
  }

  /*
  * Erase a Variable from the network and remove the variable from
  * all childs of var.
  * If no variable matches, then nothing is done.
  */
  template<typename GUM_SCALAR> INLINE
  void
  InfluenceDiagram<GUM_SCALAR>::erase( const DiscreteVariable& var ) {
    erase( __variableMap.get( var ) );
  }

  /* we allow the user to change the name of a variable
  */
  template<typename GUM_SCALAR> INLINE
  void InfluenceDiagram<GUM_SCALAR>::changeVariableName( NodeId id, const std::string& new_name ) {
    __variableMap.changeName( id, new_name );
  }



// ===========================================================================
// @name Arc manipulation methods.
// ===========================================================================
  /*
  * Add an arc in the ID, and update diagram's chance nodes cpt if necessary.
  */
  template<typename GUM_SCALAR> INLINE
  void
  InfluenceDiagram<GUM_SCALAR>::insertArc( NodeId tail, NodeId head ) {
<<<<<<< HEAD
   addArc(tail,head);
   
=======
    addArc( tail,head );

>>>>>>> d641797a
  }
  /*
  * Add an arc in the ID, and update diagram's chance nodes cpt if necessary.
  */
  template<typename GUM_SCALAR> INLINE
  void
  InfluenceDiagram<GUM_SCALAR>::addArc( NodeId tail, NodeId head ) {
    if ( isUtilityNode( tail ) ) {
      GUM_ERROR( InvalidArc, "Tail cannot be a utility node" );
    }

    _dag.insertArc( tail, head );

    if ( isChanceNode( head ) )
      // Add parent in the child's CPT
      ( * ( __potentialMap[head] ) ) << variable( tail );
    else if ( isUtilityNode( head ) )
      // Add parent in the child's UT
      ( * ( __utilityMap[head] ) ) << variable( tail );
  }

  /*
  * Removes an arc in the ID, and update diagram chance nodes cpt if necessary.
  *
  * If (tail, head) doesn't exist, the nothing happens.
  */
  template<typename GUM_SCALAR> INLINE
  void
  InfluenceDiagram<GUM_SCALAR>::eraseArc( const Arc& arc ) {
    if ( _dag.existsArc( arc ) ) {
      NodeId head = arc.head(), tail = arc.tail();
      _dag.eraseArc( arc );

      if ( isChanceNode( head ) )
        // Removes parent in the child's CPT
        ( * ( __potentialMap[head] ) ) >> variable( tail );
      else if ( isUtilityNode( head ) )
        // Removes parent in the child's UT
        ( * ( __utilityMap[head] ) ) >> variable( tail );
    }
  }

  /*
  * Removes an arc in the ID, and update diagram chance nodes cpt if necessary.
  *
  * If (tail, head) doesn't exist, the nothing happens.
  */
  template<typename GUM_SCALAR> INLINE
  void
  InfluenceDiagram<GUM_SCALAR>::eraseArc( NodeId tail, NodeId head ) {
    eraseArc( Arc( tail, head ) );
  }


// ===========================================================================
// Graphical methods
// ===========================================================================

  /*
  * The node's id are coherent with the variables and nodes of the topology.
  */
  template<typename GUM_SCALAR>
  void
  InfluenceDiagram<GUM_SCALAR>::_moralGraph( UndiGraph& graph ) const {
    //DAG directGraph( _dag );

    for ( NodeGraphPartIterator nodeIter = _dag.beginNodes(); nodeIter != _dag.endNodes(); ++nodeIter )
      if ( !isUtilityNode( *nodeIter ) ) graph.insertNode( *nodeIter );

    for ( NodeGraphPartIterator nodeIter = _dag.beginNodes(); nodeIter != _dag.endNodes(); ++nodeIter ) {
      if ( !isDecisionNode( *nodeIter ) ) {
        const NodeSet& parents = _dag.parents( *nodeIter );

        for ( NodeSetIterator arcIter = parents.begin(); arcIter != parents.end(); ++arcIter ) {
          if ( isChanceNode( *nodeIter ) ) graph.insertEdge( *nodeIter, *arcIter );

          for ( NodeSetIterator arcIterPrime = arcIter; arcIterPrime != parents.end(); ++arcIterPrime )
            if ( *arcIter != *arcIterPrime ) graph.insertEdge( *arcIter, *arcIterPrime );
        }
      }
    }
  }



  /*
  * True if a directed path exist with all decison nodes
  */
  template<typename GUM_SCALAR>
  bool
  InfluenceDiagram<GUM_SCALAR>::decisionOrderExists() const {
    Sequence<NodeId> order = topologicalOrder( true );

    //Finding first decision node
    Sequence<NodeId>::const_iterator orderIter = order.begin();

    while ( ( orderIter != order.end() ) && ( !isDecisionNode( *orderIter ) ) )
      ++orderIter;

    if ( orderIter == order.end() )
      return true;

    NodeId parentDecision = ( *orderIter );

    ++orderIter;

    // Checking path between decisions nodes
    while ( orderIter != order.end() ) {
      if ( isDecisionNode( *orderIter ) ) {
        if ( ! existsPathBetween( parentDecision, *orderIter ) )
          return false;

        parentDecision = *orderIter;

      }

      ++orderIter;
    }

    return true;
  }


  /*
  * Returns true if a path exists between source and destination
  */
  template<typename GUM_SCALAR>
  bool
  InfluenceDiagram<GUM_SCALAR>::existsPathBetween( NodeId src, NodeId dest ) const {
    List<NodeId> nodeFIFO;
    // mark[node] contains 0 if not visited
    // mark[node] = predecessor if visited
    Property<int>::onNodes mark = _dag.nodesProperty( ( int ) - 1 );
    NodeId current;

    mark[src] = ( int ) src;

    nodeFIFO.pushBack( src );

    while ( ! nodeFIFO.empty() ) {
      current = nodeFIFO.front();
      nodeFIFO.popFront();

      const NodeSet& child = _dag.children( current );

      for ( NodeSet::const_iterator ite = child.begin(); ite != child.end(); ++ite ) {
        NodeId new_one = *ite;

        if ( mark[new_one] != -1 ) continue; // if this node is already marked, continue

        mark[new_one] = ( int ) current;

        if ( new_one == dest ) break; // if we reach *orderIter, stop.

        nodeFIFO.pushBack( new_one );
      }
    }

    if ( mark[dest] == -1 )
      return false;

    return true;
  }

  /*
  * Returns the decision graph
  */
  template<typename GUM_SCALAR>
  gum::DAG*
  InfluenceDiagram<GUM_SCALAR>::getDecisionGraph() const {
    gum::DAG* temporalGraph = new gum::DAG();

    for ( NodeGraphPartIterator graphIter = _dag.beginNodes(); graphIter != _dag.endNodes(); ++graphIter ) {
      if ( isDecisionNode( *graphIter ) ) {
        if ( !temporalGraph->existsNode( *graphIter ) )
          temporalGraph->insertNode( *graphIter );

        Sequence<NodeId>* childrenSequence = _getChildrenDecision( *graphIter );

        for ( Sequence<NodeId>::const_iterator childrenSeqIter = childrenSequence->begin();
              childrenSeqIter != childrenSequence->end(); ++childrenSeqIter ) {
          if ( !temporalGraph->existsNode( *childrenSeqIter ) )
            temporalGraph->insertNode( *childrenSeqIter );

          temporalGraph->insertArc( *graphIter, *childrenSeqIter );
        }

        delete childrenSequence;
      }
    }

    return temporalGraph;
  }



  /*
  * Returns the list of children decision for a given nodeId
  */
  template<typename GUM_SCALAR>
  Sequence<NodeId>*
  InfluenceDiagram<GUM_SCALAR>::_getChildrenDecision( NodeId parentDecision ) const {
    Sequence<NodeId>* childrenSeq = new Sequence<NodeId>();

    List<NodeId> nodeFIFO;
    NodeId current;

    // mark[node] contains false if not visited
    // mark[node] contains true if visited
    Property<bool>::onNodes mark = _dag.nodesProperty( false );

    mark[parentDecision] = true;

    nodeFIFO.pushBack( parentDecision );

    while ( ! nodeFIFO.empty() ) {
      current = nodeFIFO.front();
      nodeFIFO.popFront();

      const ArcSet& set = _dag.children( current );

      for ( ArcSet::const_iterator childIte = set.begin(); childIte != set.end(); ++childIte ) {
        NodeId new_one = childIte->head();

        if ( mark[new_one] ) continue; // if this node is already marked, continue

        mark[new_one] = true;

        if ( !isDecisionNode( new_one ) )
          nodeFIFO.pushBack( new_one );
        else
          childrenSeq->insert( new_one );
      }
    }

    return childrenSeq;
  }


  /*
  * Returns the sequence of decision nodes
  * @throw NotFound if such a sequence does not exist
  */
  template<typename GUM_SCALAR>
  std::vector<NodeId>*
  InfluenceDiagram<GUM_SCALAR>::getDecisionOrder() const {
    if ( !decisionOrderExists() ) {
      GUM_ERROR( NotFound, "No decision path exists" );
    }

    Sequence<NodeId> order = topologicalOrder( false );

    std::vector<NodeId>*  decisionSequence = new std::vector<NodeId>();

    for ( Sequence<NodeId>::const_iterator orderIter = order.begin(); orderIter != order.end(); ++orderIter )
      if ( isDecisionNode( *orderIter ) )
        decisionSequence->push_back( *orderIter );

    return decisionSequence;

  }

  /*
  * Returns partial temporal ordering
  * @throw NotFound if such a sequence does not exist
  */
  template<typename GUM_SCALAR>
  const List< NodeSet >&
  InfluenceDiagram<GUM_SCALAR>::getPartialTemporalOrder( bool clear ) const {
    if ( clear ) {
      __temporalOrder.clear();

      if ( !decisionOrderExists() ) {
        GUM_ERROR( NotFound, "No decision path exists" );
      }

      std::vector< NodeId >* decisionOrder = getDecisionOrder();

      NodeSet nodeList = _dag.nodes();

      for ( unsigned int i = 0; i < decisionOrder->size(); i++ ) {
        NodeSet partialOrderedSet ;

        const NodeSet& parentArcs = _dag.parents( decisionOrder->at( i ) );

        for ( NodeSetIterator arcIter = parentArcs.begin(); arcIter != parentArcs.end(); ++arcIter ) {
          if ( nodeList.contains( *arcIter ) && isChanceNode( *arcIter ) ) {
            partialOrderedSet.insert( *arcIter );
            nodeList.erase( *arcIter );
          }
        }

        if ( ! partialOrderedSet.empty() )
          __temporalOrder.pushFront( partialOrderedSet );

        NodeSet decisionSet ;

        decisionSet.insert( decisionOrder->at( i ) );

        __temporalOrder.pushFront( decisionSet );
      }

      NodeSet lastSet ;//= new gum::NodeSet();

      for ( NodeSetIterator nodeIter = nodeList.begin(); nodeIter != nodeList.end(); ++nodeIter )
        if ( isChanceNode( *nodeIter ) )
          lastSet.insert( *nodeIter );

      if ( ! lastSet.empty() )
        __temporalOrder.pushFront( lastSet );
    }

    return __temporalOrder;
  }

}
// kate: indent-mode cstyle; indent-width 2; replace-tabs on;<|MERGE_RESOLUTION|>--- conflicted
+++ resolved
@@ -540,13 +540,8 @@
   template<typename GUM_SCALAR> INLINE
   void
   InfluenceDiagram<GUM_SCALAR>::insertArc( NodeId tail, NodeId head ) {
-<<<<<<< HEAD
-   addArc(tail,head);
-   
-=======
     addArc( tail,head );
 
->>>>>>> d641797a
   }
   /*
   * Add an arc in the ID, and update diagram's chance nodes cpt if necessary.
