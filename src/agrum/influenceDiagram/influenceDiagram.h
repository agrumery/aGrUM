
/***************************************************************************
 *   Copyright (C) 2005 by Christophe GONZALES and Pierre-Henri WUILLEMIN  *
 *   {prenom.nom}_at_lip6.fr                                               *
 *                                                                         *
 *   This program is free software; you can redistribute it and/or modify  *
 *   it under the terms of the GNU General Public License as published by  *
 *   the Free Software Foundation; either version 2 of the License, or     *
 *   (at your option) any later version.                                   *
 *                                                                         *
 *   This program is distributed in the hope that it will be useful,       *
 *   but WITHOUT ANY WARRANTY; without even the implied warranty of        *
 *   MERCHANTABILITY or FITNESS FOR A PARTICULAR PURPOSE.  See the         *
 *   GNU General Public License for more details.                          *
 *                                                                         *
 *   You should have received a copy of the GNU General Public License     *
 *   along with this program; if not, write to the                         *
 *   Free Software Foundation, Inc.,                                       *
 *   59 Temple Place - Suite 330, Boston, MA  02111-1307, USA.             *
 ***************************************************************************/
/**
 * @file
 * @brief Class representing Influence Diagrams
 *
 * @author Jean-Christophe Magnan & Pierre_Henri WUILLEMIN
 *
 */
#ifndef GUM_INF_DIAG_H
#define GUM_INF_DIAG_H

#include <utility>
#include <string>

#include <agrum/config.h>

#include <agrum/core/hashTable.h>

#include <agrum/graphicalModels/DAGmodel.h>

#include <agrum/multidim/potential.h>
#include <agrum/multidim/utilityTable.h>


namespace gum {

  /**
   * @class InfluenceDiagram influenceDiagram.h <agrum/influenceDiagram/influenceDiagram.h>
   * @brief Class representing an Influence Diagram
   * @ingroup InfluenceDiagram_group
   *
   */
  template<typename GUM_SCALAR>
  class InfluenceDiagram : public DAGmodel {

      //friend class InfluenceDiagramFactory<GUM_SCALAR>;

    public:

      // ===========================================================================
      /// @name Constructors / Destructors
      // ===========================================================================
      /// @{

      /**
       * Default constructor.
       */
      InfluenceDiagram();

      /**
       * Destructor.
       */
      virtual ~InfluenceDiagram();

      /**
       * Copy Constructor
       */
      InfluenceDiagram( const InfluenceDiagram<GUM_SCALAR>& source );

      /**
       * Copy Operator
       */
      InfluenceDiagram<GUM_SCALAR>& operator= ( const InfluenceDiagram<GUM_SCALAR>& source );

      /// @}

      /// @return Returns a dot representation of this Influence Diagram.
      std::string toDot( void ) const;


      /// @return Returns a string representation of this Influence Diagram.
      std::string toString( void ) const;

      // ===========================================================================
      /// @name Variable manipulation methods.
      // ===========================================================================
      /// @{

      /**
       * Returns the CPT of a potential variable.
       * @throw NotFound If no variable's id matches varId.
       */
      virtual const Potential<GUM_SCALAR>& cpt( NodeId varId ) const;

      /**
       * Returns the utility table of a utility node.
       * @throw NotFound If no variable's id matches varId.
       */
      virtual const UtilityTable<GUM_SCALAR>& utility( NodeId varId ) const;

      /**
       * Returns a constant reference to the VariableNodeMap of this Influence Diagram
       */
      virtual const VariableNodeMap& variableNodeMap() const;

      /**
       * Returns true if node is a utility one
       */
      bool isUtilityNode( NodeId varId ) const;

      /**
       * Returns true if node is a decision one
       */
      bool isDecisionNode( NodeId varId ) const;

      /**
       * Returns true if node is a chance one
       */
      bool isChanceNode( NodeId varId ) const;

      /**
       * Returns the number of utility nodes
       */
      Size utilityNodeSize() const;

      /**
       * Returns the number of chance nodes
       */
      Size chanceNodeSize() const;

      /**
       * Returns the number of decision nodes
       */
      Size decisionNodeSize() const;

      /**
      * Returns a constant reference over a variabe given it's node id.
      * @throw NotFound If no variable's id matches varId.
      */
      virtual const DiscreteVariable& variable( NodeId id ) const;

      /**
      * Return id node from discrete var pointer.
      * @throw NotFound If no variable matches var.
      */
      virtual NodeId nodeId( const DiscreteVariable& var ) const;

      /// Getter by name
      /// @throw NotFound if no such name exists in the graph.
      virtual NodeId idFromName( const std::string& name ) const;

      /// Getter by name
      /// @throw NotFound if no such name exists in the graph.
      virtual const DiscreteVariable& variableFromName( const std::string& name ) const;

      /**
       * Add a chance variable, it's associate node and it's CPT. The id of the new
       * variable is automatically generated.
       *
       * The implementation of the Potential is by default a MultiDimArray.
       *
       * @param variable The variable added by copy.
       * @param id The chosen id. If 0, the NodeGraphPart will choose.
       * @warning give an id (not 0) should be reserved for rare and specific situations !!!
       * @return the id of the added variable.
       * @throws DuplicateElement if id(<>0) is already used
       */
      NodeId add( const DiscreteVariable& variable, NodeId id = 0 );

      /**
      * Add a chance variable, it's associate node and it's CPT. The id of the new
      * variable is automatically generated.
      *
      * The implementation of the Potential is by default a MultiDimArray.
      *
      * @param variable The variable added by copy.
      * @param id The chosen id. If 0, the NodeGraphPart will choose.
      * @warning give an id (not 0) should be reserved for rare and specific situations !!!
      * @return the id of the added variable.
      * @throws DuplicateElement if id(<>0) is already used
      */
      NodeId addChanceNode( const DiscreteVariable& variable, NodeId id = 0 );

      /**
       * Add a utility variable, it's associate node and it's UT. The id of the new
       * variable is automatically generated.
       *
       * The implementation of the Utility is by default a MultiDimArray.
       *
       * @param variable The variable added by copy.
       * @param id The chosen id. If 0, the NodeGraphPart will choose.
       * @warning give an id (not 0) should be reserved for rare and specific situations !!!
       * @return the id of the added variable.
       * @throw InvalidAgrument If variable has more than one label
       * @throws DuplicateElement if id(<>0) is already used
       */
      NodeId addUtilityNode( const DiscreteVariable& variable, NodeId id = 0 );

      /**
       * Add a decision variable. The id of the new
       * variable is automatically generated.
       *
       * @param variable The variable added by copy.
       * @param id The chosen id. If 0, the NodeGraphPart will choose.
       * @warning give an id (not 0) should be reserved for rare and specific situations !!!
       * @return the id of the added variable.
       * @throws DuplicateElement if id(<>0) is already used
       */
      NodeId addDecisionNode( const DiscreteVariable& variable, NodeId id = 0 );

      /**
       * Add a chance variable, it's associate node and it's CPT. The id of the new
       * variable is automatically generated.
       *
       * @param variable The variable added by copy.
       * @param aContent The content used for the variable potential.
       * @param id The chosen id. If 0, the NodeGraphPart will choose.
       * @warning give an id (not 0) should be reserved for rare and specific situations !!!
       * @return the id of the added variable.
       * @throws DuplicateElement if id(<>0) is already used
       */
      NodeId addChanceNode( const DiscreteVariable& variable, MultiDimImplementation<GUM_SCALAR>* aContent, NodeId id = 0 );

      /**
       * Add a chance variable, it's associate node and it's CPT. The id of the new
       * variable is automatically generated.
       *
       * @param variable The variable added by copy.
       * @param aContent The content used for the variable utility.
       * @param id The chosen id. If 0, the NodeGraphPart will choose.
       * @warning give an id (not 0) should be reserved for rare and specific situations !!!
       * @throw InvalidAgrument If variable has more than one label
       * @throws DuplicateElement if id(<>0) is already used
       */
      NodeId addUtilityNode( const DiscreteVariable& variable, MultiDimImplementation<GUM_SCALAR>* aContent, NodeId id = 0 );


      /**
       * Erase a Variable from the network and remove the variable from
       * all his childs.
       * If no variable matches the id, then nothing is done.
       *
       * @param id The id of the variable to erase.
       */
      void erase( NodeId id );

      /**
       * Erase a Variable from the network and remove the variable from
       * all his childs.
       * If no variable matches, then nothing is done.
       *
       * @param var The reference on the variable to remove.
       */
      void erase( const DiscreteVariable& var );

      /** we allow the user to change the name of a variable
      * @throws DuplicateLabel if this name already exists
      * @throws NotFound Raised if no nodes matches id.
      */
      void changeVariableName( NodeId id, const std::string& new_name );

      /// @}
      // ===========================================================================
      /// @name Arc manipulation methods.
      // ===========================================================================
      /// @{

      /**
       * Add an arc in the ID, and update diagram's potential nodes cpt if necessary.
       *
       * @param head and
       * @param tail as NodeId
       * @throw InvalidEdge If arc.tail and/or arc.head are not in the ID.
       * @throw InvalidEdge if tail is a utility node
<<<<<<< HEAD
       */
      void addArc( NodeId tail, NodeId head );
=======
       */
      void addArc( NodeId tail, NodeId head );


      /**
       * Add an arc in the ID, and update diagram's potential nodes cpt if necessary.
       *
       * @param head and
       * @param tail as NodeId
       * @throw InvalidEdge If arc.tail and/or arc.head are not in the ID.
       * @throw InvalidEdge if tail is a utility node
       * @deprecated This function has been deprecated. Please use @ref addArc instead
       */
      GUM_DEPRECATED( void insertArc( NodeId tail, NodeId head ) );
>>>>>>> d641797a

      
      /**
       * Add an arc in the ID, and update diagram's potential nodes cpt if necessary.
       *
       * @param head and
       * @param tail as NodeId
       * @throw InvalidEdge If arc.tail and/or arc.head are not in the ID.
       * @throw InvalidEdge if tail is a utility node
       * @deprecated This function has been deprecated. Please use @ref addArc instead
       */
      GUM_DEPRECATED(void insertArc( NodeId tail, NodeId head ));
      
      /**
       * Removes an arc in the ID, and update diagram's potential nodes cpt if necessary.
       *
       * If (tail, head) doesn't exist, the nothing happens.
       * @param arc The arc removed.
       */
      void eraseArc( const Arc& arc );

      /**
      * RRemoves an arc in the ID, and update diagram's potential nodes cpt if necessary.
      *
      * If (tail, head) doesn't exist, the nothing happens.
      * @param head and
      * @param tail as NodeId
      */
      void eraseArc( NodeId tail, NodeId head );

      /// @}

      // ===========================================================================
      /// @name Decisions methods
      // ===========================================================================
      /// @{

      /**
       * True if a directed path exist with all decison nodes
       */
      bool decisionOrderExists() const;

      /**
       * Returns the temporal Graph
       */
      gum::DAG* getDecisionGraph() const;

      /**
       * Returns the sequence of decision nodes in the directed path
       * @throw NotFound if such a path does not exist
       */
      std::vector<NodeId>* getDecisionOrder() const;

      /**
       * Returns true if a path exists between two nodes
       */
      bool existsPathBetween( NodeId src, NodeId dest ) const;

      /**
       * Returns partial temporal ordering
       * @throw NotFound if such a sequence does not exist
       */
      const List< NodeSet >& getPartialTemporalOrder( bool clear = true ) const;

      /// @}

    protected:

      /// Returns the moral graph of this InfluenceDiagram.
      virtual void _moralGraph( UndiGraph& graph ) const;

      /**
       * Removing ancient table
       */
      void _removeTables();

      /**
       * Copying tables from another influence diagram
       */
      void _copyTables( const InfluenceDiagram<GUM_SCALAR>& IDsource );

      /**
       * Add a node
       */
      NodeId _addNode( const DiscreteVariable& variableType, NodeId DesiredId );

      /**
       * Returns the list of children decision for a given nodeId
       */
      Sequence<NodeId>* _getChildrenDecision( NodeId parentDecision ) const;

    private:


      /// Mapping between id and variable
      VariableNodeMap __variableMap;

      /// Mapping between potential variable's id and their CPT
      typename Property< Potential<GUM_SCALAR>* >::onNodes __potentialMap;
      /// Mapping between utility variable's id and their utility table
      typename Property<UtilityTable<GUM_SCALAR>* >::onNodes __utilityMap;

      /// The temporal order
      mutable List<NodeSet> __temporalOrder;

  };

} /* namespace gum */


#include <agrum/influenceDiagram/influenceDiagram.tcc>

#endif /* GUM_INF_DIAG_H */


// kate: indent-mode cstyle; indent-width 2; replace-tabs on; ;<|MERGE_RESOLUTION|>--- conflicted
+++ resolved
@@ -281,10 +281,6 @@
        * @param tail as NodeId
        * @throw InvalidEdge If arc.tail and/or arc.head are not in the ID.
        * @throw InvalidEdge if tail is a utility node
-<<<<<<< HEAD
-       */
-      void addArc( NodeId tail, NodeId head );
-=======
        */
       void addArc( NodeId tail, NodeId head );
 
@@ -299,20 +295,7 @@
        * @deprecated This function has been deprecated. Please use @ref addArc instead
        */
       GUM_DEPRECATED( void insertArc( NodeId tail, NodeId head ) );
->>>>>>> d641797a
-
-      
-      /**
-       * Add an arc in the ID, and update diagram's potential nodes cpt if necessary.
-       *
-       * @param head and
-       * @param tail as NodeId
-       * @throw InvalidEdge If arc.tail and/or arc.head are not in the ID.
-       * @throw InvalidEdge if tail is a utility node
-       * @deprecated This function has been deprecated. Please use @ref addArc instead
-       */
-      GUM_DEPRECATED(void insertArc( NodeId tail, NodeId head ));
-      
+
       /**
        * Removes an arc in the ID, and update diagram's potential nodes cpt if necessary.
        *
