/***************************************************************************
 *   Copyright (C) 2005 by Christophe GONZALES and Pierre-Henri WUILLEMIN  *
 *   {prenom.nom}_at_lip6.fr                                               *
 *                                                                         *
 *   This program is free software; you can redistribute it and/or modify  *
 *   it under the terms of the GNU General Public License as published by  *
 *   the Free Software Foundation; either version 2 of the License, or     *
 *   (at your option) any later version.                                   *
 *                                                                         *
 *   This program is distributed in the hope that it will be useful,       *
 *   but WITHOUT ANY WARRANTY; without even the implied warranty of        *
 *   MERCHANTABILITY or FITNESS FOR A PARTICULAR PURPOSE.  See the         *
 *   GNU General Public License for more details.                          *
 *                                                                         *
 *   You should have received a copy of the GNU General Public License     *
 *   along with this program; if not, write to the                         *
 *   Free Software Foundation, Inc.,                                       *
 *   59 Temple Place - Suite 330, Boston, MA  02111-1307, USA.             *
 ***************************************************************************/
/** @file
 * @brief Source implementation of InfluenceDiagramGenerator
 *
 * @author Jean-Christophe MAGNAN and Pierre-Henri WUILLEMIN
 *
 */
#include <agrum/influenceDiagram/generator/influenceDiagramGenerator.h>

namespace gum {


  // Default constructor.
  // Use the DefaultCPTGenerator for generating the IDs CPT.
  template <typename GUM_SCALAR>
  InfluenceDiagramGenerator<GUM_SCALAR>::InfluenceDiagramGenerator() {
    GUM_CONSTRUCTOR( InfluenceDiagramGenerator );
    __cptGenerator = new DefaultCPTGenerator<GUM_SCALAR>();
    __utGenerator = new SimpleUTGenerator();
  }

  // Use this constructor if you want to use a different policy for generating
  // CPT than the default one.
  // The cptGenerator will be erased when the destructor is called.
  // @param cptGenerator The policy used to generate CPT.
  template <typename GUM_SCALAR>
  InfluenceDiagramGenerator<GUM_SCALAR>::InfluenceDiagramGenerator( AbstractCPTGenerator<GUM_SCALAR>* cptGenerator ) {
    GUM_CONSTRUCTOR( InfluenceDiagramGenerator );
    __cptGenerator = cptGenerator;
    __utGenerator = new SimpleUTGenerator();
  }

  // Use this constructor if you want to use a different policy for generating
  // UT than the default one.
  // The utGenerator will be erased when the destructor is called.
  // @param utGenerator The policy used to generate UT.
  template <typename GUM_SCALAR>
  InfluenceDiagramGenerator<GUM_SCALAR>::InfluenceDiagramGenerator( UTGenerator* utGenerator ) {
    GUM_CONSTRUCTOR( InfluenceDiagramGenerator );
    __cptGenerator = new DefaultCPTGenerator<GUM_SCALAR>();
    __utGenerator = utGenerator;
  }

  // Use this constructor if you want to use a different policy for generating
  // both CPT & UT than the defaults ones.
  // The cptGenerator and utGenerator will be erased when the destructor is called.
  // @param cptGenerator The policy used to generate CPT.
  // @param utGenerator The policy used to generate UT.
  template <typename GUM_SCALAR>
  InfluenceDiagramGenerator<GUM_SCALAR>::InfluenceDiagramGenerator( AbstractCPTGenerator<GUM_SCALAR>* cptGenerator, UTGenerator* utGenerator ) {
    GUM_CONSTRUCTOR( InfluenceDiagramGenerator );
    __cptGenerator = cptGenerator;
    __utGenerator = utGenerator;
  }

  // Destructor.
  template <typename GUM_SCALAR>
  InfluenceDiagramGenerator<GUM_SCALAR>::~InfluenceDiagramGenerator() {
    GUM_DESTRUCTOR( InfluenceDiagramGenerator );
    delete __cptGenerator;
    delete __utGenerator;
  }

  // Generates an influence diagram using floats.
  // @param nbrNodes The number of nodes in the generated ID.
  // @param arcdensity The probability of adding an arc between two nodes.
  // @param chanceNodeDensity The proportion of chance node
  // @param utilityNodeDensity The proportion of utility node
  // @param max_modality Each DRV has from 2 to max_modality modalities
  // @return A IDs randomly generated.
  template <typename GUM_SCALAR>
  InfluenceDiagram<GUM_SCALAR>*
  InfluenceDiagramGenerator<GUM_SCALAR>::generateID( Size nbrNodes, float arcDensity, float chanceNodeDensity, float utilityNodeDensity, int max_modality ) {
    InfluenceDiagram<GUM_SCALAR>* influenceDiagram = new InfluenceDiagram<GUM_SCALAR>(); //TODO to templitize
    // First we add nodes
    HashTable<Size, NodeId> map;
    std::stringstream strBuff;
    int nb_mod;

    for ( Size i = 0; i < nbrNodes; ++i ) {
      strBuff << i;
      nb_mod = ( max_modality == 2 ) ? 2 : 2 + rand() % ( max_modality - 1 );

      float cnd = chanceNodeDensity * ( float ) RAND_MAX;
      float und = utilityNodeDensity * ( float ) RAND_MAX;

      float d = ( float ) rand();

      if ( d < cnd )
        map.insert( i, influenceDiagram->addChanceNode( LabelizedVariable( strBuff.str(), "" , nb_mod ) ) );
      else if ( d < ( cnd + und ) )
        map.insert( i, influenceDiagram->addUtilityNode( LabelizedVariable( strBuff.str(), "" , 1 ) ) );
      else
        map.insert( i, influenceDiagram->addDecisionNode( LabelizedVariable( strBuff.str(), "" , nb_mod ) ) );

      strBuff.str( "" );
    }

    // We add arcs
    float p = arcDensity * ( float ) RAND_MAX;

    for ( Size i = 0; i < nbrNodes; ++i )
      if ( !influenceDiagram->isUtilityNode( map[i] ) )
        for ( Size j = i + 1; j < nbrNodes; ++j )
          if ( ( ( float ) rand() ) < p ) {
<<<<<<< HEAD
            influenceDiagram->addArc ( map[i], map[j] );
=======
            influenceDiagram->addArc( map[i], map[j] );
>>>>>>> d641797a
          }

    // And fill the CPTs and UTs
    for ( Size i = 0; i < nbrNodes; ++i )
      if ( influenceDiagram->isChanceNode( map[i] ) )
        __cptGenerator->generateCPT( influenceDiagram->cpt( map[i] ).pos( influenceDiagram->variable( map[i] ) ), influenceDiagram->cpt( map[i] ) );
      else if ( influenceDiagram->isUtilityNode( map[i] ) )
        __utGenerator->generateUT( influenceDiagram->utility( map[i] ).pos( influenceDiagram->variable( map[i] ) ), influenceDiagram->utility( map[i] ) );

    __checkTemporalOrder( influenceDiagram );

    return influenceDiagram;
  }



  template <typename GUM_SCALAR>
  void InfluenceDiagramGenerator<GUM_SCALAR>::__checkTemporalOrder( InfluenceDiagram<GUM_SCALAR>* infdiag ) {
    if ( ! infdiag->decisionOrderExists() ) {
      Sequence<NodeId> order = infdiag->topologicalOrder( true );

      Sequence<NodeId>::const_iterator orderIter = order.begin();

      while ( ( orderIter != order.end() ) && ( !infdiag->isDecisionNode( *orderIter ) ) )
        ++orderIter;

      if ( orderIter == order.end() )
        return;

      NodeId parentDecision = ( *orderIter );

      ++orderIter;

      for ( ; orderIter != order.end(); ++orderIter )
<<<<<<< HEAD
        if ( infdiag->isDecisionNode ( *orderIter ) ) {
          infdiag->addArc ( parentDecision, ( *orderIter ) );
=======
        if ( infdiag->isDecisionNode( *orderIter ) ) {
          infdiag->addArc( parentDecision, ( *orderIter ) );
>>>>>>> d641797a
          parentDecision = ( *orderIter );
        }
    }
  }



} /* namespace gum */<|MERGE_RESOLUTION|>--- conflicted
+++ resolved
@@ -121,11 +121,7 @@
       if ( !influenceDiagram->isUtilityNode( map[i] ) )
         for ( Size j = i + 1; j < nbrNodes; ++j )
           if ( ( ( float ) rand() ) < p ) {
-<<<<<<< HEAD
-            influenceDiagram->addArc ( map[i], map[j] );
-=======
             influenceDiagram->addArc( map[i], map[j] );
->>>>>>> d641797a
           }
 
     // And fill the CPTs and UTs
@@ -160,13 +156,8 @@
       ++orderIter;
 
       for ( ; orderIter != order.end(); ++orderIter )
-<<<<<<< HEAD
-        if ( infdiag->isDecisionNode ( *orderIter ) ) {
-          infdiag->addArc ( parentDecision, ( *orderIter ) );
-=======
         if ( infdiag->isDecisionNode( *orderIter ) ) {
           infdiag->addArc( parentDecision, ( *orderIter ) );
->>>>>>> d641797a
           parentDecision = ( *orderIter );
         }
     }
