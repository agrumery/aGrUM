--- conflicted
+++ resolved
@@ -139,36 +139,6 @@
   }
 
   
-<<<<<<< HEAD
-
-  /* =========================================================================== */
-  /* =========================================================================== */
-  /* ===             GUM_HASH_FUNC_LARGE_CAST_KEY IMPLEMENTATION             ===*/
-  /* =========================================================================== */
-  /* =========================================================================== */
-
-  /// update the hash function to take into account a resize of the hash table
-  template <typename Key> INLINE
-  void HashFuncLargeCastKey<Key>::resize ( Size new_size ) {
-    static_assert ( sizeof ( Key ) == 2 * sizeof ( unsigned long ),
-                    "Error: using HashFuncLargeCastKey for a key whose size "
-                    "is different from twice that of long int" );
-    HashFuncBase<Key>::resize ( new_size );
-    _right_shift = HashFuncConst::offset - HashFuncBase<Key>::_hash_log2_size;
-  }
-
-
-  /// returns a hashed key for hash tables the keys of which are represented
-  /// by "small" integers
-  template <typename Key> INLINE
-  Size HashFuncLargeCastKey<Key>::operator() ( const Key& key ) const {
-    unsigned long* ptr = reinterpret_cast<unsigned long*> ( &key );
-    return ( ( ptr[0] ^ ptr[1] ) * HashFuncConst::gold ) >> _right_shift;
-  }
-
-
-=======
->>>>>>> a1cf044c
 
   /* =========================================================================== */
   /* ===             GUM_HASH_FUNC_LARGE_CAST_KEY IMPLEMENTATION             ===*/
@@ -326,16 +296,6 @@
 
 
   /// returns a hashed key for hash tables the keys of which are represented
-<<<<<<< HEAD
-  /// by a pointer
-  template <typename Type> INLINE
-  Size HashFunc<Type*>::operator() ( Type* const& key ) const  {
-    return std::conditional< sizeof ( Type* ) < sizeof ( long ),
-             HashFuncSmallCastKey<Type*>,
-             typename std::conditional< sizeof ( Type* ) == 2 * sizeof ( long ),
-               HashFuncLargeCastKey<Type*>,
-               HashFuncMediumCastKey<Type*> >::type >::type::operator() ( key );
-=======
   /// by pairs of "small" integers
   template <typename Key1, typename Key2> INLINE
   Size HashFuncLargeCastKeyPair<Key1, Key2>::operator()
@@ -347,7 +307,6 @@
     return ( ( ptr1[0] ^ ptr1[1] ) * HashFuncConst::gold +
              ( ptr2[0] ^ ptr2[1] ) * HashFuncConst::pi )
              >> _right_shift;
->>>>>>> a1cf044c
   }
 
 
