--- conflicted
+++ resolved
@@ -36,55 +36,8 @@
 #include <agrum/config.h>
 #include <agrum/core/refPtr.h>
 
-
 namespace gum {
 
-<<<<<<< HEAD
-
-#ifndef DOXYGEN_SHOULD_SKIP_THIS
-
-  /** in aGrUM, the sizes of hash tables (number of slots) are powers of 2. This
-   * is not actually compulsory for the hash function we use. However, as it
-   * speeds up the computations of hashed values, we chose to impose
-   * this restriction. Function __hashTableLog2 thus returns the size in
-   * bits - 1 necessary to store the smallest power of 2 greater than or
-   * equal nb. */
-  unsigned int __hashTableLog2 ( const Size& nb );
-
-
-  /* Hash functions are of the form [M * ((k * A) mod 1)], where [] stands for the
-   * integer part, M is equal to the number of slots in the hashtable, k is the key
-   * to be hashed, and mod 1 retrieves the decimal part of (k * A). A is an
-   * irrational number (currently either the gold number or pi/4). To speed up
-   * computations, the hash function is implemented using only unsigned longs.
-   * Therefore pi/4 and the gold number are encoded as X * 2^{-n} where n is the
-   * number of bits in an unsigned long. Consequently, we should adapt X's
-   * definition to 32 and 64 bits architectures. */
-  struct HashFuncConst {
-#if ULONG_MAX == 4294967295UL // unsigned long = 32 bits
-    static constexpr unsigned long gold   = 2654435769UL;
-    static constexpr unsigned long pi     = 3373259426UL;
-    static constexpr unsigned long mask   = 4294967295UL;
-    static constexpr size_t        offset = 32;
-#else // unsigned long = 64 bits
-    static constexpr unsigned long gold   = 11400714819323198486UL;
-    static constexpr unsigned long pi     = 14488038916154245684UL;
-    static constexpr unsigned long mask   = 18446744073709551615UL;
-    static constexpr size_t        offset = 64;
-#endif /* unsigned long = 32 bits */
-  };
-
-
-#endif /* DOXYGEN_SHOULD_SKIP_THIS */
-
-
-
-  /* =========================================================================== */
-  /* ===             BASE CLASS SHARED BY ALL THE HASH FUNCTIONS             === */
-  /* =========================================================================== */
-  /** @class HashFuncBase
-   * @brief All hash functions should inherit from this class
-=======
   /**
    * @ingroup hashfunctions_group
    * @brief Returns the size in bits - 1 necessary to store the smallest power
@@ -151,7 +104,6 @@
    *
    * In fact, usually, when you create a new hash function, you will only need
    * to write something like:
->>>>>>> 4af049b5
    *
    * @code
    * template <> class HashFunc<MyObject> : public HashFuncBase<MyObject> {
@@ -180,18 +132,6 @@
    * };
    * @endcode
    *
-<<<<<<< HEAD
-   * _hash_size corresponds to the number of slots of the hash table. Your function
-   * should always return a number in [0,_hash_size). As the number of slots in a
-   * HashTable is always a power of 2, it may be convenient to know the number
-   * of bits used by the hashed keys, this is precisely the information contained
-   * in _hash_log2_size. Finally, _hash_mask is a mask that can be used to ensure
-   * that the hashed key actually belongs to [0,_hash_size). This is used in
-   * particular in the hash function for hashing strings. */
-  template <typename Key> class HashFuncBase {
-  public:
-    /// update the hash function to take into account a resize of the hash table
-=======
    * The gum::HashFunc::_hash_size attribute corresponds to the number of slots
    * in the gum::HashTable. Your function should always return a number in
    * [0,_hash_size). As the number of slots in a gum::HashTable is always a
@@ -207,7 +147,6 @@
   template <typename Key>
   class HashFuncBase {
     public:
->>>>>>> 4af049b5
     /**
      * @brief Update the hash function to take into account a resize of the
      * hash table.
@@ -223,12 +162,6 @@
      * of size n is an array of n lists.
      * @throw HashSize Raised if s is too small.
      */
-<<<<<<< HEAD
-    virtual void resize ( Size s );
-
-    /// computes the hashed value of a key
-    virtual Size operator() ( const Key& ) const = 0;
-=======
     virtual void resize( Size s );
 
     /**
@@ -237,7 +170,6 @@
      * @return Returns the hashed value of a key.
      */
     virtual Size operator()( const Key& key ) const = 0;
->>>>>>> 4af049b5
 
     /**
      * @brief Returns the hash table size as known by the hash function.
@@ -245,39 +177,6 @@
      */
     Size size() const noexcept;
 
-<<<<<<< HEAD
-  protected:
-    /// the size of the hash table
-    Size _hash_size {0};
-
-    /// log of the size of the hash table in base 2
-    unsigned int _hash_log2_size {0};
-
-    /** @brief when you use this mask, you are guarranteed that hashed keys
-     * belong to the set of indices of the hash table */
-    Size _hash_mask {0};
-    
-  };
-
-
-
-#ifndef DOXYGEN_SHOULD_SKIP_THIS
-
-  /* =========================================================================== */
-  /* ===                  GENERIC MULTIPURPOSE HASH FUNCTIONS                === */
-  /* =========================================================================== */
-
-  /// generic hash functions for keys smaller than or equal to long integers
-  template <typename Key> class HashFuncSmallKey :
-    private HashFuncBase<Key> {
-  public:
-    /// update the hash function to take into account a resize of the hash table
-    /** @throw HashSize */
-    void resize ( Size );
-
-    /// computes the hashed value of a key
-    Size operator() ( const Key& ) const;
-=======
     protected:
     /// The size of the hash table.
     Size _hash_size{0};
@@ -325,7 +224,6 @@
      * @throw HashSize Raised if s is too small.
      */
     void resize( Size s );
->>>>>>> 4af049b5
 
     /**
      * @brief Computes the hashed value of a key.
@@ -334,40 +232,11 @@
      */
     Size operator()( const Key& key ) const;
 
-<<<<<<< HEAD
-  protected:
-    // the number of right shift to perform to get correct hashed values
-=======
     protected:
     /// The number of right shift to perform to get correct hashed values.
->>>>>>> 4af049b5
     unsigned int _right_shift;
-
-  };
-
-<<<<<<< HEAD
-  
-  /** generic hash functions for keys castable as unsigned longs and whose size
-   * is strictly smaller than that of unsigned longs */
-  template <typename Key> class HashFuncSmallCastKey :
-    private HashFuncBase<Key> {
-  public:
-    /// basic constructor
-    HashFuncSmallCastKey();
-
-    /// update the hash function to take into account a resize of the hash table
-    /** @throw HashSize */
-    void resize ( Size );
-
-    /// returns the value of a key as an unsigned long
-    Size castToSize ( const Key& ) const;
-
-    /// computes the hashed value of a key
-    Size operator() ( const Key& ) const;
-
-  protected:
-    // the number of right shift to perform to get correct hashed values
-=======
+  };
+
   /**
    * @class HashFuncSmallCastKey hashFunc.h <agrum/core/hashFunc.h>
    * @brief Generic hash functions for keys castable as unsigned longs and
@@ -416,7 +285,6 @@
 
     protected:
     /// The number of right shift to perform to get correct hashed values.
->>>>>>> 4af049b5
     unsigned int _right_shift;
 
     /**
@@ -424,26 +292,8 @@
      * longs are cast correctly.
      */
     unsigned long _small_key_mask;
-
-  };
-
-<<<<<<< HEAD
-  
-  /** generic hash functions for keys castable as unsigned longs and whose size
-   * is precisely that of unsigned longs */
-  template <typename Key> class HashFuncMediumCastKey :
-    private HashFuncBase<Key> {
-  public:
-    /// update the hash function to take into account a resize of the hash table
-    /** @throw HashSize */
-    void resize ( Size );
-
-    /// computes the hashed value of a key
-    Size operator() ( const Key& ) const;
-
-    /// returns the value of a key as an unsigned long
-    Size castToSize ( const Key& ) const;
-=======
+  };
+
   /**
    * @class HashFuncMediumCastKey hashFunc.h <agrum/core/hashFunc.h>
    * @brief Generic hash functions for keys castable as unsigned longs and
@@ -487,37 +337,13 @@
      * @return Returns the value of a key as an unsigned long.
      */
     Size castToSize( const Key& key ) const;
->>>>>>> 4af049b5
-
-
-<<<<<<< HEAD
-  protected:
-    // the number of right shift to perform to get correct hashed values
-=======
+
+
     protected:
     /// The number of right shift to perform to get correct hashed values.
->>>>>>> 4af049b5
     unsigned int _right_shift;
-
-  };
-
-<<<<<<< HEAD
-
-  /** generic hash functions for keys castable as unsigned longs and whose size
-   * is precisely twice that of unsigned longs */
-  template <typename Key> class HashFuncLargeCastKey :
-    private HashFuncBase<Key> {
-  public:
-    /// update the hash function to take into account a resize of the hash table
-    /** @throw HashSize */
-    void resize ( Size );
-
-    /// returns the value of a key as an unsigned long
-    Size castToSize ( const Key& ) const;
-
-    /// computes the hashed value of a key
-    Size operator() ( const Key& ) const;
-=======
+  };
+
   /**
    * @class HashFuncLargeCastKey hashFunc.h <agrum/core/hashFunc.h>
    * @brief Generic hash functions for keys castable as unsigned longs and
@@ -554,7 +380,6 @@
      * @return Returns the cast key to the exepcted type.
      */
     Size castToSize( const Key& key ) const;
->>>>>>> 4af049b5
 
     /**
      * @brief Computes the hashed value of a key.
@@ -563,70 +388,11 @@
      */
     Size operator()( const Key& key ) const;
 
-<<<<<<< HEAD
-  protected:
-    // the number of right shift to perform to get correct hashed values
-=======
     protected:
     /// The number of right shift to perform to get correct hashed values.
->>>>>>> 4af049b5
     unsigned int _right_shift;
-
-  };
-
-<<<<<<< HEAD
-
-  /** generic hash functions for keys castable as unsigned longs whose size
-   * is either smaller than unsigned long, or equal to that of one or two
-   * unsigned longs */
-  template <typename T>
-  struct HashFuncCastKey {
-    using type =
-      typename std::conditional< sizeof ( T ) < sizeof ( long ),
-        HashFuncSmallCastKey<T>,
-        typename std::conditional< sizeof ( T ) == 2 * sizeof ( long ),
-          HashFuncLargeCastKey<T>,
-          HashFuncMediumCastKey<T> >::type >::type;
-  };
-
-  
-  /** generic hash functions for pairs of at most long integer keys */
-  template <typename Key1, typename Key2> class HashFuncSmallKeyPair :
-    public HashFuncBase< std::pair<Key1,Key2> > {
-  public:
-    /// update the hash function to take into account a resize of the hash table
-    /** @throw HashSize */
-    void resize ( Size );
-
-    /// computes the hashed value of a key
-    Size operator() ( const std::pair<Key1, Key2>& ) const ;
-
-  protected:
-    // the number of right shift to perform to get correct hashed values
-    unsigned int _right_shift;
-  };
-
-
-  /** generic hash functions for pairs of keys whose sizes are precisely twice that
-   * of unsigned longs and which can be cast into unsigned longs */
-  template < typename Key1, typename Key2, typename Func1, typename Func2 >
-    class HashFuncAllCastKeyPair :
-    public HashFuncBase< std::pair<Key1, Key2> > {
-  public:
-    /// update the hash function to take into account a resize of the hash table
-    /** @throw HashSize */
-    void resize ( Size );
-
-    /// computes the hashed value of a key
-    Size operator() ( const std::pair<Key1, Key2>& ) const ;
-
-  protected:
-    /// the number of right shift to perform to get correct hashed values
-    unsigned int _right_shift;
-
-  private:
-    /// the functions used to hash Key1 and Key2
-=======
+  };
+
   /**
    * @class HashFuncCastKey hashFunc.h <agrum/core/hashFunc.h>
    * @brief Generic hash functions for keys castable as unsigned longs whose
@@ -730,20 +496,11 @@
 
     private:
     /// The functions used to hash Key1.
->>>>>>> 4af049b5
     Func1 __func1;
     /// The functions used to hash Key2.
     Func2 __func2;
   };
 
-<<<<<<< HEAD
-  
-  /** generic hash functions for keys castable as unsigned longs whose size
-   * is either smaller than unsigned long, or equal to that of one or two
-   * unsigned longs */
-  template <typename T1, typename T2>
-  struct HashFuncCastKeyPair {
-=======
   /**
    * @class HashFuncCastKeyPair hashFunc.h <agrum/core/hashFunc.h>
    * @brief Generic hash functions for keys castable as unsigned longs whose
@@ -755,123 +512,10 @@
   template <typename T1, typename T2>
   struct HashFuncCastKeyPair {
     /// The casting function for T1.
->>>>>>> 4af049b5
     using Func1 = typename HashFuncCastKey<T1>::type;
 
     /// The casting function for T2.
     using Func2 = typename HashFuncCastKey<T2>::type;
-<<<<<<< HEAD
-    using type = HashFuncAllCastKeyPair<T1,T2,Func1,Func2>;
-  };
-
-  
-
-  
-
-
-  /* =========================================================================== */
-  /* ===                      WIDELY USED HASH FUNCTIONS                     === */
-  /* =========================================================================== */
-  /* this class should be useless as only its specializations should be used.
-   * However it prevents to create hash functions on key types that are not yet
-   * supported. */
-
-  template <typename key> class HashFunc {};
-
-  template <> class HashFunc<bool> :
-    public HashFuncSmallKey<bool> {};
-
-  template <> class HashFunc<int> :
-    public HashFuncSmallKey<int> {};
-
-  template <> class HashFunc<unsigned int> :
-    public HashFuncSmallKey<unsigned int> {};
-
-  template <> class HashFunc<long> :
-    public HashFuncSmallKey<long> {};
-
-  template <> class HashFunc<unsigned long> :
-    public HashFuncSmallKey<unsigned long> {};
-
-  template <> class HashFunc<float> :
-    public HashFuncCastKey<float>::type {};
-
-  template <> class HashFunc<double> :
-    public HashFuncCastKey<double>::type {};
-
-  template <typename Type> class HashFunc<Type*> :
-    public HashFuncCastKey<Type*>::type {};
-
-  template <> class HashFunc< std::pair<int,int> > :
-    public HashFuncSmallKeyPair<int,int> {};
-
-  template <> class HashFunc< std::pair<unsigned int, unsigned int> > :
-    public HashFuncSmallKeyPair<unsigned int, unsigned int> {};
-
-  template<> class HashFunc< std::pair<long, long> > :
-    public HashFuncSmallKeyPair<long, long> {};
-
-  template <> class HashFunc< std::pair<unsigned long, unsigned long> > :
-    public HashFuncSmallKeyPair<unsigned long, unsigned long> {};
-
-  template <> class HashFunc< std::pair<float,float> > :
-    public HashFuncCastKeyPair<float,float>::type {};
-
-  template <> class HashFunc< std::pair<double, double> > :
-    public HashFuncCastKeyPair<float,float>::type {};
-
-  template <> class HashFunc< std::pair<double, long unsigned int> > :
-    public HashFuncCastKeyPair<double, long unsigned int>::type {};
-
-  /**
-   * @author Jean-Christophe Magnan
-   * @brief Pair Key needed for FMDP ContingencyTable
-   */
-  template <> class HashFunc< std::pair<long unsigned int, double> > :
-    public HashFuncCastKeyPair<long unsigned int, double>::type {};
-
-  template <> class HashFunc< std::pair<double, long int> > :
-    public HashFuncCastKeyPair<double, long int>::type {};
-
-  template <typename Type> class HashFunc< RefPtr<Type> > :
-    public HashFunc<unsigned int*> {
-  public:
-    /// computes the hashed value of a key
-    Size operator() ( const RefPtr<Type>& key ) const ;
-  };
-
-  template <> class HashFunc<std::string> :
-    public HashFuncBase<std::string> {
-  public:
-    /// computes the hashed value of a key
-    Size operator() ( const std::string& key ) const ;
-  };
-
-  template <> class HashFunc< std::pair<std::string, std::string> > :
-    public HashFuncBase< std::pair<std::string, std::string> > {
-  public:
-    /// computes the hashed value of a key
-    Size operator() ( const std::pair<std::string, std::string>& key ) const ;
-  };
-
-  template <> class HashFunc< std::vector<Idx> > :
-    public HashFuncBase< std::vector< Idx > > {
-  public:
-    /// computes the hashed value of a key
-    Size operator() ( const std::vector< Idx >& key ) const ;
-  };
-
-  template <> class HashFunc<Debug> :
-    public HashFuncBase<Debug> {
-  public:
-    /// computes the hashed value of a key
-    Size operator() ( const Debug& key ) const ;
-  };
-
-#endif /* DOXYGEN_SHOULD_SKIP_THIS */
-
-
-=======
 
     /// The expected type of this class.
     using type = HashFuncAllCastKeyPair<T1, T2, Func1, Func2>;
@@ -1112,18 +756,14 @@
     Size operator()( const Debug& key ) const;
   };
 
->>>>>>> 4af049b5
 } /* namespace gum */
-
 
 /// include the inlined functions if necessary
 #ifndef GUM_NO_INLINE
 #include <agrum/core/hashFunc.inl>
 #endif /* GUM_NO_INLINE */
 
-
 /// always include the implementation of the templates
 #include <agrum/core/hashFunc.tcc>
 
-
 #endif /* GUM_HASHFUNC_H */