--- conflicted
+++ resolved
@@ -120,38 +120,6 @@
    * that the hashed key actually belongs to [0,_hash_size). This is used in
    * particular in the hash function for hashing strings. */
   template <typename Key> class HashFuncBase {
-<<<<<<< HEAD
-    public:
-      /// update the hash function to take into account a resize of the hash table
-      /**
-       * @param s the hashtable's size wished by the user. Actually, a hashtable
-       * of size n is an array of n lists. When the user wishes to resize the
-       * hashtable so that the array is of size s, the hashtable resizes itself to
-       * the smallest power of 2 greater than or equal to s. This new size is
-       * precisely what is computed by function resize. Hence s should be the size
-       * of the array of lists, not the number of elements stored into the
-       * hashtable.
-       * @throw HashSize
-       */
-      virtual void resize ( Size s );
-
-      /// computes the hashed value of a key
-      virtual Size operator() ( const Key& ) const = 0;
-
-      /// returns the hash table size as known by the hash function
-      Size size() const noexcept;
-
-    protected:
-      /// the size of the hash table
-      Size _hash_size {0};
-
-      /// log of the size of the hash table in base 2
-      unsigned int _hash_log2_size {0};
-
-      /** @brief when you use this mask, you are guarranteed that hashed keys
-       * belong to the set of indices of the hash table */
-      Size _hash_mask {0};
-=======
   public:
     /// update the hash function to take into account a resize of the hash table
     /**
@@ -182,8 +150,7 @@
     /** @brief when you use this mask, you are guarranteed that hashed keys
      * belong to the set of indices of the hash table */
     Size _hash_mask {0};
->>>>>>> a1cf044c
-
+    
   };
 
 
@@ -239,31 +206,6 @@
 
   
   /** generic hash functions for keys castable as unsigned longs and whose size
-   * is strictly smaller than that of unsigned longs */
-  template <typename Key> class HashFuncSmallCastKey :
-    private HashFuncBase<Key> {
-    public:
-      /// basic constructor
-      HashFuncSmallCastKey();
-
-      /// update the hash function to take into account a resize of the hash table
-      /** @throw HashSize */
-      void resize ( Size );
-
-      /// computes the hashed value of a key
-      Size operator() ( const Key& ) const;
-
-    protected:
-      // the number of right shift to perform to get correct hashed values
-      unsigned int _right_shift;
-
-      // an additional mask to ensure that keys with fewer bits than unsigned longs
-      // are cast correctly
-      unsigned long _small_key_mask;
-  };
-
-
-  /** generic hash functions for keys castable as unsigned longs and whose size
    * is precisely that of unsigned longs */
   template <typename Key> class HashFuncMediumCastKey :
     private HashFuncBase<Key> {
@@ -287,31 +229,14 @@
    * is precisely twice that of unsigned longs */
   template <typename Key> class HashFuncLargeCastKey :
     private HashFuncBase<Key> {
-<<<<<<< HEAD
-    public:
-      /// update the hash function to take into account a resize of the hash table
-      /** @throw HashSize */
-      void resize ( Size );
-=======
-  public:
-    /// update the hash function to take into account a resize of the hash table
-    /** @throw HashSize */
-    void resize ( Size );
->>>>>>> a1cf044c
+  public:
+    /// update the hash function to take into account a resize of the hash table
+    /** @throw HashSize */
+    void resize ( Size );
 
     /// computes the hashed value of a key
     Size operator() ( const Key& ) const;
 
-<<<<<<< HEAD
-      using HashFuncBase<Key>::size;
-
-    protected:
-      // the number of right shift to perform to get correct hashed values
-      unsigned int _right_shift;
-  };
-
-
-=======
     using HashFuncBase<Key>::size;
 
   protected:
@@ -334,7 +259,6 @@
   };
 
   
->>>>>>> a1cf044c
   /** generic hash functions for pairs of at most long integer keys */
   template <typename Key1, typename Key2> class HashFuncSmallKeyPair :
     public HashFuncBase< std::pair<Key1,Key2> > {
@@ -458,25 +382,10 @@
     public HashFuncSmallKey<unsigned long> {};
 
   template <> class HashFunc<float> :
-<<<<<<< HEAD
-    public std::conditional< sizeof ( float ) < sizeof ( long ),
-             HashFuncSmallCastKey<float>,
-             typename std::conditional< sizeof ( float ) == 2 * sizeof ( long ),
-               HashFuncLargeCastKey<float>,
-               HashFuncMediumCastKey<float> >::type >::type {};
-
-  template <> class HashFunc<double> :
-    public std::conditional< sizeof ( double ) < sizeof ( long ),
-             HashFuncSmallCastKey<double>,
-             typename std::conditional< sizeof ( double ) == 2 * sizeof ( long ),
-               HashFuncLargeCastKey<double>,
-               HashFuncMediumCastKey<double> >::type >::type {};
-=======
     public HashFuncCastKey<float>::type {};
 
   template <> class HashFunc<double> :
     public HashFuncCastKey<double>::type {};
->>>>>>> a1cf044c
 
   template <typename Type> class HashFunc<Type*> :
     public HashFuncCastKey<Type*>::type {};
@@ -507,20 +416,6 @@
     public HashFuncMediumCastKeyPair<double, long int> {
   };
 
-<<<<<<< HEAD
-  template <typename Type> class HashFunc<Type*> :
-    public std::conditional< sizeof ( Type* ) < sizeof ( long ),
-             HashFuncSmallCastKey<Type*>,
-             typename std::conditional< sizeof ( Type* ) == 2 * sizeof ( long ),
-               HashFuncLargeCastKey<Type*>,
-               HashFuncMediumCastKey<Type*> >::type >::type {
-    public:
-      /// computes the hashed value of a key
-      Size operator() ( Type* const& key ) const ;
-  };
-
-=======
->>>>>>> a1cf044c
   template <typename Type> class HashFunc< RefPtr<Type> > :
     public HashFunc<unsigned int*> {
   public:
