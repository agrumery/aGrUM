--- conflicted
+++ resolved
@@ -30,101 +30,63 @@
 
 
     template<LIST_DECL_CLASSES>
-    class MAKE_NAME ( IConnector ) {
+    class MAKE_NAME( IConnector ) {
       public:
-        virtual ~MAKE_NAME ( IConnector ) () { }
+        virtual ~MAKE_NAME( IConnector )() { }
 
         virtual Listener* target() const = 0;
-<<<<<<< HEAD
-        virtual void notify ( const void *, LIST_DECL_ARGS ) = 0;
-        virtual MAKE_NAME ( IConnector ) <LIST_CLASSES>* clone() = 0;
-        virtual MAKE_NAME ( IConnector ) <LIST_CLASSES>*
-        duplicate ( Listener* target ) = 0;
-=======
         virtual void notify( const void*, LIST_DECL_ARGS ) = 0;
         virtual MAKE_NAME( IConnector ) <LIST_CLASSES>* clone() = 0;
         virtual MAKE_NAME( IConnector ) <LIST_CLASSES>*
         duplicate( Listener* target ) = 0;
->>>>>>> d641797a
     };
 
 
     template<LIST_DECL_CLASSES>
-    class MAKE_NAME ( BasicSignaler ) : public ISignaler {
+    class MAKE_NAME( BasicSignaler ) : public ISignaler {
       protected:
-<<<<<<< HEAD
-        typedef ListBase < MAKE_NAME ( IConnector ) <LIST_CLASSES> * >
-        ConnectorList;
-        typedef ListBucket< MAKE_NAME ( IConnector ) <LIST_CLASSES> * >
-=======
         typedef ListBase < MAKE_NAME( IConnector ) <LIST_CLASSES> * >
         ConnectorList;
         typedef ListBucket< MAKE_NAME( IConnector ) <LIST_CLASSES> * >
->>>>>>> d641797a
         ConnectorBucket;
 
 
-        MAKE_NAME ( BasicSignaler ) () {
-          GUM_CONSTRUCTOR ( MAKE_NAME ( BasicSignaler ) );
-        }
-
-
-<<<<<<< HEAD
-        MAKE_NAME ( BasicSignaler ) ( const MAKE_NAME ( BasicSignaler ) & s ) :
-          ISignaler ( s ) {
-          GUM_CONS_CPY ( MAKE_NAME ( BasicSignaler ) );
-=======
+        MAKE_NAME( BasicSignaler )() {
+          GUM_CONSTRUCTOR( MAKE_NAME( BasicSignaler ) );
+        }
+
+
         MAKE_NAME( BasicSignaler )( const MAKE_NAME( BasicSignaler ) & s ) :
           ISignaler( s ) {
           GUM_CONS_CPY( MAKE_NAME( BasicSignaler ) );
->>>>>>> d641797a
 
           for ( const ConnectorBucket* it = _connectors.frontBucket();
                 it; it = it->next() ) {
-<<<<<<< HEAD
-            ( **it )->target()->attachSignal__ ( this );
-            _connectors.pushBack ( ( **it )->clone() );
-=======
             ( **it )->target()->attachSignal__( this );
             _connectors.pushBack( ( **it )->clone() );
->>>>>>> d641797a
           }
         }
 
 
       public:
-        virtual ~MAKE_NAME ( BasicSignaler ) () {
-          GUM_DESTRUCTOR ( MAKE_NAME ( BasicSignaler ) );
+        virtual ~MAKE_NAME( BasicSignaler )() {
+          GUM_DESTRUCTOR( MAKE_NAME( BasicSignaler ) );
 
           for ( const ConnectorBucket* it = _connectors.backBucket();
                 it; it = it->previous() ) {
-<<<<<<< HEAD
-            ( **it )->target()->detachSignal__ ( this );
-            delete **it;
-=======
             ( **it )->target()->detachSignal__( this );
             delete** it;
->>>>>>> d641797a
           }
 
           _connectors.clear();
         }
 
 
-        bool hasListener ( void ) {
-          return ( ! ( _connectors.empty() ) );
-        }
-
-
-<<<<<<< HEAD
-        void detach ( Listener* target ) {
-          for ( const ConnectorBucket *it = _connectors.backBucket();
-                it; it = it->previous() ) {
-            if ( ( **it )->target() == target ) {
-              delete **it;
-              _connectors.erase ( *it );
-              target->detachSignal__ ( this );
-=======
+        bool hasListener( void ) {
+          return ( !( _connectors.empty() ) );
+        }
+
+
         void detach( Listener* target ) {
           for ( const ConnectorBucket* it = _connectors.backBucket();
                 it; it = it->previous() ) {
@@ -132,7 +94,6 @@
               delete** it;
               _connectors.erase( *it );
               target->detachSignal__( this );
->>>>>>> d641797a
               return;
             }
           }
@@ -143,21 +104,6 @@
 
         friend class Listener;
 
-<<<<<<< HEAD
-        void duplicateTarget ( const Listener* oldtarget, Listener* newtarget ) {
-          for ( const ConnectorBucket *it = _connectors.frontBucket();
-                it; it = it->next() ) {
-            if ( ( **it )->target() == oldtarget ) {
-              _connectors.pushBack ( ( **it )->duplicate ( newtarget ) );
-            }
-          }
-        }
-
-        void detachFromTarget ( Listener* target ) {
-          const ConnectorBucket *itprev= ( ConnectorBucket * ) NULL;
-
-          for ( const ConnectorBucket *it = _connectors.backBucket();
-=======
         void duplicateTarget( const Listener* oldtarget, Listener* newtarget ) {
           for ( const ConnectorBucket* it = _connectors.frontBucket();
                 it; it = it->next() ) {
@@ -171,18 +117,12 @@
           const ConnectorBucket* itprev= ( ConnectorBucket* ) nullptr;
 
           for ( const ConnectorBucket* it = _connectors.backBucket();
->>>>>>> d641797a
                 it; it = itprev ) {
             itprev = it->previous();
 
             if ( ( **it )->target() == target ) {
-<<<<<<< HEAD
-              delete **it;
-              _connectors.erase ( *it );
-=======
               delete** it;
               _connectors.erase( *it );
->>>>>>> d641797a
             }
           }
         }
@@ -193,78 +133,42 @@
 
 
     template<class TargetClass, LIST_DECL_CLASSES>
-<<<<<<< HEAD
-    class MAKE_NAME ( Connector ) : public MAKE_NAME ( IConnector ) <LIST_CLASSES> {
-      public:
-        MAKE_NAME ( Connector ) () {
-          GUM_CONSTRUCTOR ( MAKE_NAME ( Connector ) );
-          __target = NULL;
-          __action = NULL;
-=======
     class MAKE_NAME( Connector ) : public MAKE_NAME( IConnector ) <LIST_CLASSES> {
       public:
         MAKE_NAME( Connector )() {
           GUM_CONSTRUCTOR( MAKE_NAME( Connector ) );
           __target = nullptr;
           __action = nullptr;
->>>>>>> d641797a
-        }
-
-
-        MAKE_NAME ( Connector )
+        }
+
+
+        MAKE_NAME( Connector )
         ( TargetClass* target,
-<<<<<<< HEAD
-          void ( TargetClass::*action ) ( const void *, LIST_CLASSES ) ) {
-          GUM_CONSTRUCTOR ( MAKE_NAME ( Connector ) );
-=======
           void ( TargetClass::*action )( const void*, LIST_CLASSES ) ) {
           GUM_CONSTRUCTOR( MAKE_NAME( Connector ) );
->>>>>>> d641797a
           __target = target;
           __action = action;
         }
 
 
-<<<<<<< HEAD
-        MAKE_NAME ( Connector )
-        ( const MAKE_NAME ( Connector ) <TargetClass, LIST_CLASSES>* src ) :
-          MAKE_NAME ( IConnector ) <LIST_CLASSES> ( src ) {
-          GUM_CONS_CPY ( MAKE_NAME ( Connector ) );
-=======
         MAKE_NAME( Connector )
         ( const MAKE_NAME( Connector ) <TargetClass, LIST_CLASSES>* src ) :
           MAKE_NAME( IConnector ) <LIST_CLASSES> ( src ) {
           GUM_CONS_CPY( MAKE_NAME( Connector ) );
->>>>>>> d641797a
-        }
-
-
-        virtual ~MAKE_NAME ( Connector ) () {
-          GUM_DESTRUCTOR ( MAKE_NAME ( Connector ) );
-        }
-
-
-<<<<<<< HEAD
-        INLINE virtual MAKE_NAME ( IConnector ) <LIST_CLASSES>* clone() {
-          return new MAKE_NAME ( Connector ) <TargetClass, LIST_CLASSES> ( *this );
-=======
+        }
+
+
+        virtual ~MAKE_NAME( Connector )() {
+          GUM_DESTRUCTOR( MAKE_NAME( Connector ) );
+        }
+
+
         INLINE virtual MAKE_NAME( IConnector ) <LIST_CLASSES>* clone() {
           return new MAKE_NAME( Connector ) <TargetClass, LIST_CLASSES> ( *this );
->>>>>>> d641797a
         }
 
 
         INLINE virtual
-<<<<<<< HEAD
-        MAKE_NAME ( IConnector ) <LIST_CLASSES>* duplicate ( Listener* target ) {
-          return new MAKE_NAME ( Connector ) <TargetClass, LIST_CLASSES>
-                 ( ( TargetClass * ) target, __action );
-        }
-
-
-        INLINE virtual void notify ( const void * src, LIST_DECL_ARGS ) {
-          ( __target->*__action ) ( src , LIST_ARGS );
-=======
         MAKE_NAME( IConnector ) <LIST_CLASSES>* duplicate( Listener* target ) {
           return new MAKE_NAME( Connector ) <TargetClass, LIST_CLASSES>
                  ( ( TargetClass* ) target, __action );
@@ -273,7 +177,6 @@
 
         INLINE virtual void notify( const void* src, LIST_DECL_ARGS ) {
           ( __target->*__action )( src , LIST_ARGS );
->>>>>>> d641797a
         }
 
 
@@ -284,11 +187,7 @@
 
       private:
         TargetClass* __target;
-<<<<<<< HEAD
-        void ( TargetClass::* __action ) ( const void * , LIST_CLASSES );
-=======
         void ( TargetClass::* __action )( const void* , LIST_CLASSES );
->>>>>>> d641797a
     };
 
 
@@ -298,69 +197,44 @@
 
 
   template<LIST_DECL_CLASSES>
-<<<<<<< HEAD
-  class MAKE_NAME ( Signaler ) :
-    public __sig__::MAKE_NAME ( BasicSignaler ) <LIST_CLASSES> {
-
-      typedef typename __sig__::MAKE_NAME ( BasicSignaler ) <LIST_CLASSES>::ConnectorBucket ConnectorBucket;
-=======
   class MAKE_NAME( Signaler ) :
     public __sig__::MAKE_NAME( BasicSignaler ) <LIST_CLASSES> {
 
       typedef typename __sig__::MAKE_NAME( BasicSignaler ) <LIST_CLASSES>::ConnectorBucket ConnectorBucket;
->>>>>>> d641797a
 
 
     public:
-      MAKE_NAME ( Signaler ) () {
-        GUM_CONSTRUCTOR ( MAKE_NAME ( Signaler ) );
-      }
-
-
-<<<<<<< HEAD
-      MAKE_NAME ( Signaler ) ( const MAKE_NAME ( Signaler ) & s ) :
-        __sig__::MAKE_NAME ( BasicSignaler ) <LIST_CLASSES> ( s ) {
-        GUM_CONS_CPY ( MAKE_NAME ( Signaler ) );
-=======
+      MAKE_NAME( Signaler )() {
+        GUM_CONSTRUCTOR( MAKE_NAME( Signaler ) );
+      }
+
+
       MAKE_NAME( Signaler )( const MAKE_NAME( Signaler ) & s ) :
         __sig__::MAKE_NAME( BasicSignaler ) <LIST_CLASSES> ( s ) {
         GUM_CONS_CPY( MAKE_NAME( Signaler ) );
->>>>>>> d641797a
-      }
-
-
-      virtual ~MAKE_NAME ( Signaler ) () {
-        GUM_DESTRUCTOR ( MAKE_NAME ( Signaler ) );
+      }
+
+
+      virtual ~MAKE_NAME( Signaler )() {
+        GUM_DESTRUCTOR( MAKE_NAME( Signaler ) );
       }
 
 
       template<class TargetClass>
-<<<<<<< HEAD
-      void attach ( TargetClass* target,
-                    void ( TargetClass::*action ) ( const void *, LIST_CLASSES ) ) {
-        __sig__::MAKE_NAME ( Connector ) <TargetClass, LIST_CLASSES>* conn =
-          new __sig__::MAKE_NAME ( Connector ) <TargetClass, LIST_CLASSES> ( target,
-=======
       void attach( TargetClass* target,
                    void ( TargetClass::*action )( const void*, LIST_CLASSES ) ) {
         __sig__::MAKE_NAME( Connector ) <TargetClass, LIST_CLASSES>* conn =
           new __sig__::MAKE_NAME( Connector ) <TargetClass, LIST_CLASSES> ( target,
->>>>>>> d641797a
               action );
-        this->_connectors.pushBack ( conn );
-        target->attachSignal__ ( this );
-      }
-
-
-<<<<<<< HEAD
-      INLINE void operator() ( const void *src , LIST_DECL_ARGS ) {
-        for ( const ConnectorBucket *it = this->_connectors.frontBucket();
-=======
+        this->_connectors.pushBack( conn );
+        target->attachSignal__( this );
+      }
+
+
       INLINE void operator()( const void* src , LIST_DECL_ARGS ) {
         for ( const ConnectorBucket* it = this->_connectors.frontBucket();
->>>>>>> d641797a
               it; it = it->next() ) {
-          ( **it )->notify ( src, LIST_ARGS );
+          ( **it )->notify( src, LIST_ARGS );
         }
       }
 
