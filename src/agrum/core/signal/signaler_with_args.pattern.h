/***************************************************************************
 *   Copyright (C) 2005 by Christophe GONZALES and Pierre-Henri WUILLEMIN  *
 *   {prenom.nom}_at_lip6.fr                                               *
 *                                                                         *
 *   This program is free software; you can redistribute it and/or modify  *
 *   it under the terms of the GNU General Public License as published by  *
 *   the Free Software Foundation; either version 2 of the License, or     *
 *   (at your option) any later version.                                   *
 *                                                                         *
 *   This program is distributed in the hope that it will be useful,       *
 *   but WITHOUT ANY WARRANTY; without even the implied warranty of        *
 *   MERCHANTABILITY or FITNESS FOR A PARTICULAR PURPOSE.  See the         *
 *   GNU General Public License for more details.                          *
 *                                                                         *
 *   You should have received a copy of the GNU General Public License     *
 *   along with this program; if not, write to the                         *
 *   Free Software Foundation, Inc.,                                       *
 *   59 Temple Place - Suite 330, Boston, MA  02111-1307, USA.             *
 ***************************************************************************/

#ifndef SIGNALER_PATRON_ACCEPTED
#error "This file should not be included directly. Please use signaler{x}.h"
#endif // SIGNALER_PATRON_ACCEPTED


namespace gum {


  namespace __sig__ {


    template<LIST_DECL_CLASSES>
<<<<<<< HEAD
    class MAKE_NAME( IConnector ) {
      public:
        virtual ~MAKE_NAME( IConnector )() { }

        virtual Listener* target() const = 0;
        virtual void notify( const void*, LIST_DECL_ARGS ) = 0;
        virtual MAKE_NAME( IConnector ) <LIST_CLASSES>* clone() = 0;
        virtual MAKE_NAME( IConnector ) <LIST_CLASSES>*
        duplicate( Listener* target ) = 0;
=======
    class MAKE_NAME ( IConnector ) {
    public:
      virtual ~MAKE_NAME ( IConnector ) () { }

      virtual Listener* target() const = 0;
      virtual void notify ( const void *, LIST_DECL_ARGS ) = 0;
      virtual MAKE_NAME ( IConnector ) <LIST_CLASSES>* clone() = 0;
      virtual MAKE_NAME ( IConnector ) <LIST_CLASSES>*
        duplicate ( Listener* target ) = 0;
>>>>>>> b7f4d281
    };


    template<LIST_DECL_CLASSES>
<<<<<<< HEAD
    class MAKE_NAME( BasicSignaler ) : public ISignaler {
      protected:
        typedef ListBase < MAKE_NAME( IConnector ) <LIST_CLASSES> * >
        ConnectorList;
        typedef ListBucket< MAKE_NAME( IConnector ) <LIST_CLASSES> * >
        ConnectorBucket;


        MAKE_NAME( BasicSignaler )() {
          GUM_CONSTRUCTOR( MAKE_NAME( BasicSignaler ) );
        }


        MAKE_NAME( BasicSignaler )( const MAKE_NAME( BasicSignaler ) & s ) :
          ISignaler( s ) {
          GUM_CONS_CPY( MAKE_NAME( BasicSignaler ) );

          for ( const ConnectorBucket* it = _connectors.frontBucket();
                it; it = it->next() ) {
            ( **it )->target()->attachSignal__( this );
            _connectors.pushBack( ( **it )->clone() );
          }
=======
    class MAKE_NAME ( BasicSignaler ) : public ISignaler {
    protected:
      typedef List < MAKE_NAME ( IConnector ) <LIST_CLASSES> * >
        ConnectorList;
      typedef ListConstIteratorUnsafe< MAKE_NAME ( IConnector ) <LIST_CLASSES>*>
        ConnectorIterator;


      MAKE_NAME ( BasicSignaler ) () {
        GUM_CONSTRUCTOR ( MAKE_NAME ( BasicSignaler ) );
      }


      MAKE_NAME ( BasicSignaler ) ( const MAKE_NAME ( BasicSignaler ) & s ) :
        ISignaler ( s ) {
        GUM_CONS_CPY ( MAKE_NAME ( BasicSignaler ) );

        for ( ConnectorIterator it = _connectors.beginUnsafe ();
              it != _connectors.endUnsafe (); ++it ) {
          (*it)->target()->attachSignal__ ( this );
          _connectors.pushBack ( (*it)->clone() );
>>>>>>> b7f4d281
        }
      }


<<<<<<< HEAD
      public:
        virtual ~MAKE_NAME( BasicSignaler )() {
          GUM_DESTRUCTOR( MAKE_NAME( BasicSignaler ) );

          for ( const ConnectorBucket* it = _connectors.backBucket();
                it; it = it->previous() ) {
            ( **it )->target()->detachSignal__( this );
            delete** it;
          }
=======
    public:
      virtual ~MAKE_NAME ( BasicSignaler ) () {
        GUM_DESTRUCTOR ( MAKE_NAME ( BasicSignaler ) );
>>>>>>> b7f4d281

        for ( ConnectorIterator it = _connectors.rbeginUnsafe ();
              it != _connectors.rendUnsafe(); --it ) {
          (*it)->target()->detachSignal__ ( this );
          delete *it;
        }

        _connectors.clear();
      }

<<<<<<< HEAD
        bool hasListener( void ) {
          return ( !( _connectors.empty() ) );
        }


        void detach( Listener* target ) {
          for ( const ConnectorBucket* it = _connectors.backBucket();
                it; it = it->previous() ) {
            if ( ( **it )->target() == target ) {
              delete** it;
              _connectors.erase( *it );
              target->detachSignal__( this );
              return;
            }
=======

      bool hasListener ( void ) {
        return ( ! ( _connectors.empty() ) );
      }


      void detach ( Listener* target ) {
        for ( ConnectorIterator it = _connectors.rbeginUnsafe ();
              it != _connectors.rendUnsafe (); --it ) {
          if ( (*it)->target() == target ) {
            delete *it;
            _connectors.erase ( it );
            target->detachSignal__ ( this );
            return;
>>>>>>> b7f4d281
          }
        }
      }


    protected:

      friend class Listener;

<<<<<<< HEAD
        void duplicateTarget( const Listener* oldtarget, Listener* newtarget ) {
          for ( const ConnectorBucket* it = _connectors.frontBucket();
                it; it = it->next() ) {
            if ( ( **it )->target() == oldtarget ) {
              _connectors.pushBack( ( **it )->duplicate( newtarget ) );
            }
=======
      void duplicateTarget ( const Listener* oldtarget, Listener* newtarget ) {
        for ( ConnectorIterator it = _connectors.beginUnsafe ();
              it != _connectors.endUnsafe (); ++it ) {
          if ( (*it)->target() == oldtarget ) {
            _connectors.pushBack ( (*it)->duplicate ( newtarget ) );
>>>>>>> b7f4d281
          }
        }
      }

<<<<<<< HEAD
        void detachFromTarget( Listener* target ) {
          const ConnectorBucket* itprev= ( ConnectorBucket* ) nullptr;

          for ( const ConnectorBucket* it = _connectors.backBucket();
                it; it = itprev ) {
            itprev = it->previous();

            if ( ( **it )->target() == target ) {
              delete** it;
              _connectors.erase( *it );
            }
=======
      void detachFromTarget ( Listener* target ) {
        ConnectorIterator itprev;

        for ( ConnectorIterator it = _connectors.rbeginUnsafe ();
              it != _connectors.rendUnsafe (); ) {
          itprev = it; --it;

          if ( (*itprev)->target() == target ) {
            delete *itprev;
            _connectors.erase ( itprev );
>>>>>>> b7f4d281
          }
        }
      }

      ConnectorList _connectors;
    };



    template<class TargetClass, LIST_DECL_CLASSES>
<<<<<<< HEAD
    class MAKE_NAME( Connector ) : public MAKE_NAME( IConnector ) <LIST_CLASSES> {
      public:
        MAKE_NAME( Connector )() {
          GUM_CONSTRUCTOR( MAKE_NAME( Connector ) );
          __target = nullptr;
          __action = nullptr;
        }


        MAKE_NAME( Connector )
        ( TargetClass* target,
          void ( TargetClass::*action )( const void*, LIST_CLASSES ) ) {
          GUM_CONSTRUCTOR( MAKE_NAME( Connector ) );
          __target = target;
          __action = action;
        }


        MAKE_NAME( Connector )
        ( const MAKE_NAME( Connector ) <TargetClass, LIST_CLASSES>* src ) :
          MAKE_NAME( IConnector ) <LIST_CLASSES> ( src ) {
          GUM_CONS_CPY( MAKE_NAME( Connector ) );
        }


        virtual ~MAKE_NAME( Connector )() {
          GUM_DESTRUCTOR( MAKE_NAME( Connector ) );
        }


        INLINE virtual MAKE_NAME( IConnector ) <LIST_CLASSES>* clone() {
          return new MAKE_NAME( Connector ) <TargetClass, LIST_CLASSES> ( *this );
        }


        INLINE virtual
        MAKE_NAME( IConnector ) <LIST_CLASSES>* duplicate( Listener* target ) {
          return new MAKE_NAME( Connector ) <TargetClass, LIST_CLASSES>
                 ( ( TargetClass* ) target, __action );
        }


        INLINE virtual void notify( const void* src, LIST_DECL_ARGS ) {
          ( __target->*__action )( src , LIST_ARGS );
        }
=======
    class MAKE_NAME ( Connector ) : public MAKE_NAME ( IConnector ) <LIST_CLASSES> {
    public:
      MAKE_NAME ( Connector ) () {
        GUM_CONSTRUCTOR ( MAKE_NAME ( Connector ) );
        __target = NULL;
        __action = NULL;
      }


      MAKE_NAME ( Connector )
        ( TargetClass* target,
          void ( TargetClass::*action ) ( const void *, LIST_CLASSES ) ) {
        GUM_CONSTRUCTOR ( MAKE_NAME ( Connector ) );
        __target = target;
        __action = action;
      }


      MAKE_NAME ( Connector )
        ( const MAKE_NAME ( Connector ) <TargetClass, LIST_CLASSES>* src ) :
        MAKE_NAME ( IConnector ) <LIST_CLASSES> ( src ) {
        GUM_CONS_CPY ( MAKE_NAME ( Connector ) );
      }


      virtual ~MAKE_NAME ( Connector ) () {
        GUM_DESTRUCTOR ( MAKE_NAME ( Connector ) );
      }


      INLINE virtual MAKE_NAME ( IConnector ) <LIST_CLASSES>* clone() {
        return new MAKE_NAME ( Connector ) <TargetClass, LIST_CLASSES> ( *this );
      }


      INLINE virtual
        MAKE_NAME ( IConnector ) <LIST_CLASSES>* duplicate ( Listener* target ) {
        return new MAKE_NAME ( Connector ) <TargetClass, LIST_CLASSES>
          ( ( TargetClass * ) target, __action );
      }


      INLINE virtual void notify ( const void * src, LIST_DECL_ARGS ) {
        ( __target->*__action ) ( src , LIST_ARGS );
      }
>>>>>>> b7f4d281


      INLINE virtual Listener* target() const {
        return __target;
      }


<<<<<<< HEAD
      private:
        TargetClass* __target;
        void ( TargetClass::* __action )( const void* , LIST_CLASSES );
=======
    private:
      TargetClass* __target;
      void ( TargetClass::* __action ) ( const void * , LIST_CLASSES );
>>>>>>> b7f4d281
    };


  } // namespace sig




  template<LIST_DECL_CLASSES>
  class MAKE_NAME( Signaler ) :
    public __sig__::MAKE_NAME( BasicSignaler ) <LIST_CLASSES> {

<<<<<<< HEAD
      typedef typename __sig__::MAKE_NAME( BasicSignaler ) <LIST_CLASSES>::ConnectorBucket ConnectorBucket;


    public:
      MAKE_NAME( Signaler )() {
        GUM_CONSTRUCTOR( MAKE_NAME( Signaler ) );
      }


      MAKE_NAME( Signaler )( const MAKE_NAME( Signaler ) & s ) :
        __sig__::MAKE_NAME( BasicSignaler ) <LIST_CLASSES> ( s ) {
        GUM_CONS_CPY( MAKE_NAME( Signaler ) );
      }


      virtual ~MAKE_NAME( Signaler )() {
        GUM_DESTRUCTOR( MAKE_NAME( Signaler ) );
      }


      template<class TargetClass>
      void attach( TargetClass* target,
                   void ( TargetClass::*action )( const void*, LIST_CLASSES ) ) {
        __sig__::MAKE_NAME( Connector ) <TargetClass, LIST_CLASSES>* conn =
          new __sig__::MAKE_NAME( Connector ) <TargetClass, LIST_CLASSES> ( target,
              action );
        this->_connectors.pushBack( conn );
        target->attachSignal__( this );
      }


      INLINE void operator()( const void* src , LIST_DECL_ARGS ) {
        for ( const ConnectorBucket* it = this->_connectors.frontBucket();
              it; it = it->next() ) {
          ( **it )->notify( src, LIST_ARGS );
        }
=======
    typedef typename __sig__::MAKE_NAME ( BasicSignaler ) <LIST_CLASSES>::ConnectorIterator ConnectorIterator;


  public:
    MAKE_NAME ( Signaler ) () {
      GUM_CONSTRUCTOR ( MAKE_NAME ( Signaler ) );
    }


    MAKE_NAME ( Signaler ) ( const MAKE_NAME ( Signaler ) & s ) :
      __sig__::MAKE_NAME ( BasicSignaler ) <LIST_CLASSES> ( s ) {
      GUM_CONS_CPY ( MAKE_NAME ( Signaler ) );
    }


    virtual ~MAKE_NAME ( Signaler ) () {
      GUM_DESTRUCTOR ( MAKE_NAME ( Signaler ) );
    }


    template<class TargetClass>
      void attach ( TargetClass* target,
                    void ( TargetClass::*action ) ( const void *, LIST_CLASSES ) ) {
      __sig__::MAKE_NAME ( Connector ) <TargetClass, LIST_CLASSES>* conn =
        new __sig__::MAKE_NAME ( Connector ) <TargetClass, LIST_CLASSES> ( target,
                                                                           action );
      this->_connectors.pushBack ( conn );
      target->attachSignal__ ( this );
    }


    INLINE void operator() ( const void *src , LIST_DECL_ARGS ) {
      for ( ConnectorIterator it = this->_connectors.beginUnsafe ();
            it != this->_connectors.endUnsafe (); ++it ) {
        (*it)->notify ( src, LIST_ARGS );
>>>>>>> b7f4d281
      }
    }

  };


} // namespace gum


#undef MAKE_NAME
#undef LIST_DECL_CLASSES
#undef LIST_CLASSES
#undef LIST_DECL_ARGS
#undef LIST_ARGS
#undef SIGNALER_PATRON_ACCEPTED
// kate: indent-mode cstyle; indent-width 2; replace-tabs on; ;<|MERGE_RESOLUTION|>--- conflicted
+++ resolved
@@ -30,17 +30,6 @@
 
 
     template<LIST_DECL_CLASSES>
-<<<<<<< HEAD
-    class MAKE_NAME( IConnector ) {
-      public:
-        virtual ~MAKE_NAME( IConnector )() { }
-
-        virtual Listener* target() const = 0;
-        virtual void notify( const void*, LIST_DECL_ARGS ) = 0;
-        virtual MAKE_NAME( IConnector ) <LIST_CLASSES>* clone() = 0;
-        virtual MAKE_NAME( IConnector ) <LIST_CLASSES>*
-        duplicate( Listener* target ) = 0;
-=======
     class MAKE_NAME ( IConnector ) {
     public:
       virtual ~MAKE_NAME ( IConnector ) () { }
@@ -50,35 +39,10 @@
       virtual MAKE_NAME ( IConnector ) <LIST_CLASSES>* clone() = 0;
       virtual MAKE_NAME ( IConnector ) <LIST_CLASSES>*
         duplicate ( Listener* target ) = 0;
->>>>>>> b7f4d281
     };
 
 
     template<LIST_DECL_CLASSES>
-<<<<<<< HEAD
-    class MAKE_NAME( BasicSignaler ) : public ISignaler {
-      protected:
-        typedef ListBase < MAKE_NAME( IConnector ) <LIST_CLASSES> * >
-        ConnectorList;
-        typedef ListBucket< MAKE_NAME( IConnector ) <LIST_CLASSES> * >
-        ConnectorBucket;
-
-
-        MAKE_NAME( BasicSignaler )() {
-          GUM_CONSTRUCTOR( MAKE_NAME( BasicSignaler ) );
-        }
-
-
-        MAKE_NAME( BasicSignaler )( const MAKE_NAME( BasicSignaler ) & s ) :
-          ISignaler( s ) {
-          GUM_CONS_CPY( MAKE_NAME( BasicSignaler ) );
-
-          for ( const ConnectorBucket* it = _connectors.frontBucket();
-                it; it = it->next() ) {
-            ( **it )->target()->attachSignal__( this );
-            _connectors.pushBack( ( **it )->clone() );
-          }
-=======
     class MAKE_NAME ( BasicSignaler ) : public ISignaler {
     protected:
       typedef List < MAKE_NAME ( IConnector ) <LIST_CLASSES> * >
@@ -100,27 +64,13 @@
               it != _connectors.endUnsafe (); ++it ) {
           (*it)->target()->attachSignal__ ( this );
           _connectors.pushBack ( (*it)->clone() );
->>>>>>> b7f4d281
-        }
-      }
-
-
-<<<<<<< HEAD
-      public:
-        virtual ~MAKE_NAME( BasicSignaler )() {
-          GUM_DESTRUCTOR( MAKE_NAME( BasicSignaler ) );
-
-          for ( const ConnectorBucket* it = _connectors.backBucket();
-                it; it = it->previous() ) {
-            ( **it )->target()->detachSignal__( this );
-            delete** it;
-          }
-=======
+        }
+      }
+
+
     public:
       virtual ~MAKE_NAME ( BasicSignaler ) () {
         GUM_DESTRUCTOR ( MAKE_NAME ( BasicSignaler ) );
->>>>>>> b7f4d281
-
         for ( ConnectorIterator it = _connectors.rbeginUnsafe ();
               it != _connectors.rendUnsafe(); --it ) {
           (*it)->target()->detachSignal__ ( this );
@@ -129,23 +79,6 @@
 
         _connectors.clear();
       }
-
-<<<<<<< HEAD
-        bool hasListener( void ) {
-          return ( !( _connectors.empty() ) );
-        }
-
-
-        void detach( Listener* target ) {
-          for ( const ConnectorBucket* it = _connectors.backBucket();
-                it; it = it->previous() ) {
-            if ( ( **it )->target() == target ) {
-              delete** it;
-              _connectors.erase( *it );
-              target->detachSignal__( this );
-              return;
-            }
-=======
 
       bool hasListener ( void ) {
         return ( ! ( _connectors.empty() ) );
@@ -160,7 +93,6 @@
             _connectors.erase ( it );
             target->detachSignal__ ( this );
             return;
->>>>>>> b7f4d281
           }
         }
       }
@@ -170,37 +102,15 @@
 
       friend class Listener;
 
-<<<<<<< HEAD
-        void duplicateTarget( const Listener* oldtarget, Listener* newtarget ) {
-          for ( const ConnectorBucket* it = _connectors.frontBucket();
-                it; it = it->next() ) {
-            if ( ( **it )->target() == oldtarget ) {
-              _connectors.pushBack( ( **it )->duplicate( newtarget ) );
-            }
-=======
       void duplicateTarget ( const Listener* oldtarget, Listener* newtarget ) {
         for ( ConnectorIterator it = _connectors.beginUnsafe ();
               it != _connectors.endUnsafe (); ++it ) {
           if ( (*it)->target() == oldtarget ) {
             _connectors.pushBack ( (*it)->duplicate ( newtarget ) );
->>>>>>> b7f4d281
           }
         }
       }
 
-<<<<<<< HEAD
-        void detachFromTarget( Listener* target ) {
-          const ConnectorBucket* itprev= ( ConnectorBucket* ) nullptr;
-
-          for ( const ConnectorBucket* it = _connectors.backBucket();
-                it; it = itprev ) {
-            itprev = it->previous();
-
-            if ( ( **it )->target() == target ) {
-              delete** it;
-              _connectors.erase( *it );
-            }
-=======
       void detachFromTarget ( Listener* target ) {
         ConnectorIterator itprev;
 
@@ -211,7 +121,6 @@
           if ( (*itprev)->target() == target ) {
             delete *itprev;
             _connectors.erase ( itprev );
->>>>>>> b7f4d281
           }
         }
       }
@@ -222,53 +131,6 @@
 
 
     template<class TargetClass, LIST_DECL_CLASSES>
-<<<<<<< HEAD
-    class MAKE_NAME( Connector ) : public MAKE_NAME( IConnector ) <LIST_CLASSES> {
-      public:
-        MAKE_NAME( Connector )() {
-          GUM_CONSTRUCTOR( MAKE_NAME( Connector ) );
-          __target = nullptr;
-          __action = nullptr;
-        }
-
-
-        MAKE_NAME( Connector )
-        ( TargetClass* target,
-          void ( TargetClass::*action )( const void*, LIST_CLASSES ) ) {
-          GUM_CONSTRUCTOR( MAKE_NAME( Connector ) );
-          __target = target;
-          __action = action;
-        }
-
-
-        MAKE_NAME( Connector )
-        ( const MAKE_NAME( Connector ) <TargetClass, LIST_CLASSES>* src ) :
-          MAKE_NAME( IConnector ) <LIST_CLASSES> ( src ) {
-          GUM_CONS_CPY( MAKE_NAME( Connector ) );
-        }
-
-
-        virtual ~MAKE_NAME( Connector )() {
-          GUM_DESTRUCTOR( MAKE_NAME( Connector ) );
-        }
-
-
-        INLINE virtual MAKE_NAME( IConnector ) <LIST_CLASSES>* clone() {
-          return new MAKE_NAME( Connector ) <TargetClass, LIST_CLASSES> ( *this );
-        }
-
-
-        INLINE virtual
-        MAKE_NAME( IConnector ) <LIST_CLASSES>* duplicate( Listener* target ) {
-          return new MAKE_NAME( Connector ) <TargetClass, LIST_CLASSES>
-                 ( ( TargetClass* ) target, __action );
-        }
-
-
-        INLINE virtual void notify( const void* src, LIST_DECL_ARGS ) {
-          ( __target->*__action )( src , LIST_ARGS );
-        }
-=======
     class MAKE_NAME ( Connector ) : public MAKE_NAME ( IConnector ) <LIST_CLASSES> {
     public:
       MAKE_NAME ( Connector ) () {
@@ -314,7 +176,6 @@
       INLINE virtual void notify ( const void * src, LIST_DECL_ARGS ) {
         ( __target->*__action ) ( src , LIST_ARGS );
       }
->>>>>>> b7f4d281
 
 
       INLINE virtual Listener* target() const {
@@ -322,15 +183,9 @@
       }
 
 
-<<<<<<< HEAD
-      private:
-        TargetClass* __target;
-        void ( TargetClass::* __action )( const void* , LIST_CLASSES );
-=======
     private:
       TargetClass* __target;
       void ( TargetClass::* __action ) ( const void * , LIST_CLASSES );
->>>>>>> b7f4d281
     };
 
 
@@ -343,44 +198,6 @@
   class MAKE_NAME( Signaler ) :
     public __sig__::MAKE_NAME( BasicSignaler ) <LIST_CLASSES> {
 
-<<<<<<< HEAD
-      typedef typename __sig__::MAKE_NAME( BasicSignaler ) <LIST_CLASSES>::ConnectorBucket ConnectorBucket;
-
-
-    public:
-      MAKE_NAME( Signaler )() {
-        GUM_CONSTRUCTOR( MAKE_NAME( Signaler ) );
-      }
-
-
-      MAKE_NAME( Signaler )( const MAKE_NAME( Signaler ) & s ) :
-        __sig__::MAKE_NAME( BasicSignaler ) <LIST_CLASSES> ( s ) {
-        GUM_CONS_CPY( MAKE_NAME( Signaler ) );
-      }
-
-
-      virtual ~MAKE_NAME( Signaler )() {
-        GUM_DESTRUCTOR( MAKE_NAME( Signaler ) );
-      }
-
-
-      template<class TargetClass>
-      void attach( TargetClass* target,
-                   void ( TargetClass::*action )( const void*, LIST_CLASSES ) ) {
-        __sig__::MAKE_NAME( Connector ) <TargetClass, LIST_CLASSES>* conn =
-          new __sig__::MAKE_NAME( Connector ) <TargetClass, LIST_CLASSES> ( target,
-              action );
-        this->_connectors.pushBack( conn );
-        target->attachSignal__( this );
-      }
-
-
-      INLINE void operator()( const void* src , LIST_DECL_ARGS ) {
-        for ( const ConnectorBucket* it = this->_connectors.frontBucket();
-              it; it = it->next() ) {
-          ( **it )->notify( src, LIST_ARGS );
-        }
-=======
     typedef typename __sig__::MAKE_NAME ( BasicSignaler ) <LIST_CLASSES>::ConnectorIterator ConnectorIterator;
 
 
@@ -416,8 +233,7 @@
       for ( ConnectorIterator it = this->_connectors.beginUnsafe ();
             it != this->_connectors.endUnsafe (); ++it ) {
         (*it)->notify ( src, LIST_ARGS );
->>>>>>> b7f4d281
-      }
+     }
     }
 
   };
