/***************************************************************************
 *   Copyright (C) 2005 by Christophe GONZALES and Pierre-Henri WUILLEMIN  *
 *   {prenom.nom}_at_lip6.fr                                               *
 *                                                                         *
 *   This program is free software; you can redistribute it and/or modify  *
 *   it under the terms of the GNU General Public License as published by  *
 *   the Free Software Foundation; either version 2 of the License, or     *
 *   (at your option) any later version.                                   *
 *                                                                         *
 *   This program is distributed in the hope that it will be useful,       *
 *   but WITHOUT ANY WARRANTY; without even the implied warranty of        *
 *   MERCHANTABILITY or FITNESS FOR A PARTICULAR PURPOSE.  See the         *
 *   GNU General Public License for more details.                          *
 *                                                                         *
 *   You should have received a copy of the GNU General Public License     *
 *   along with this program; if not, write to the                         *
 *   Free Software Foundation, Inc.,                                       *
 *   59 Temple Place - Suite 330, Boston, MA  02111-1307, USA.             *
 ***************************************************************************/
/** @file
 * @brief outlined implementations for the chained lists
 *
 * @author Christophe GONZALES and Pierre-Henri WUILLEMIN
 */
#include <agrum/config.h>

#include <agrum/core/list.h>


#ifndef DOXYGEN_SHOULD_SKIP_THIS


namespace gum {

#define GCC_STR(s) #s
#define GCC_JOINSTR(x,y) GCC_STR(x ## y)

#if ((__GNUC__ * 100) + __GNUC_MINOR__) >= 405
# define GCC_DIAG_DO_PRAGMA(x) _Pragma (#x)
# define GCC_DIAG_PRAGMA(x) GCC_DIAG_DO_PRAGMA(GCC diagnostic x)
# if ((__GNUC__ * 100) + __GNUC_MINOR__) >= 406
#  define GCC_DIAG_OFF(x) GCC_DIAG_PRAGMA(push) GCC_DIAG_PRAGMA(ignored GCC_JOINSTR(-W,x))
#  define GCC_DIAG_ON(x)  GCC_DIAG_PRAGMA(pop)
# else
#  define GCC_DIAG_OFF(x) GCC_DIAG_PRAGMA(ignored GCC_JOINSTR(-W,x))
#  define GCC_DIAG_ON(x)  GCC_DIAG_PRAGMA(warning GCC_JOINSTR(-W,x))
# endif
#else
# define GCC_DIAG_OFF(x)
# define GCC_DIAG_ON(x)
#endif

  //GCC_DIAG_OFF(strict-aliasing)
  //GCC_DIAG_ON(strict-aliasing)


  
  /// Destructor for end/rend
  template <> ListConstIterator<Debug>::~ListConstIterator() {
  }

  
  /// constructor for end/rend
  template <> ListConstIterator<Debug>::ListConstIterator() noexcept {
  }


<<<<<<< HEAD

  /// Destructor for end/rend

  template <> ListConstIterator<Debug>::~ListConstIterator()  {
  }


  /// constructor for end/rend

  template <> ListConstIterator<Debug>::ListConstIterator()  :
    __list( 0 ), __bucket( 0 ),
    __next_current_bucket( 0 ), __prev_current_bucket( 0 ),
    __null_pointing( false ), __container( 0 ) {
=======
  /// Destructor for end/rend
  template <> ListConstIteratorUnsafe<Debug>::~ListConstIteratorUnsafe() noexcept {
  }

  
  /// constructor for end/rend
  template <> ListConstIteratorUnsafe<Debug>::ListConstIteratorUnsafe() noexcept {
>>>>>>> b7f4d281
  }


  // an iterator that represents both end and rend for all the Lists
  // (whatever their type). This is mainly what stroustrup suggests
  // in his C++ programming language, third edition, page 854
  static const ListConstIterator<Debug>       __static_list_end;
  static const ListConstIteratorUnsafe<Debug> __static_list_end_unsafe;

  static constexpr const void* __get_list_end () {
    return &__static_list_end;
  }
  static constexpr const void* __get_list_end_unsafe () {
    return &__static_list_end_unsafe;
  }

  const void *const __list_end = __get_list_end ();
  const void *const __list_end_unsafe = __get_list_end_unsafe ();

  
  // to optimize compile-link time, provide the usual lists
  template class List<bool>;
  template class List<int>;
  template class List<unsigned int>;


} /* namespace gum */


#endif /* DOXYGEN_SHOULD_SKIP_THIS */
<|MERGE_RESOLUTION|>--- conflicted
+++ resolved
@@ -65,21 +65,6 @@
   }
 
 
-<<<<<<< HEAD
-
-  /// Destructor for end/rend
-
-  template <> ListConstIterator<Debug>::~ListConstIterator()  {
-  }
-
-
-  /// constructor for end/rend
-
-  template <> ListConstIterator<Debug>::ListConstIterator()  :
-    __list( 0 ), __bucket( 0 ),
-    __next_current_bucket( 0 ), __prev_current_bucket( 0 ),
-    __null_pointing( false ), __container( 0 ) {
-=======
   /// Destructor for end/rend
   template <> ListConstIteratorUnsafe<Debug>::~ListConstIteratorUnsafe() noexcept {
   }
@@ -87,7 +72,6 @@
   
   /// constructor for end/rend
   template <> ListConstIteratorUnsafe<Debug>::ListConstIteratorUnsafe() noexcept {
->>>>>>> b7f4d281
   }
 
 
