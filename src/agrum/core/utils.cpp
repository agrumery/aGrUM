--- conflicted
+++ resolved
@@ -21,32 +21,25 @@
 #include <agrum/config.h>
 #include <agrum/core/utils.h>
 
-<<<<<<< HEAD
-=======
-// #ifdef GUM_NO_INLINE
-// #include <agrum/core/utils.inl>
-// #endif // GUM_NO_INLINE
->>>>>>> df9e7772
-
 namespace gum {
 
 
 #ifndef DOXYGEN_SHOULD_SKIP_THIS
-  bool Memcmp( const void* const _in,
-               const void* const _out,
-               unsigned long size ) {
-    unsigned char* in=( unsigned char* ) _in;
-    unsigned char* out=( unsigned char* ) _out;
+  bool Memcmp ( const void* const _in,
+                const void* const _out,
+                unsigned long size ) {
+    unsigned char* in = ( unsigned char* ) _in;
+    unsigned char* out = ( unsigned char* ) _out;
 
     for ( unsigned long i = 0; i < size; ++i )
-      if ( *( in++ ) != *( out++ ) )
+      if ( * ( in++ ) != * ( out++ ) )
         return false;
 
     return true;
   }
 
 
-  void __atexit( void ) {
+  void __atexit ( void ) {
 #ifndef NDEBUG
     gum::__debug__::__atexit();
 #endif
@@ -54,5 +47,4 @@
 
 #endif  // DOXYGEN_SHOULD_SKIP_THIS
 
-
 } /* namespace gum */
