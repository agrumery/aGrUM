/***************************************************************************
 *   Copyright (C) 2005 by Pierre-Henri WUILLEMIN et Christophe GONZALES   *
 *   {prenom.nom}_at_lip6.fr                                               *
 *                                                                         *
 *   This program is free software; you can redistribute it and/or modify  *
 *   it under the terms of the GNU General Public License as published by  *
 *   the Free Software Foundation; either version 2 of the License, or     *
 *   (at your option) any later version.                                   *
 *                                                                         *
 *   This program is distributed in the hope that it will be useful,       *
 *   but WITHOUT ANY WARRANTY; without even the implied warranty of        *
 *   MERCHANTABILITY or FITNESS FOR A PARTICULAR PURPOSE.  See the         *
 *   GNU General Public License for more details.                          *
 *                                                                         *
 *   You should have received a copy of the GNU General Public License     *
 *   along with this program; if not, write to the                         *
 *   Free Software Foundation, Inc.,                                       *
 *   59 Temple Place - Suite 330, Boston, MA  02111-1307, USA.             *
 ***************************************************************************/
/**
 * @file
 * @brief Header file of gum::Sequence, a class for storing (ordered) sequences
 * of objects.
 *
 * @author Christophe GONZALES and Pierre-Henri WUILLEMIN
 */
#ifndef GUM_SEQUENCE_H
#define GUM_SEQUENCE_H

#include <initializer_list>
#include <limits>
#include <type_traits>
#include <vector>

#include <agrum/config.h>
#include <agrum/core/hashTable.h>
#include <agrum/core/set.h>

namespace gum {

#ifndef DOXYGEN_SHOULD_SKIP_THIS
  template <typename Key, typename Alloc, bool>
  class SequenceImplementation;
  template <typename Key, typename Alloc>
  class Sequence;
  template <typename Key>
  class SequenceIteratorSafe;
  template <typename Key>
  using SequenceIterator = SequenceIteratorSafe<Key>;
  template <typename Key>
  using SequenceConstIterator = SequenceIteratorSafe<Key>;
#endif

  // ===========================================================================
  // ===                 NON SCALAR GUM SEQUENCE IMPLEMENTATION              ===
  // ===========================================================================
  /**
   * @class SequenceImplementation sequence.h <agrum/core/sequence.h>
   * @brief The internal class for storing (ordered) sequences of objects.
   * @ingroup sequence_group
   *
   * A SequenceImplementation<Key,Alloc,bool Gen> is a specialized version of
   * of a Sequence<Key,Alloc>. It shall not be used by itself but rather
   * through the Sequence class. A SequenceImplementation is quite similar to a
   * vector<Key> in that it stores an ordered set of elements. The main
   * difference between these two data structures lies in the fact that, given
   * a key, it is possible to retrieve from a SequenceImplementation the index
   * in the vector where the key lies in O(1). As a result, it is not possible
   * to insert a given element twice in the sequence, that is, all the Keys
   * must be different.
   *
   * When the Boolean template parameter gen is false, SequenceImplementation
   * implements a very generic sequence. This allows having Sequences
   * containing elements of virtually any class or type. When the Boolean gen
   * is equal to true, the SequenceImplementation shall contain only scalar
   * types (integers, floats, pointers, etc). As such, knowning that the
   * element is a scalar enables to optimize the code of the sequences.
   * Determining whether gen should be set to true or false is not left to the
   * developper but is determined by the compiler itself at compile time.
   *
   * @tparam Key The elements type stored in the sequence.
   * @tparam Alloc The values allocator.
   * @tparam Gen Used for meta-programation.
   */
  template <typename Key, typename Alloc, bool Gen>
  class SequenceImplementation {

    /// Friends to speed up access
    /// @{
    template <typename K, typename A, bool>
    friend class SequenceImplementation;
    friend class SequenceIteratorSafe<Key>;
    friend class Sequence<Key, Alloc>;
    /// @}

    public:
    /// Types for STL compliance.
    /// @{
    using value_type = Key;
    using reference = Key&;
    using const_reference = const Key&;
    using pointer = Key*;
    using const_pointer = const Key*;
    using size_type = std::size_t;
    using difference_type = std::ptrdiff_t;
    using allocator_type = Alloc;
    using iterator = SequenceIterator<Key>;
    using const_iterator = SequenceIterator<Key>;
    using iterator_safe = SequenceIteratorSafe<Key>;
    using const_iterator_safe = SequenceIteratorSafe<Key>;
    /// @}

    private:

    // ============================================================================
    /// @name Constructors 
    // ============================================================================
    /// @{
    /**
     * @brief Default constructor.
     * @param size_param The intial size of the gum::SequenceImplementation.
     */
    SequenceImplementation( Size size_param = HashTableConst::default_size );

    /**
     * @brief Initializer list constructor.
     * @param list The initializer list.
     */
    SequenceImplementation( std::initializer_list<Key> list );

    /**
     * @brief Copy constructor.
     *
     * @param aSeq The sequence the elements of which will be copied.
     * @warning The elements of the newly constructed sequence are copies of
     * those in aSeq.
     */
    SequenceImplementation(
        const SequenceImplementation<Key, Alloc, Gen>& aSeq );

    /**
     * @brief Generalised copy constructor.
     *
     * @tparam OtherAlloc The other gum::SequenceImplementation allocator.
     * @param aSeq The sequence the elements of which will be copied.
     * @warning The elements of the newly constructed sequence are copies of
     * those in aSeq.
     */
    template <typename OtherAlloc>
    SequenceImplementation(
        const SequenceImplementation<Key, OtherAlloc, Gen>& aSeq );

    /**
     * @brief Move constructor.
     * @param aSeq The gum::SequenceImplementation to move/
     */
    SequenceImplementation( SequenceImplementation<Key, Alloc, Gen>&& aSeq );

    /// @}

    public:
    // ============================================================================
    /// @name Destructor 
    // ============================================================================
    /// @{

    /**
     * @brief Class destructor.
     */
    ~SequenceImplementation() noexcept;

    /// @}
    // ============================================================================
    /// @name Iterators
    // ============================================================================
    /// @{

    /**
     * @brief Returns a safe begin iterator.
     * @return Returns a safe begin iterator.
     */
    iterator_safe beginSafe() const;

    /**
     * @brief Returns a safe rbegin iterator.
     * @return Returns a safe rbegin iterator.
     */
    iterator_safe rbeginSafe() const;

    /**
     * @brief Returns the safe end iterator.
     * @return Returns the safe end iterator.
     */
    const iterator_safe& endSafe() const noexcept;

    /**
     * @brief Returns the safe rend iterator.
     * @return Returns the safe rend iterator.
     */
    const iterator_safe& rendSafe() const noexcept;

    /**
     * @brief Returns an unsafe begin iterator.
     * @return Returns an unsafe begin iterator.
     */
    iterator begin() const;

    /**
     * @brief Returns an unsafe rbegin iterator.
     * @return Returns an unsafe rbegin iterator.
     */
    iterator rbegin() const;

    /**
     * @brief Returns the unsafe end iterator.
     * @return Returns the unsafe end iterator.
     */
    const iterator& end() const noexcept;

    /**
     * @brief Returns the unsafe rend iterator.
     * @return Returns the unsafe rend iterator.
     */
    const iterator& rend() const noexcept;

    /// @}

    private:
 
    // ============================================================================
    /// @name Private Operators
    // ============================================================================
    /// @{
    
    /** 
     * @brief Copy operator.
     * @param aSeq The sequence to copy.
     * @return Returns a ref to this.
     */
    SequenceImplementation<Key, Alloc, Gen>&
    operator=( const SequenceImplementation<Key, Alloc, Gen>& aSeq );

    /** 
     * @brief Generalized opy operator.
     * @tparam OtherAlloc The other gum::SequenceImplementation allocator.
     * @param aSeq The sequence to copy.
     * @return Returns a ref to this.
     */
    template <typename OtherAlloc>
    SequenceImplementation<Key, Alloc, Gen>&
    operator=( const SequenceImplementation<Key, OtherAlloc, Gen>& aSeq );

    /** 
     * @brief Move operator.
     * @param aSeq The sequence to move.
     * @return Returns a ref to this.
     */
    SequenceImplementation<Key, Alloc, Gen>&
    operator=( SequenceImplementation<Key, Alloc, Gen>&& aSeq );

    /// @}

    public:
    // ============================================================================
    /// @name Operators
    // ============================================================================
    /// @{

    /** 
     * @brief Insert k at the end of the sequence (synonym for insert).
     * @param k The key we wish to insert in the sequence.
     * @return Returns this gum::SequenceImplementation.
     * @throw DuplicateElement Raised if the sequence contains already k.
     */
    SequenceImplementation<Key, Alloc, Gen>& operator<<( const Key& k );
    
    /** 
     * @brief Insert k at the end of the sequence (synonym for insert).
     * @param k The key we wish to insert in the sequence.
     * @return Returns this gum::SequenceImplementation.
     * @throw DuplicateElement Raised if the sequence contains already k.
     */
    SequenceImplementation<Key, Alloc, Gen>& operator<<( Key&& k );
    
    /** 
     * @brief Remove k in the sequence (synonym for erase).
     *
     * If the element cannot be found, the function does nothing. In
     * particular, it throws no exception.
     *
     * @param k The key we wish to remove.
     * @return Returns this gum::SequenceImplementation.
     */
    SequenceImplementation<Key, Alloc, Gen>& operator>>( const Key& k );
    
    /** 
     * @brief Returns the element at position i (synonym for atPos).
     * @param i The position of the element to return.
     * @return Returns the element at position i.
     * @throw OutOfBounds Raised if the element does not exist.
     */
    const Key& operator[]( Idx i ) const;
    
    /** 
     * @brief Returns true if the content of k equals that of *this.
     *
     * Note that two sequences are equal if and only if they contain the same
     * Keys (using Key::operator==) in the same order.
     *
     * @tparam OtherAlloc The other gum::SequenceImplementation allocator.
     * @param k The other gum::SequenceImplementation.
     * @brief Returns true if both gum::SequenceImplementation are equal.
     */
    template <typename OtherAlloc>
    bool
    operator==( const SequenceImplementation<Key, OtherAlloc, Gen>& k ) const;
    
    /** 
     * @brief Returns true if the content of k is different from that of *this.
     *
     * Note that two sequences are equal if and only if they contain the same
     * variables (using Key::operator==) in the same order.
     *
     * @tparam OtherAlloc The other gum::SequenceImplementation allocator.
     * @param k The other gum::SequenceImplementation.
     * @brief Returns true if both gum::SequenceImplementation are not equal.
     */
    template <typename OtherAlloc>
    bool
    operator!=( const SequenceImplementation<Key, OtherAlloc, Gen>& k ) const;

    /// @}
    // ============================================================================
    /// @name Accessors / Modifiers
    // ============================================================================
    /// @{

    /**
     * @brief Clear the sequence.
     */
    void clear();

    /**
     * @brief Returns the size of the sequence.
     * @return Returns the size of the sequence.
     */
    Size size() const noexcept;

    /**
     * @brief Return true if empty.
     * @return Return true if empty.
     */
    bool empty() const noexcept;
    
    /** 
     * @brief Check the existence of k in the sequence.
     *
     * The complexity is \f$o(1)\f$.
     *
     * @param k The key to check for existence.
     * @return Returns true if k is in the gum::SequenceImplementation.
     */
    bool exists( const Key& k ) const;
    
    /** 
     * @brief Insert an element at the end of the sequence.
     * 
     * The complexity is \f$o(1)\f$.
     *
     * @param k The element to insert.
     * @throw DuplicateElement Raised if the sequence contains already k.
     */
    void insert( const Key& k );
    
    /** 
     * @brief Move an element at the end of the sequence.
     *
     * The complexity is \f$o(1)\f$.
     *
     * @param k The element to insert.
     * @throw DuplicateElement Raised if the sequence contains already k.
     */
    void insert( Key&& k );
    
    /** 
     * @brief Emplace a new element in the sequence.
     *
     * The emplace is a method that allows to construct directly an element of
     * type Key by passing to its constructor all the arguments it needs.
     *
     * @tparam Args The arguments types passed to the constructor.
     * @param args The arguments passed to the constructor.
     * @throw DuplicateElement Raised if the sequence contains already k.
     */
    template <typename... Args>
    void emplace( Args&&... args );
    
    /** 
     * @brief Remove an element from the sequence.
     *
     * If the element cannot be found, the function does nothing. In
     * particular, it throws no exception. Complexity \f$o(n)\f$ (need to
     * change the position of at most the n elements).
     *
     * @param k The element to remove.
     */
    void erase( const Key& k );
    
    /** 
     * @brief Remove from the sequence the element pointed to by the iterator.
     *
     * If the element cannot be found, the function does nothing. In
     * particular, it throws no exception. Complexity \f$o(n)\f$ (need to
     * change the position of at most the n elements)
     *
     * @param k The iterator poiting to the element to remove.
     */
    void erase( const iterator_safe& k );
    
    /** 
     * @brief Returns the object at the pos i.
     * @param i The position of the element to return.
     * @return Returns the object at the pos i.
     * @throw NotFound Raised if the element does not exist.
     */
    const Key& atPos( Idx i ) const;
    
    /** 
     * @brief Returns the position of the object passed in argument (if it
     * exists).
     * @param key The element for which the positon is returned.
     * @return Returns the position of the object passed in argument.
     * @throw NotFound Raised if the element does not exist.
     */
    Idx pos( const Key& key ) const;
    
    /** 
     * @brief Change the value.
     *
     * @param i The element's position.
     * @param newKey The element's new value.
     * @throw NotFound Raised if the element does not exist.
     * @throw DuplicateElement Raised if newKey alreay exists.
     */
    void setAtPos( Idx i, const Key& newKey );
    
    /** 
     * @brief Change the value.
     *
     * @param i The element's position.
     * @param newKey The element's new value.
     * @throw NotFound Raised if the element does not exist.
     * @throw DuplicateElement Raised if newKey alreay exists.
     */
    void setAtPos( Idx i, Key&& newKey );
    
    /**
     * @brief Swap index.
     * @param i The index of the first elt to swap.
     * @param j The index of the other elt to swap.
     */
    void swap( Idx i, Idx j );
    
    /** 
     * @brief Returns the first element of the element.
     * @return Returns the first element of the element.
     * @throw NotFound Raised if the sequence is empty.
     */
    const Key& front() const;
    
    /**
     * @brief Returns the last element of the sequence.
     * @return Returns the last element of the sequence.
     * @throw NotFound Raised if the sequence is empty.
     */
    const Key& back() const;

    /**
     * @brief Displays the content of the sequence.
     * @return The content of the sequence.
     */
    std::string toString() const;
    
    /** 
     * @brief Modifies the size of the internal structures of the sequence.
     *
     * This function is provided for optimization issues. When you know you
     * will have to insert elements into the sequence, it may be faster to use
     * this function prior to the additions because it will change once and for
     * all the sizes of all the internal containers. Note that if you provide a
     * size that is smaller than the number of elements of the sequence, the
     * function will not modify anything.
     *
     * @param new_size The internal structure new size.
     */
    void resize( unsigned int new_size );

    /// @}

    private:
    /// Keep track of the position of the element in v (for fast retrieval).
    HashTable<Key, Idx, Alloc> __h;

<<<<<<< HEAD
    /// the set of the elements stored into the sequence
    std::vector<Key*, typename Alloc::template rebind<Key*>::other > __v;
    // note that, using Key* in __v, we actually store the Key only once in the
=======
    /// The set of the elements stored into the sequence.
    std::vector<Key*, Alloc> __v;

    // Note that, using Key* in __v, we actually store the Key only once in the
>>>>>>> 83b80930
    // sequence (that is, within __h). This enables storing big objects within
    // sequences without having memory overhead.

    /// Stores the end iterator for fast access.
    SequenceIteratorSafe<Key> __end_safe;

    /// Stores the rend iterator for fast access.
    SequenceIteratorSafe<Key> __rend_safe;

    /**
     * @brief A method to update the end iterator after changes in the
     * sequence.
     */
    void __update_end() noexcept;

    /**
     * @brief Clears the current sequence and fill it with copies the element
     * of aSeq.
     * @tparam OtherAlloc The other gum::SequenceImplementation allocator.
     * @param aSeq The gum::SequenceImplementation to copy.
     */
    template <typename OtherAlloc>
    void __copy( const SequenceImplementation<Key, OtherAlloc, Gen>& aSeq );

    /**
     * @brief Insert an element at the end of the sequence.
     *
     * @param bucket The bucket holing the store to insert.
     */
    void __insert( HashTableBucket<Key, Idx>&& bucket );
  };

#ifndef DOXYGEN_SHOULD_SKIP_THIS

  // ===========================================================================
  // ===          GUM_SEQUENCE_IMPLEMENTATION OPTIMIZED FOR SCALARS          ===
  // ===========================================================================
  /**
   * @class SequenceImplementation sequence.h <agrum/core/sequence.h>
   * @brief The class for storing (ordered) sequences of scalar objects
   * @ingroup sequence_group
   *
   * A Sequence<Key> is quite similar to a vector<Key> in that it stores an
   * ordered set of elements. The main difference between these two data
   * structures lies in the fact that, given a key, it is possible to retrieve
   * from a Sequence<Key> the index in the vector where the key lies in O(1).
   * As a result, it is not possible to insert a given element twice in the
   * sequence, that is, all the Keys must be different.
   *
   * @tparam Key The elements type stored in the sequence.
   * @tparam Alloc The values allocator.
   * @tapram Gen Used for meta-programation.
   */
  template <typename Key, typename Alloc>
  class SequenceImplementation<Key, Alloc, true> {

    /// Friends to speed up access
    /// @{
    template <typename K, typename A, bool>
    friend class SequenceImplementation;
    friend class SequenceIteratorSafe<Key>;
    friend class Sequence<Key, Alloc>;
    /// @}

    public:
    /// Types for STL compliance.
    /// @{
    using value_type = Key;
    using size_type = std::size_t;
    using difference_type = std::ptrdiff_t;
    using allocator_type = Alloc;
    using iterator = SequenceIterator<Key>;
    using const_iterator = SequenceIterator<Key>;
    using iterator_safe = SequenceIteratorSafe<Key>;
    using const_iterator_safe = SequenceIteratorSafe<Key>;
    /// @}

    private:
    // ============================================================================
    /// @name Constructors 
    // ============================================================================
    /// @{
    /**
     * @brief Default constructor.
     * @param size_param The intial size of the gum::SequenceImplementation.
     */
    SequenceImplementation( Size size_param = HashTableConst::default_size );

    /**
     * @brief Initializer list constructor.
     * @param list The initializer list.
     */
    SequenceImplementation( std::initializer_list<Key> list );

    /**
     * @brief Copy constructor.
     *
     * @param aSeq The sequence the elements of which will be copied.
     * @warning The elements of the newly constructed sequence are copies of
     * those in aSeq.
     */
    SequenceImplementation(
        const SequenceImplementation<Key, Alloc, true>& aSeq );

    /**
     * @brief Generalised copy constructor.
     *
     * @tparam OtherAlloc The other gum::SequenceImplementation allocator.
     * @param aSeq The sequence the elements of which will be copied.
     * @warning The elements of the newly constructed sequence are copies of
     * those in aSeq.
     */
    template <typename OtherAlloc>
    SequenceImplementation(
        const SequenceImplementation<Key, OtherAlloc, true>& aSeq );

    /**
     * @brief Move constructor.
     * @param aSeq The gum::SequenceImplementation to move/
     */
    SequenceImplementation( SequenceImplementation<Key, Alloc, true>&& aSeq );

    /// @}
    public:
    // ============================================================================
    /// @name Destructor 
    // ============================================================================
    /// @{

    /**
     * @brief Class destructor.
     */
    ~SequenceImplementation() noexcept;

    /// @}
    // ============================================================================
    /// @name Iterators
    // ============================================================================
    /// @{

    /**
     * @brief Returns a safe begin iterator.
     * @return Returns a safe begin iterator.
     */
    iterator_safe beginSafe() const;

    /**
     * @brief Returns a safe rbegin iterator.
     * @return Returns a safe rbegin iterator.
     */
    iterator_safe rbeginSafe() const;

    /**
     * @brief Returns the safe end iterator.
     * @return Returns the safe end iterator.
     */
    const iterator_safe& endSafe() const noexcept;

    /**
     * @brief Returns the safe rend iterator.
     * @return Returns the safe rend iterator.
     */
    const iterator_safe& rendSafe() const noexcept;

    /**
     * @brief Returns an unsafe begin iterator.
     * @return Returns an unsafe begin iterator.
     */
    iterator begin() const;

    /**
     * @brief Returns an unsafe rbegin iterator.
     * @return Returns an unsafe rbegin iterator.
     */
    iterator rbegin() const;

    /**
     * @brief Returns the unsafe end iterator.
     * @return Returns the unsafe end iterator.
     */
    const iterator& end() const noexcept;

    /**
     * @brief Returns the unsafe rend iterator.
     * @return Returns the unsafe rend iterator.
     */
    const iterator& rend() const noexcept;

    /// @}

    private:

    // ============================================================================
    /// @name Private Operators
    // ============================================================================
    /// @{
    
    /** 
     * @brief Copy operator.
     * @param aSeq The sequence to copy.
     * @return Returns a ref to this.
     */
    SequenceImplementation<Key, Alloc, true>&
    operator=( const SequenceImplementation<Key, Alloc, true>& aSeq );

    /** 
     * @brief generalized opy operator.
     * @tparam otheralloc the other gum::sequenceimplementation allocator.
     * @param aseq the sequence to copy.
     * @return returns a ref to this.
     */
    template <typename OtherAlloc>
    SequenceImplementation<Key, Alloc, true>&
    operator=( const SequenceImplementation<Key, OtherAlloc, true>& aSeq );

    /** 
     * @brief Move operator.
     * @param aSeq The sequence to move.
     * @return Returns a ref to this.
     */
    SequenceImplementation<Key, Alloc, true>&
    operator=( SequenceImplementation<Key, Alloc, true>&& aSeq );

    /// @}

    public:
    // ============================================================================
    /// @name Operators
    // ============================================================================
    /// @{

    /** 
     * @brief Insert k at the end of the sequence (synonym for insert).
     * @param k The key we wish to insert in the sequence.
     * @return Returns this gum::SequenceImplementation.
     * @throw DuplicateElement Raised if the sequence contains already k.
     */
    SequenceImplementation<Key, Alloc, true>& operator<<( Key k );

    /** 
     * @brief Remove k in the sequence (synonym for erase).
     *
     * If the element cannot be found, the function does nothing. In
     * particular, it throws no exception.
     *
     * @param k The key we wish to remove.
     * @return Returns this gum::SequenceImplementation.
     */
    SequenceImplementation<Key, Alloc, true>& operator>>( Key k );
    
    /** 
     * @brief Returns the element at position i (synonym for atPos).
     * @param i The position of the element to return.
     * @return Returns the element at position i.
     * @throw OutOfBounds Raised if the element does not exist.
     */
    const Key& operator[]( Idx i ) const;
    
    /** 
     * @brief Returns true if the content of k equals that of *this.
     *
     * Note that two sequences are equal if and only if they contain the same
     * Keys (using Key::operator==) in the same order.
     *
     * @tparam OtherAlloc The other gum::SequenceImplementation allocator.
     * @param k The other gum::SequenceImplementation.
     * @brief Returns true if both gum::SequenceImplementation are equal.
     */
    template <typename OtherAlloc>
    bool
    operator==( const SequenceImplementation<Key, OtherAlloc, true>& k ) const;
    
    /** 
     * @brief Returns true if the content of k is different from that of *this.
     *
     * Note that two sequences are equal if and only if they contain the same
     * variables (using Key::operator==) in the same order.
     *
     * @tparam OtherAlloc The other gum::SequenceImplementation allocator.
     * @param k The other gum::SequenceImplementation.
     * @brief Returns true if both gum::SequenceImplementation are not equal.
     */
    template <typename OtherAlloc>
    bool
    operator!=( const SequenceImplementation<Key, OtherAlloc, true>& k ) const;

    /// @}
    // ============================================================================
    /// @name Accessors / Modifiers
    // ============================================================================
    /// @{

    /**
     * @brief Clear the sequence.
     */
    void clear();

    /**
     * @brief Returns the size of the sequence.
     * @return Returns the size of the sequence.
     */
    Size size() const noexcept;

    /**
     * @brief Return true if empty.
     * @return Return true if empty.
     */
    bool empty() const noexcept;
    
    /** 
     * @brief Check the existence of k in the sequence.
     *
     * The complexity is \f$o(1)\f$.
     *
     * @param k The key to check for existence.
     * @return Returns true if k is in the gum::SequenceImplementation.
     */
    bool exists( Key k ) const;
    
    /** 
     * @brief Insert an element at the end of the sequence.
     * 
     * The complexity is \f$o(1)\f$.
     *
     * @param k The element to insert.
     * @throw DuplicateElement Raised if the sequence contains already k.
     */
    void insert( Key k );
    
    /** 
     * @brief Emplace a new element in the sequence.
     *
     * The emplace is a method that allows to construct directly an element of
     * type Key by passing to its constructor all the arguments it needs.
     *
     * @tparam Args The arguments types passed to the constructor.
     * @param args The arguments passed to the constructor.
     * @throw DuplicateElement Raised if the sequence contains already k.
     */
    template <typename... Args>
    void emplace( Args&&... args );
    
    /** 
     * @brief Remove an element from the sequence.
     *
     * If the element cannot be found, the function does nothing. In
     * particular, it throws no exception. Complexity \f$o(n)\f$ (need to
     * change the position of at most the n elements).
     *
     * @param k The element to remove.
     */
    void erase( Key k );
    
    /** 
     * @brief Remove from the sequence the element pointed to by the iterator.
     *
     * If the element cannot be found, the function does nothing. In
     * particular, it throws no exception. Complexity \f$o(n)\f$ (need to
     * change the position of at most the n elements)
     *
     * @param k The iterator poiting to the element to remove.
     */
    void erase( const iterator_safe& k );
    
    /** 
     * @brief Returns the object at the pos i.
     * @param i The position of the element to return.
     * @return Returns the object at the pos i.
     * @throw NotFound Raised if the element does not exist.
     */
    const Key& atPos( Idx i ) const;
    
    /** 
     * @brief Returns the position of the object passed in argument (if it
     * exists).
     * @param key The element for which the positon is returned.
     * @rerurn Returns the position of the object passed in argument.
     * @throw NotFound Raised if the element does not exist.
     */
    Idx pos( Key key ) const;
    
    /** 
     * @brief Change the value.
     *
     * @param i The element's position.
     * @param newKey The element's new value.
     * @throw NotFound Raised if the element does not exist.
     * @throw DuplicateElement Raised if newKey alreay exists.
     */
    void setAtPos( Idx i, Key newKey );

    /**
     * @brief Swap index.
     * @param i The index of the first elt to swap.
     * @param j The index of the other elt to swap.
     */
    void swap( Idx i, Idx j );

    /** 
     * @brief Returns the first element of the element.
     * @return Returns the first element of the element.
     * @throw NotFound Raised if the sequence is empty.
     */
    const Key& front() const;
    
    /**
     * @brief Returns the last element of the sequence.
     * @return Returns the last element of the sequence.
     * @throw NotFound Raised if the sequence is empty.
     */
    const Key& back() const;

    /**
     * @brief Displays the content of the sequence.
     * @return The content of the sequence.
     */
    std::string toString() const;
    
    /** 
     * @brief Modifies the size of the internal structures of the sequence.
     *
     * This function is provided for optimization issues. When you know you
     * will have to insert elements into the sequence, it may be faster to use
     * this function prior to the additions because it will change once and for
     * all the sizes of all the internal containers. Note that if you provide a
     * size that is smaller than the number of elements of the sequence, the
     * function will not modify anything.
     *
     * @param new_size The internal structure new size.
     */
    void resize( unsigned int new_size );

    /// @}

    private:
    /// Keep track of the position of the element in v (for fast retrieval).
    HashTable<Key, Idx, Alloc> __h;

    /// The set of the elements stored into the sequence.
    std::vector<Key, Alloc> __v;

    /// Stores the end iterator for fast access.
    SequenceIteratorSafe<Key> __end_safe;

    /// Stores the rend iterator for fast access.
    SequenceIteratorSafe<Key> __rend_safe;

    /**
     * @brief A method to update the end iterator after changes in the
     * sequence.
     */
    void __update_end() noexcept;

    /**
     * @brief Clears the current sequence and fill it with copies the element
     * of aSeq.
     * @tparam OtherAlloc The other gum::SequenceImplementation allocator.
     * @para aSeq The gum::SequenceImplementation to copy.
     */
    template <typename OtherAlloc>
    void __copy( const SequenceImplementation<Key, OtherAlloc, true>& aSeq );

    /**
     * @brief Insert an element at the end of the sequence.
     *
     * @param bucket The bucket holing the store to insert.
     */
    void __insert( Key k );
  };

#endif /* DOXYGEN_SHOULD_SKIP_THIS */

  // ===========================================================================
  // ===                             GUM_SEQUENCE                            ===
  // ===========================================================================
  /**
   * @class Sequence sequence.h <agrum/core/sequence.h>
   * @brief The generic class for storing (ordered) sequences of objects.
   * @ingroup basicstruct_group
   * @ingroup sequence_group
   *
   * A gum::Sequence<Key> is quite similar to a std::vector<Key> in that it
   * stores an ordered set of elements. The main difference between these two
   * data structures lies in the fact that, given a key, it is possible to
   * retrieve from a gum::Sequence<Key> the index in the vector where the key
   * lies in O(1).  As a result, it is not possible to insert a given element
   * twice in the sequence, that is, all the Keys must be different.
   *
   * @par Usage example:
   * @code
   * // creation of a sequence
   * Sequence<int> seq { 1, 2, 3, 4 };
   * Sequence<string> seq2;
   *
   * // creation of safe iterators
   * SequenceIteratorSafe<int> iter1 = seq.beginSafe (); // points to 1
   * SequenceIteratorSafe<int> iter2 = iter1;
   * SequenceIteratorSafe<int> iter3 = std::move ( iter1 );
   *
   * // creation of unsafe iterators
   * SequenceIterator<int> xiter1 = seq.begin (); // points to 1
   * SequenceIterator<int> xiter2 = xiter1;
   * SequenceIterator<int> xiter3 = std::move ( xiter1 );
   *
   * // parsing the sequence
   * for ( auto iter = seq.begin (); iter != seq.end (); ++iter )
   *   std::cout << *iter << std::endl;
   * for ( auto iter = seq.rbegin (); iter != seq.rend (); --iter )
   *   std::cout << *iter << std::endl;
   * for ( auto iter = seq.begin (); iter != seq.end (); ++iter )
   *   std::cout << iter->size () << std::endl;
   * @endcode
   *
   * @tparam Key The elements type stored in the sequence.
   * @tparam Alloc The values allocator.
   */
  template <typename Key, typename Alloc = std::allocator<Key>>
  class Sequence
      : public SequenceImplementation<Key, Alloc, std::is_scalar<Key>::value> {
    public:
    /// Types for STL compliance.
    /// @{
    using value_type = Key;
    using reference = Key&;
    using const_reference = const Key&;
    using pointer = Key*;
    using const_pointer = const Key*;
    using size_type = std::size_t;
    using difference_type = std::ptrdiff_t;
    using allocator_type = Alloc;
    using iterator = SequenceIterator<Key>;
    using const_iterator = SequenceIterator<Key>;
    using iterator_safe = SequenceIteratorSafe<Key>;
    using const_iterator_safe = SequenceIteratorSafe<Key>;
    /// @}

    /// The gum::Sequence implementation.
    using Implementation =
        SequenceImplementation<Key, Alloc, std::is_scalar<Key>::value>;

    // ============================================================================
    /// @name Constructors / Destructors
    // ============================================================================
    ///@{

    /**
     * @brief Default constructor.
     * @param size_param The intial size of the gum::SequenceImplementation.
     */
    Sequence( Size size_param = HashTableConst::default_size );

    /**
     * @brief Initializer list constructor.
     * @param list The initializer list.
     */
    Sequence( std::initializer_list<Key> list );

    /**
     * @brief Copy constructor.
     *
     * @param aSeq The sequence the elements of which will be copied.
     * @warning The elements of the newly constructed sequence are copies of
     * those in aSeq.
     */
    Sequence( const Sequence<Key, Alloc>& aSeq );

    /**
     * @brief Generalised copy constructor.
     *
     * @tparam OtherAlloc The other gum::Sequence allocator.
     * @param aSeq The sequence the elements of which will be copied.
     * @warning The elements of the newly constructed sequence are copies of
     * those in aSeq.
     */
    template <typename OtherAlloc>
    Sequence( const Sequence<Key, OtherAlloc>& aSeq );

    /**
     * @brief Move constructor.
     * @param aSeq The gum::Sequence to move/
     */
    Sequence( Sequence<Key, Alloc>&& aSeq );

    /**
     * @brief Class destructor.
     */
    ~Sequence() noexcept;

    /// @}
    // ============================================================================
    /// @name Operators
    // ============================================================================
    /// @{

    /** 
     * @brief Copy operator.
     * @param aSeq The sequence to copy.
     * @return Returns a ref to this.
     */
    Sequence<Key, Alloc>& operator=( const Sequence<Key, Alloc>& aSeq );

    /** 
     * @brief Generalized opy operator.
     * @tparam otheralloc The other gum::sequenceimplementation allocator.
     * @param aSeq The sequence to copy.
     * @return Returns a ref to this.
     */
    template <typename OtherAlloc>
    Sequence<Key, Alloc>& operator=( const Sequence<Key, OtherAlloc>& aSeq );

    /** 
     * @brief Move operator.
     * @param aSeq The sequence to move.
     * @return Returns a ref to this.
     */
    Sequence<Key, Alloc>& operator=( Sequence<Key, Alloc>&& aSeq );

    /// @}
    // ============================================================================
    /// @name Accessors / Modifiers
    // ============================================================================
    /// @{
    
    /**
     * @brief Difference between two sequences as a Set<Key> = this \ seq.
     *
     * @param seq The gum::Sequence to substract of this.
     * @return Returns the set difference : *this \ seq.
     */
    template <typename OtherAlloc>
    Set<Key, Alloc> diffSet( const Sequence<Key, OtherAlloc>& seq ) const;

    /// @}
  };

#ifndef DOXYGEN_SHOULD_SKIP_THIS

  // dummy classes that will enable discriminate without overhead between
  // scalars and non-scalars operators * and ->
  template <bool gen>
  struct SequenceIteratorGet {
    template <typename Key>
    INLINE static const Key& op_star( const Key* x ) {
      return *x;
    }
    template <typename Key>
    INLINE static const Key* op_arrow( const Key* x ) {
      return x;
    }
  };

  template <>
  struct SequenceIteratorGet<true> {
    template <typename Key>
    INLINE static const Key& op_star( const Key& x ) {
      return x;
    }
    template <typename Key>
    INLINE static const Key* op_arrow( const Key& x ) {
      return &x;
    }
  };

#endif /* DOXYGEN_SHOULD_SKIP_THIS */

  // ===========================================================================
  // class SequenceIteratorSafe
  // ===========================================================================
  /**
   * @class SequenceIteratorSafe sequence.h <agrum/core/sequence.h>
   * @brief Safe iterators for Sequence.
   * @ingroup sequence_group
   *
   * This iterator enables to parse the elements in the sequence. Note that
   * this is similar to a const safe iterator because the elements that can be
   * accessed in the sequence are constant.
   *
   * @par Usage example:
   * @code
   * // creation of a sequence
   * Sequence<int> seq { 1, 2, 3, 4 };
   * Sequence<string> seq2;
   *
   * // creation of iterators
   * auto iter1 = seq.beginSafe (); // points to 1
   * auto iiter2 = iter1;
   * auto iiter3 = std::move ( iter1 );
   *
   * // parsing the sequence
   * for ( auto iter = seq.beginSafe (); iter != seq.endSafe (); ++iter )
   *   std::cout << *iter << std::endl;
   * for ( auto iter = seq.rbeginSafe (); iter != seq.rend (); --iter )
   *   std::cout << *iter << std::endl;
   * for ( auto iter = seq.beginSafe (); iter != seq.end (); ++iter )
   *   std::cout << iter->size () << std::endl;
   * @endcode
   *
   * @tparam Key The type of elements stored in the gum::Sequence.
   */
  template <typename Key>
  class SequenceIteratorSafe {

    /// Friend to speed up access.
    template <typename K, typename A, bool>
    friend class SequenceImplementation;

    public:
    /// types for STL compliance
    /// @{
    using iterator_category = std::bidirectional_iterator_tag;
    using value_type = Key;
    using reference = Key&;
    using const_reference = const Key&;
    using pointer = Key*;
    using const_pointer = const Key*;
    using difference_type = std::ptrdiff_t;
    /// @}

    private:

    /// The Getter used by this iterator.
    using Getter = SequenceIteratorGet<std::is_scalar<Key>::value>;

    
    /**
     * @brief Constructor, always give a valid iterator (even if pos too
     * large).
     *
     * @warning if pos is greater than the size of the sequence, the iterator
     * is made pointing to end().
     *
     * @tparam Alloc The sequence allocator.
     * @tparam Gen Used for meta-programation.
     * @param seq The sequence.
     * @param pos Indicates to which position of the sequence the iterator
     * should be pointing. By default, the iterator points to begin().
     */
    template <typename Alloc, bool Gen>
    SequenceIteratorSafe( const SequenceImplementation<Key, Alloc, Gen>& seq,
                          Idx pos = 0 ) noexcept;

    public:
    // ============================================================================
    /// @name Constructors / Destructors
    // ============================================================================
    ///@{

    
    /**
     * @brief Constructor, always give a valid iterator (even if pos too
     * large).
     *
     * @warning if pos is greater than the size of the sequence, the iterator
     * is made pointing to end().
     *
     * @param seq the sequence
     * @param pos indicates to which position of the sequence the iterator
     * should be pointing. By default, the iterator points to begin()
     * @tparam Alloc The sequence allocator.
     */
    template <typename Alloc>
    SequenceIteratorSafe( const Sequence<Key, Alloc>& seq,
                          Idx pos = 0 ) noexcept;

    /**
     * @brief Copy constructor.
     * @param source The iterator to copy.
     */
    SequenceIteratorSafe( const SequenceIteratorSafe<Key>& source ) noexcept;

    /**
     * @brief Move constructor.
     * @param source The iterator to move.
     */
    SequenceIteratorSafe( SequenceIteratorSafe<Key>&& source ) noexcept;

    /**
     * @brief Class destructor.
     */
    ~SequenceIteratorSafe() noexcept;

    ///@}
    // ============================================================================
    /// @name Operators
    // ============================================================================
    ///@{

    /**
     * @brief Copy operator.
     * @param source The iterator to copy.
     * @return Returns this iterator.
     */
    SequenceIteratorSafe<Key>&
    operator=( const SequenceIteratorSafe<Key>& source ) noexcept;

    /**
     * @brief Move operator.
     * @param source The iterator to move.
     * @return Returns this iterator.
     */
    SequenceIteratorSafe<Key>&
    operator=( SequenceIteratorSafe<Key>&& source ) noexcept;

    /** 
     * @brief Point the iterator to the next value in the sequence.
     *
     * @warning if the iterator already points to end(), it is unaltered.
     * @return Returns this iterator.
     */
    SequenceIteratorSafe<Key>& operator++() noexcept;

    /** 
     * @brief Point the iterator to the preceding value in the sequence.
     *
     * @warning If the iterator already points to rend(), it is unaltered.
     *
     * @return Returns this iterator.
     */
    SequenceIteratorSafe<Key>& operator--() noexcept;
    
    /** 
     * @brief Makes the iterator point to i elements further in the sequence.
     *
     * @warning If moving the iterator nb would make it point outside the
     * Sequence, then iterator is moved to end or rend, depending on the sign
     * of nb.
     *
     * @param nb The number of steps to move the iterator.
     * @return Returns this iterator.
     */
    SequenceIteratorSafe<Key>& operator+=( unsigned int nb ) noexcept;
    
    /** 
     * @brief Makes the iterator point to i elements further in the sequence.
     *
     * @warning If moving the iterator nb would make it point outside the
     * Sequence, then iterator is moved to end or rend, depending on the
     * sign of nb.
     *
     * @param nb The number of steps to move the iterator.
     * @return Returns this iterator.
     */
    SequenceIteratorSafe<Key>& operator-=( unsigned int nb ) noexcept;

    /** 
     * @brief Returns a new iterator.
     *
     * @warning The created iterator should point outside the Sequence, then it
     * is set either to end or rend, depending on the sign of nb.
     *
     * @param nb The number of steps the created iterator is ahead of this.
     * @return Returns a new iterator.
     */
    SequenceIteratorSafe<Key> operator+( unsigned int nb ) noexcept;

    /** 
     * @brief Returns a new iterator.
     *
     * @warning The created iterator should point outside the Sequence, then it
     * is set either to end or rend, depending on the sign of nb.
     *
     * @param nb The number of steps the created iterator is behind of this.
     * @brief Returns a new iterator.
     */
    SequenceIteratorSafe<Key> operator-( unsigned int nb ) noexcept;

    /**
     * @brief Checks whether two iterators are pointing to different elements.
     * 
     * @param source The iterator to test for inequality.
     * @return Returns true if both iterators are not equal.
     */
    bool operator!=( const SequenceIteratorSafe<Key>& source ) const noexcept;

    /**
     * @brief Checks whether two iterators are pointing to the same elements.
     * 
     * @param source The iterator to test for equality.
     * @return Returns true if both iterators are equal.
     */
    bool operator==( const SequenceIteratorSafe<Key>& source ) const noexcept;

    /**
     * @brief Returns the value pointed to by the iterator.
     * @return Returns the value pointed to by the iterator.
     * @throw UndefinedIteratorValue Raised on end() or rend().
     */
    const Key& operator*() const;

    /**
     * @brief Returns the value pointed to by the iterator (works only for
     * non-scalars).
     * @return Returns the value pointed to by the iterator (works only for
     * non-scalars).
     */
    const Key* operator->() const;

    /// @}
    // ============================================================================
    /// @name Accessors / Modifiers
    // ============================================================================
    /// @{

    /** 
     * @brief Returns the position of the iterator in the sequence.
     * @return Returns the position of the iterator in the sequence.
     * @throw UndefinedIteratorValue Raised on end() or rend().
     */
    Idx pos() const;

    /// @}

    private:
    /// The index in the sequence's vector where the iterator is pointing.
    Idx __iterator;

    /// The sequence pointed to by the iterator (by default, key is a scalar).
    const SequenceImplementation<Key,
                                 std::allocator<Key>,
                                 std::is_scalar<Key>::value>* __seq;

    /// The iterator points to the posth element (0 = beginning of the
    /// sequence).
    void __setPos( Idx pos ) noexcept;

    /// The iterator points to rend.
    void __setAtRend() noexcept;

    /// The iterator points to the end (which is pos size()-1).
    void __setAtEnd() noexcept;
  };

  /// @brief A << operator for displaying the content of the Sequence.
  template <typename Key, typename Alloc>
  std::ostream& operator<<( std::ostream& stream,
                            const Sequence<Key, Alloc>& s );

} /* namespace gum */

// always include the implementation of the templates
#include <agrum/core/sequence.tcc>

#endif // GUM_SEQUENCE_H<|MERGE_RESOLUTION|>--- conflicted
+++ resolved
@@ -501,16 +501,10 @@
     /// Keep track of the position of the element in v (for fast retrieval).
     HashTable<Key, Idx, Alloc> __h;
 
-<<<<<<< HEAD
-    /// the set of the elements stored into the sequence
+    /// The set of the elements stored into the sequence.
     std::vector<Key*, typename Alloc::template rebind<Key*>::other > __v;
-    // note that, using Key* in __v, we actually store the Key only once in the
-=======
-    /// The set of the elements stored into the sequence.
-    std::vector<Key*, Alloc> __v;
 
     // Note that, using Key* in __v, we actually store the Key only once in the
->>>>>>> 83b80930
     // sequence (that is, within __h). This enables storing big objects within
     // sequences without having memory overhead.
 
