/***************************************************************************
 *   Copyright (C) 2005 by Pierre-Henri WUILLEMIN and Christophe GONZALES  *
 *   {prenom.nom}_at_lip6.fr                                               *
 *                                                                         *
 *   This program is free software; you can redistribute it and/or modify  *
 *   it under the terms of the GNU General Public License as published by  *
 *   the Free Software Foundation; either version 2 of the License, or     *
 *   (at your option) any later version.                                   *
 *                                                                         *
 *   This program is distributed in the hope that it will be useful,       *
 *   but WITHOUT ANY WARRANTY; without even the implied warranty of        *
 *   MERCHANTABILITY or FITNESS FOR A PARTICULAR PURPOSE.  See the         *
 *   GNU General Public License for more details.                          *
 *                                                                         *
 *   You should have received a copy of the GNU General Public License     *
 *   along with this program; if not, write to the                         *
 *   Free Software Foundation, Inc.,                                       *
 *   59 Temple Place - Suite 330, Boston, MA  02111-1307, USA.             *
 ***************************************************************************/
/** @file
 * @brief debugging functions
 *
 * @author Pierre-Henri WUILLEMIN and Christophe GONZALES
 */
#include <iostream>
#include <iomanip>
#include <string>
#include <sstream>
#include <vector>
#include <algorithm>

#include <agrum/config.h>

#ifndef DOXYGEN_SHOULD_SKIP_THIS

#include <map>


namespace gum {

#ifndef NDEBUG

  namespace __debug__ {
    typedef std::map<std::string, int> DEBUG_MAP;

// this static hashtable only on debug mode.
    static DEBUG_MAP& __sizeof() {
#if defined(_MT) || defined(__MT__) || defined(_PTHREAD)
#warning "This function is not thread-safe ! (but only in debug mode)"
#endif
      static DEBUG_MAP* sizeOf = new DEBUG_MAP();
      return *sizeOf;
    }

// this static hashtable only on debug mode.
    static DEBUG_MAP& __creation() {
#if defined(_MT) || defined(__MT__) || defined(_PTHREAD)
#warning "This function is not thread-safe ! (but only in debug mode)"
#endif
      static DEBUG_MAP* creation = new DEBUG_MAP();
      return *creation;
    }

    static DEBUG_MAP& __deletion() {
#if defined(_MT) || defined(__MT__) || defined(_PTHREAD)
#warning "This function is not thread-safe ! (but only in debug mode)"
#endif
      static DEBUG_MAP* deletion = new DEBUG_MAP();
      return *deletion;
    }

    std::string __getFile ( const char* f ) {
      std::string s ( f );
      return s.erase ( 0, s.rfind ( "/" ) + 1 );
    }

    void __show_trace ( const char* zeKey, const char* zeFile, long zeLine, const char* zeMsg, const void* zePtr ) {
#ifdef GUM_DEEP_TRACE_ON
      std::cerr << std::setw ( 40 ) << std::setfill ( ' ' ) << __getFile ( zeFile ) << "#" << std::setfill ( '0' )  <<  std::setw ( 5 ) << std::dec << zeLine << " : " << zeMsg << " <" << zeKey << "> [" << std::hex << zePtr << "]" << std::dec << std::endl;
#endif //TRACE_CONSTRUCTION_ON
    }

    void __inc_creation ( const char* zeKey, const char* zeFile, long zeLine, const char* zeMsg, const void* zePtr, int zeSize ) {
      __show_trace ( zeKey, zeFile, zeLine, zeMsg, zePtr );

      __creation() [zeKey]++;
      __sizeof() [zeKey] = zeSize;
    }

// to handle static element of agrum library
    void __dec_creation ( const char* zeKey, const char* zeFile, long zeLine, const char* zeMsg, const void* zePtr ) {
      __show_trace ( zeKey, zeFile, zeLine, zeMsg, zePtr );
      __creation() [zeKey]--;
    }

    void __inc_deletion ( const char* zeKey, const char* zeFile, long zeLine, const char* zeMsg, const void* zePtr ) {
      __show_trace ( zeKey, zeFile, zeLine, zeMsg, zePtr );
      __deletion() [zeKey]++;
    }

    void __dumpObjects ( void ) {
      unsigned int nb_err = 0;
      int total_size = 0;

      char fillChar = '_';
      int widthColLibelle = 50;
      int widthColSizeOf = 5;
      int widthColItemsNumber = 8;

      std::cerr << std::setfill ( '=' )
                << "|" << std::setw ( widthColLibelle + 2 ) << ""
                << "|" << std::setw ( widthColSizeOf + 4 ) << ""
                << "|" << std::setw ( widthColItemsNumber + 2 )  << ""
                << "|" << std::setw ( widthColItemsNumber + 2 ) << ""
                << "|" << std::endl;
      std::cerr << std::setfill ( ' ' )
                << "| " << std::left << std::setw ( widthColLibelle ) << "Class Name" << std::right
                << " |   " << std::setw ( widthColSizeOf ) << "Size"
                << " | " << std::setw ( widthColItemsNumber ) << "#Const"
                << " | " << std::setw ( widthColItemsNumber ) << "#Dest"
                << " |" << std::endl;
      std::cerr << std::setfill ( '-' )
                << "|" << std::setw ( widthColLibelle + 2 ) << ""
                << "|" << std::setw ( widthColSizeOf + 4 ) << ""
                << "|" << std::setw ( widthColItemsNumber + 2 )  << ""
                << "|" << std::setw ( widthColItemsNumber + 2 ) << ""
                << "|" << std::endl;
      // list of created objects
      std::map<std::string, std::string> res;


      for ( DEBUG_MAP::const_iterator xx = __creation().begin(); xx != __creation().end(); ++xx ) {
        std::stringstream stream;
        int zeCreatedObjs = xx->second;
        int zeDeletedObjts = -1;
        int size = __sizeof() [xx->first];


        stream << std::setfill ( fillChar = ( fillChar == '_' ) ? ' ' : '_' )
               << "| " <<  std::setw ( widthColLibelle ) << std::left  << xx->first
               << " | "  << std::right <<  std::setw ( widthColSizeOf ) << size
               << " o | "  << std::setw ( widthColItemsNumber ) << zeCreatedObjs << " | ";

        if ( size > 0 ) total_size += zeCreatedObjs * size;

        try {
          zeDeletedObjts = __deletion() [xx->first];
          stream << std::setfill ( fillChar ) << std::setw ( widthColItemsNumber ) << zeDeletedObjts;
        } catch ( NotFound& ) {
          stream << std::setfill ( fillChar ) << std::setw ( widthColItemsNumber ) << "?????";
        }

        stream << " |";;

        if ( zeCreatedObjs != zeDeletedObjts ) {
          nb_err += abs ( zeDeletedObjts - zeCreatedObjs );
          stream << "<--- failed";
        }

        res.insert ( make_pair ( xx->first, stream.str() ) );
        //res.push_back( stream.str() );
      }

      // list of deleted objects, but not created (?)
      for ( DEBUG_MAP::const_iterator xx = __deletion().begin(); xx != __deletion().end(); ++xx ) {
        try {
          __creation() [xx->first];
        } catch ( NotFound& ) {
          std::stringstream stream;
          fillChar = ( fillChar == '_' ) ? ' ' : '_';
          stream << std::setfill ( fillChar = ( fillChar == '_' ) ? ' ' : '_' )
                 << "| " << std::setw ( widthColLibelle ) << std::left << xx->first + " "
                 << " | " << std::right << std::setw ( widthColSizeOf ) << __sizeof() [xx->first]
                 << " o | " << std::setw ( widthColItemsNumber ) << "?????"
                 << " | " << std::setw ( widthColItemsNumber ) << xx->second << " |<--- failed";
          res.insert ( make_pair ( xx->first, stream.str() ) );
          //res.push_back( stream.str() );
          nb_err += xx->second;
        }
      }

      for ( const auto iter : res ) {
        std::cerr << iter.second << std::endl;
      }

      std::cerr << std::setfill ( '-' );

      std::cerr << "|-"  << std::setw ( widthColLibelle ) << ""
                << "-|-" << std::setw ( widthColSizeOf + 2 ) << ""
                << "-|-" << std::setw ( widthColItemsNumber ) << ""
                << "-|-" << std::setw ( widthColItemsNumber ) << "" << "-|"
                << std::endl;

      std::cerr << std::setfill ( ' ' );

      if ( nb_err == 0 ) {
        std::cerr << "| " << std::setw ( widthColLibelle ) << "NO MEMORY LEAK !"
                  << " | " << std::setw ( widthColSizeOf + widthColItemsNumber * 2 + 9 ) << ""
                  << "|" << std::endl;
      } else {
        std::cerr << "| " << std::setw ( widthColLibelle ) << "Memory leaks found " << ""
                  << " | " << std::setw ( widthColSizeOf + widthColItemsNumber * 2 - 6 ) << nb_err << " object(s)     "
                  << "|" << std::endl;
      }

      std::cerr << "| " << std::setw ( widthColLibelle ) << "total "
                << " | " << std::setw ( widthColSizeOf + widthColItemsNumber * 2 - 4 ) << total_size << " octet(s)    "
                << "|" << std::endl;

      std::cerr << std::setfill ( '=' )
                << "|" << std::setw ( widthColLibelle + 2 ) << ""
                << "|" << std::setw ( widthColSizeOf + widthColItemsNumber * 2 + 10 ) << ""
                << "|" << std::endl;

    }

// take into account static objects in agrum (no called destructor before exit())
    void __staticCorrections() {
<<<<<<< HEAD
      __dec_creation ( "HashTableIterator"  ,"__hash_static_end",0,"static variable correction",0 );
      __dec_creation ( "SetIterator","__empty_edge_set",0,"static variable correction",0 );
      __dec_creation ( "BijectionIterator","__empty_bijection",0,"static variable correction",0 );
      __dec_creation ( "BijectionIterator","__empty_bijection_star",0,"static variable correction",0 );
      __dec_creation ( "Set","__empty_edge_set",0,"static variable correction",0 );
      __dec_creation ( "HashTable"  ,"__empty_edge_set",0,"static variable correction",0 );
      __dec_creation ( "ListBase"  ,"countingTreeBoxes",0,"static variable correction",0 );
      __dec_creation ( "ListBase"  ,"countingTreeBoxes",0,"static variable correction",0 );
      __dec_creation ( "ListBase"  ,"countingTreeBoxes",0,"static variable correction",0 );
=======
      __dec_creation ( "HashTableIterator"  , "__hash_static_end", 0, "static variable correction", 0 );
      __dec_creation ( "SetIterator", "__empty_edge_set", 0, "static variable correction", 0 );
      __dec_creation ( "BijectionIterator", "__empty_bijection", 0, "static variable correction", 0 );
      __dec_creation ( "BijectionIterator", "__empty_bijection_star", 0, "static variable correction", 0 );
      __dec_creation ( "Set", "__empty_edge_set", 0, "static variable correction", 0 );
      __dec_creation ( "HashTable"  , "__empty_edge_set", 0, "static variable correction", 0 );
>>>>>>> 11468eb4
    }

    void __atexit ( void ) {
      __staticCorrections();
      __dumpObjects();
      __creation().clear();
      __deletion().clear();
    }


  } /* namespace gum::__debug__ */

#endif //NDEBUG


} /* namespace gum */

#endif // DOXYGEN_SHOULD_SKIP_THIS<|MERGE_RESOLUTION|>--- conflicted
+++ resolved
@@ -216,7 +216,6 @@
 
 // take into account static objects in agrum (no called destructor before exit())
     void __staticCorrections() {
-<<<<<<< HEAD
       __dec_creation ( "HashTableIterator"  ,"__hash_static_end",0,"static variable correction",0 );
       __dec_creation ( "SetIterator","__empty_edge_set",0,"static variable correction",0 );
       __dec_creation ( "BijectionIterator","__empty_bijection",0,"static variable correction",0 );
@@ -226,14 +225,6 @@
       __dec_creation ( "ListBase"  ,"countingTreeBoxes",0,"static variable correction",0 );
       __dec_creation ( "ListBase"  ,"countingTreeBoxes",0,"static variable correction",0 );
       __dec_creation ( "ListBase"  ,"countingTreeBoxes",0,"static variable correction",0 );
-=======
-      __dec_creation ( "HashTableIterator"  , "__hash_static_end", 0, "static variable correction", 0 );
-      __dec_creation ( "SetIterator", "__empty_edge_set", 0, "static variable correction", 0 );
-      __dec_creation ( "BijectionIterator", "__empty_bijection", 0, "static variable correction", 0 );
-      __dec_creation ( "BijectionIterator", "__empty_bijection_star", 0, "static variable correction", 0 );
-      __dec_creation ( "Set", "__empty_edge_set", 0, "static variable correction", 0 );
-      __dec_creation ( "HashTable"  , "__empty_edge_set", 0, "static variable correction", 0 );
->>>>>>> 11468eb4
     }
 
     void __atexit ( void ) {
