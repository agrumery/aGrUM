--- conflicted
+++ resolved
@@ -100,12 +100,7 @@
       __deletion() [zeKey]++;
     }
 
-<<<<<<< HEAD
     void __dumpObjects( void ) {
-=======
-
-    void __dumpObjects ( void ) {
->>>>>>> b7f4d281
       unsigned int nb_err=0;
       int total_size=0;
 
@@ -157,11 +152,7 @@
         }
       }
 
-<<<<<<< HEAD
-      sort( res.begin(),res.end() );
-=======
       //sort ( res.begin(),res.end() );
->>>>>>> b7f4d281
 
       for ( std::vector<std::string>::const_iterator iter=res.begin();
             iter!=res.end();
