--- conflicted
+++ resolved
@@ -54,14 +54,7 @@
      */
     ExactPolicy(){};
 
-<<<<<<< HEAD
-      /**
-       * Default constructor.
-       */
-      ExactPolicy() {}
-=======
     /// @}
->>>>>>> c041aa4f
 
     // ===========================================================================
     /// @name Accessors/Modifiers
@@ -73,21 +66,6 @@
 
     void combineAdd(const ApproximationPolicy<GUM_SCALAR> *ap){};
 
-<<<<<<< HEAD
-      void combineAdd ( const ApproximationPolicy<GUM_SCALAR>* ap ) {}
-
-      void combineSub ( const ApproximationPolicy<GUM_SCALAR>* ap ) {}
-
-      void combineMult ( const ApproximationPolicy<GUM_SCALAR>* ap ) {}
-
-      void combineDiv ( const ApproximationPolicy<GUM_SCALAR>* ap ) {}
-
-      void combineMax ( const ApproximationPolicy<GUM_SCALAR>* ap ) {}
-
-      void combineMin ( const ApproximationPolicy<GUM_SCALAR>* ap ) {}
-
-      /// @}
-=======
     void combineSub(const ApproximationPolicy<GUM_SCALAR> *ap){};
 
     void combineMult(const ApproximationPolicy<GUM_SCALAR> *ap){};
@@ -99,7 +77,6 @@
     void combineMin(const ApproximationPolicy<GUM_SCALAR> *ap){};
 
     /// @}
->>>>>>> c041aa4f
   };
 }
 
