--- conflicted
+++ resolved
@@ -77,7 +77,6 @@
       // ===========================================================================
       /// @{
 
-<<<<<<< HEAD
         /**
          * Adds a variable to FMDP description
          * @throw DuplicateElement if a similar variable already exists
@@ -150,64 +149,7 @@
          * Returns name of action given in parameter
          */
         const std::string actionName ( Idx actionId ) const;
-=======
-      void setProperty( const std::string& propName, const std::string& propValue ) {};
-
-      /**
-       * Adds a variable to FMDP description
-       * @throw DuplicateElement if a similar variable already exists
-       */
-      void addVariable( const DiscreteVariable* var );
-
-      /**
-       * Adds a primed variable to FMDP description
-       * @throw DuplicateElement if a similar variable already exists
-       */
-      void addPrimedVariable( const DiscreteVariable* var, const DiscreteVariable* mainVar );
-
-      /**
-       * Adds an action to FMDP description
-       * @throw DuplicateElement if an action with same name already exists
-       */
-      void addAction( const std::string& action );
-
-      /**
-       * Adds a variable transition table to specified action
-       * @throw NotFound if action or var does not exists
-       * @throw DuplicateElement if variable already has a transition for this action
-       */
-      void addTransitionForAction( const DiscreteVariable* var, const MultiDimImplementation<GUM_SCALAR>* transition, const std::string& action );
-
-      /**
-       * Adds a default variable transition
-       * @throw NotFound if var does not exists
-       * @throw DuplicateElement if variable already has a default transition
-       */
-      void addTransition( const DiscreteVariable* var, const MultiDimImplementation<GUM_SCALAR>* transition );
-
-      /**
-       * Adds a cost table to specified action
-       * @throw NotFound if action does not exists
-       */
-      void addCostForAction( const MultiDimImplementation<GUM_SCALAR>* cost, const std::string& action );
-
-      /**
-       * Adds a default variable cost
-       * @throw DuplicateElement if a default cost exists already
-       */
-      void addCost( const MultiDimImplementation<GUM_SCALAR>* cost );
-
-      /**
-       * Adds a default variable reward
-       * @throw DuplicateElement if a default reward exists already
-       */
-      void addReward( const MultiDimImplementation<GUM_SCALAR>* reward );
-
-      /**
-       * Precises the discount factor for that mdp
-       */
-      void addDiscount( GUM_SCALAR discount );
->>>>>>> c40c8ded
+
 
       /// @}
 
@@ -238,17 +180,10 @@
          */
         SequenceIteratorSafe< const DiscreteVariable* > beginVariables() const {return __varSeq.beginSafe(); }
 
-<<<<<<< HEAD
         /**
          * Returns an iterator reference to the end of the list of variables
          */
         SequenceIteratorSafe< const DiscreteVariable* > endVariables() const { return __varSeq.endSafe(); }
-=======
-      /**
-       * Returns name of action given in parameter
-       */
-      const std::string actionName( Idx actionId ) const;
->>>>>>> c40c8ded
 
       /// @}
 
@@ -272,14 +207,7 @@
        */
       INLINE const Bijection<const DiscreteVariable*, const DiscreteVariable*>& mapMainPrime() const { return __main2primed; }
 
-<<<<<<< HEAD
-      /// @}
-=======
-      /**
-       * Returns transition associated to given in parameter variable
-       */
-      const MultiDimImplementation< GUM_SCALAR >* transition( const DiscreteVariable* v ) const;
->>>>>>> c40c8ded
+      /// @}
 
       /**
        * Displays the FMDP in a Dot format
@@ -300,10 +228,6 @@
 
       /// Sequence de variables and its iterator
       Sequence< const DiscreteVariable* > __varSeq;
-<<<<<<< HEAD
-=======
-      SequenceIterator< const DiscreteVariable* > __varIter;
->>>>>>> c40c8ded
 
       Sequence<Idx> __actionSeq;
 
@@ -336,15 +260,9 @@
       bool __onDestructionDeleteVars;
   };
 
-<<<<<<< HEAD
 //  extern template class FactoredMarkovDecisionProcess<float>;
 //  extern template class FactoredMarkovDecisionProcess<double>;
 
-=======
-      /// Iterator on actions
-      HashTableConstIterator< Idx, HashTable< const DiscreteVariable*, const MultiDimImplementation< GUM_SCALAR >* >* > __actionIter;
-  };
->>>>>>> c40c8ded
 } /* namespace gum */
 
 
