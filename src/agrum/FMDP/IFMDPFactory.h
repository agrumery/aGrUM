/***************************************************************************
 *   Copyright (C) 2005 by Christophe GONZALES and Pierre-Henri WUILLEMIN  *
 *   {prenom.nom}_at_lip6.fr                                               *
 *                                                                         *
 *   This program is free software; you can redistribute it and/or modify  *
 *   it under the terms of the GNU General Public License as published by  *
 *   the Free Software Foundation; either version 2 of the License, or     *
 *   (at your option) any later version.                                   *
 *                                                                         *
 *   This program is distributed in the hope that it will be useful,       *
 *   but WITHOUT ANY WARRANTY; without even the implied warranty of        *
 *   MERCHANTABILITY or FITNESS FOR A PARTICULAR PURPOSE.  See the         *
 *   GNU General Public License for more details.                          *
 *                                                                         *
 *   You should have received a copy of the GNU General Public License     *
 *   along with this program; if not, write to the                         *
 *   Free Software Foundation, Inc.,                                       *
 *   59 Temple Place - Suite 330, Boston, MA  02111-1307, USA.             *
 ***************************************************************************/
/**
 * @file
 * @brief Headers of the IFMDPFactory interface-like class.
 *
 * @author Jean-Christophe MAGNAN and Pierre-Henri WUILLEMIN
 */

#ifndef GUM_ABSTRACT_FMDP_FACTORY_H
#define GUM_ABSTRACT_FMDP_FACTORY_H

#include <string>
#include <vector>

#include <agrum/graphs/graphElements.h>
#include <agrum/variables/labelizedVariable.h>

#include <agrum/FMDP/FactoredMarkovDecisionProcess.h>

namespace gum {

  /**
   * @brief The enumeration of states in which the factory can be in.
   *
   * Every documentation section's name indicates from which state you can
   * call it's methods, and in which state it places the factory.
   *
   * There is an exception for the delegated CPT definition methods which do
   * not changes the state of the factory.
   */
  enum class FMDPfactory_state : char {
    NONE,
    PROPERTY,
    VARIABLE,
    ACTION,
    TRANSITION,
    COST,
    REWARD,
    DISCOUNT
  };

  /**
   * @class FMDPFactory FMDPFactory.h <agrum/FMDP/FMDPFactory.h>
   * @brief A factory class to ease Factored Markov Decision Process
   *construction.
   * @ingroup fmdp_group
   * A FMDPFactory will never create a Factored Markov Decision Process and
   *works on
   *only one
   * Factored Markov Decision Process.
   *
   * The only exception of this behaviour is when you create a copy of the
   *factory,
   * it will create a copy of its FMDP. This is useful when you want to create
   * two FMDP sharing a common base.
   * However be very careful because the copy will not delete its FMDP.
   *
   * Each method will raise an OperationNotAllowed if you call it when the
   *factory
   * is not in a valid state for that call. The error message is "Illegal
   *state.".
   *
   */

  class AbstractFMDPFactory {

    public:
    // ==========================================================================
    /// @name Constructor & destructor.
    // ==========================================================================
    /// @{

    //~ /**
    //~ * @brief Copy constructor.
    //~ * The copy will have an exact copy of the constructed Factored markov
    // Decision Process in source.
    //~ * @warning You can only copy a factory if its current state is NONE or
    //~ *          NETWORK.
    //~ * @throw OperationNotAllowed Raised if the state of source is not NONE
    // or
    //~ *                            NETWORK.
    //~ */
    //~ FMDPFactory ( const FMDPFactory<GUM_SCALAR>& source );

    /**
     * @brief Destructor.
     *
     * To prevent strange behaviour you should always destroy a FMDPFactory
     * when it's state equals NONE.
     *
     * @throw FatalError Raised if the state of the factory prevents it to die
     *                   peacefully.
     */
    virtual ~AbstractFMDPFactory(){};

    /// @}
    // ==========================================================================
    /// @name Getter and setters.
    // ==========================================================================
    /// @{

    /// Returns the current state of the factory.
    virtual FMDPfactory_state state() const = 0;

    /// Returns a constant reference on a variable given it's name.
    /// @throw NotFound Raised if no variable matches the name.
    virtual const DiscreteVariable*
    variable( const std::string& name ) const = 0;

    /// @}
    // ==========================================================================
    /// @name Network declaration methods (NONE <-> PROPERTY)
    // ==========================================================================
    /// @{

    /// Tells the factory that we're in a property declaration.
    virtual void startPropertyDeclaration() = 0;

    /// Tells the factory to add a property to the current fmdp.
    virtual void addProperty( const std::string& propName,
                              const std::string& propValue ) = 0;

    /// Tells the factory that we're out of a property declaration.
    virtual void endPropertyDeclaration() = 0;

    /// @}
    // ==========================================================================
    /// @name Variable declaration methods (NONE -> VARIABLE)
    // ==========================================================================
    /// @{

    /// Tells the factory that we're in a variable declaration.
    virtual void startVariableDeclaration() = 0;

    /// Tells the factory the current variable's name.
    /// @throw DuplicateElement Raised if a variable with the same name already
    ///                         exist.
    virtual void variableName( const std::string& name ) = 0;

    /// Tells the factory the current variable's description.
    virtual void variableDescription( const std::string& desc ) = 0;

    /// Adds a modality to the current variable.
    virtual void addModality( const std::string& name ) = 0;

    /// Tells the factory that we're out of a variable declaration.
    /// @throw UndefinedElement Raised if the variable isn't defined (or not
    ///                         enough defined).
    virtual void endVariableDeclaration() = 0;

    /// @}
    // ==========================================================================
    /// @name Action declaration methods (NONE -> ACTION)
    // ==========================================================================
    /// @{

    /// Tells the factory that we're in an action declaration.
    virtual void startActionDeclaration() = 0;

    /// Tells the factory to add an action to the current fmdp.
    virtual void addAction( const std::string& action ) = 0;

    /// Tells the factory that we're out of an action declaration.
    virtual void endActionDeclaration() = 0;

    /// @}
    // ==========================================================================
    /// @name Transition declaration methods (NONE -> TRANSITION <- ACTION)
    // ==========================================================================
    /// @{

    /// Tells the factory that we're in a transition declaration.
    virtual void startTransitionDeclaration() = 0;

    /// Tells the factory to add a transition table to the current fmdp.
    virtual void addTransition( const std::string& var,
                                const MultiDimAdressable* transition ) = 0;

    /// Tells the factory to add a transition table to the current fmdp.
    /// This transition table will be extracted from incorporated
    /// multiDimDecisionDiagram.
    virtual void addTransition( const std::string& var ) = 0;

    /// Tells the factory that we're out of a transition declaration.
    virtual void endTransitionDeclaration() = 0;

    /// @}
    // ==========================================================================
    /// @name Cost declaration methods (NONE -> COST <- ACTION)
    // ==========================================================================
    /// @{

    /// Tells the factory that we're in a cost declaration.
    virtual void startCostDeclaration() = 0;

    /// Tells the factory to add a cost table to the current fmdp.
    virtual void addCost( const MultiDimAdressable* cost ) = 0;

    /// Tells the factory to add current decision diagram it has as a cost
    /// table.
    virtual void addCost() = 0;

    /// Tells the factory that we're out of a cost declaration.
    virtual void endCostDeclaration() = 0;

    /// @}
    // ==========================================================================
    /// @name Reward declaration methods (NONE -> REWARD <- ACTION)
    // ==========================================================================
    /// @{

    /// Tells the factory that we're in a cost declaration.
    virtual void startRewardDeclaration() = 0;

    /// Tells the factory that we're in a reward declaration mode where the
    /// global
    /// reward diagram is an operation between
    /// simplier decision diagram..
    virtual void setOperationModeOn( std::string operationType ) = 0;

    /// Tells the factory to add a reward table to the current fmdp.
    virtual void addReward( const MultiDimAdressable* reward ) = 0;

    /// Tells the factory to add current decision diagram it has as a reward
    /// table.
    virtual void addReward() = 0;

    /// Tells the factory that we're out of a cost declaration.
    virtual void endRewardDeclaration() = 0;

    /// @}
    // ==========================================================================
    /// @name Discount declaration methods (NONE -> DISCOUNT)
    // ==========================================================================
    /// @{

    /// Tells the factory that we're in a cost declaration.
    virtual void startDiscountDeclaration() = 0;

    /// Tells the factory to add a cost table to the current fmdp.
    virtual void addDiscount( float discount ) = 0;

    /// Tells the factory that we're out of a cost declaration.
    virtual void endDiscountDeclaration() = 0;

    /// @}
    // ==========================================================================
    /// @name DecisionDiagram Creation specific methods
    /// @brief methods used by internal decisiondiagramfactory to build up
    /// a multidimdecisiondiagram
    // ==========================================================================
    /// @{

    /// Insert in diagram a non terminal node
    virtual NodeId addNonTerminalNode( std::string name_of_var ) = 0;

    /// Insert in diagram a terminal node
    virtual NodeId addTerminalNode( float value ) = 0;

    /// Insert in diagram an arc
<<<<<<< HEAD
    virtual void addArc(NodeId from, NodeId to, Idx modality) =0;
=======
    virtual void insertArc( NodeId from, NodeId to, Idx modality ) = 0;
>>>>>>> 19fb8a3f

    /// @}

    /**
     * @name verbosity control
     * @{
     */
    void setVerbose() { __verbose = true; };

    void resetVerbose() { __verbose = false; };

    bool isVerbose() { return __verbose; };
    /// @}

    private:
    bool __verbose;
  };
} /* namespace gum */

#endif  // GUM_ABSTRACT_FMDP_FACTORY_H

// kate: indent-mode cstyle; indent-width 2; replace-tabs on; ;<|MERGE_RESOLUTION|>--- conflicted
+++ resolved
@@ -276,11 +276,7 @@
     virtual NodeId addTerminalNode( float value ) = 0;
 
     /// Insert in diagram an arc
-<<<<<<< HEAD
     virtual void addArc(NodeId from, NodeId to, Idx modality) =0;
-=======
-    virtual void insertArc( NodeId from, NodeId to, Idx modality ) = 0;
->>>>>>> 19fb8a3f
 
     /// @}
 
