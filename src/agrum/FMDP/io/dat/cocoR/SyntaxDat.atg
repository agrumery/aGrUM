// =====================================================================
#include <agrum/core/cast_unicode.h>
// =====================================================================
#include <agrum/FMDP/IfmdpFactory.h>
// =====================================================================
#undef TRY
#define  TRY(inst) try { inst; } catch (gum::Exception& e) { SemErr(e.errorType());}
// =====================================================================


// ===================================================================================================
// DECLARATION
// ===================================================================================================
COMPILER MDPDAT

        // *************************************************************************************
        // Needed attributes
        // *************************************************************************************

                /// the FMDP factory to build it
                gum::AbstractFMDPFactory* __factory;

                /// for each transition diagram, we need to know the associated variable
                std::string __currentFunctionGraphVar;

                /// for building the diagram, we need to keep track of var parents
                std::vector< gum::NodeId > __parentNode;

                /// and current modality
                std::vector< gum::Idx > __parentModality;


        // *************************************************************************************
        // Getters and Setters on those attributes
        // *************************************************************************************

                /// Sets the main factory
                void setFactory( gum::AbstractFMDPFactory* f ) {
                        __factory = f;
                }

                gum::AbstractFMDPFactory& factory(void) {
                  if (__factory)
                        return *__factory;
                  GUM_ERROR(gum::OperationNotAllowed,"Please set a factory for scanning BIF file...");
                }

                bool IsFollowedByIdent() {
                        Token* next = scanner->Peek();
                        return la->kind == _lpar && next->kind == _ident;
                }

                void SemErr(std::string s) {
                  SemErr(widen(s).c_str());
                }

                void Warning(std::string s) {
                  Warning(widen("Warning : "+s).c_str());
                }



// ===================================================================================================
// CHARACTERS DEFINITION
// ===================================================================================================
CHARACTERS
        letter = 'A'..'Z' + 'a'..'z'+ '_' .
        odd_letter = letter - 'e' - 'E'.
        nextletter = letter + '.' + '?' + '-'+'%'.
        digit  = '0'..'9'.

        eol = '\n'.
        inString   = ANY - '"'. /* set of all easy characters within a string */
        nocomma = ANY - ";".


// ===================================================================================================
// TOKENS DEFINITION
// ===================================================================================================
TOKENS
        operand = "+" | "-" | "*" | "/" .

        ident  =        ( letter {nextletter | digit} )
                                |
                                ( digit {digit} odd_letter {nextletter | digit} ).

        integer = [ "+" | "-" ] digit { digit }.              /* integer part */

        number =         (
                                [ "+" | "-" ] digit { digit }"." digit { digit }              /* digits after the mandatory point */
                                [ ( "E" | "e" ) [ "+" | "-" ] digit { digit } ]                 /* optional exponent part */
                                |
                                [ "+" | "-" ] digit { digit }                 /* integer part */
                                ( "E" | "e" ) [ "+" | "-" ] digit { digit }   /* mandatory exponent part */
                                )
        .

        string = '"' {inString } '"'.

        largestring = '=' {nocomma} ';'.

        lpar = '('.




// ===================================================================================================
// MISCELLEANOUS DEFINITION
// ===================================================================================================
COMMENTS FROM "/*" TO "*/" NESTED
COMMENTS FROM "//" TO eol

IGNORE '\r' + eol + '\t'


// ===================================================================================================
// PRODUCTION RULES
// ===================================================================================================
PRODUCTIONS

        /// *************************************************************************************
        /// Main rule
        /// *************************************************************************************
        MDPDAT =
                        VARIABLES_DECLARATION
                        { ACTION }
                        REWARD_FUNCTION_GRAPH
                        DISCOUNT
                        TOLERANCE
                        .


        /// *************************************************************************************
        /// Variables declaration rule
        /// *************************************************************************************
        VARIABLES_DECLARATION = '(' "variables" { VARIABLE } ')'.


        /// *************************************************************************************
        /// Variable rule
        /// *************************************************************************************
        VARIABLE =                          (. std::string name_of_var; .)
                '('                         (. __factory->startVariableDeclaration(); .)
                IDENT<name_of_var>          (. TRY( __factory->variableName( name_of_var ) ); .)
                MODALITY_LIST
                ')'                         (. TRY( __factory->endVariableDeclaration() ); .)
                .

        /// *************************************************************************************
        /// Modality List rule
        /// *************************************************************************************
        MODALITY_LIST =                     (. std::string label; .)
                IDENT_OR_INTEGER<label>     (. TRY( __factory->addModality( label ) ); .)
                [ MODALITY_LIST ]
                .


        /// *************************************************************************************
        /// Action declaration rule
        /// *************************************************************************************
        ACTION =                                                    (. std::string name_of_action;
                                                                       float tolerance; .)
                "action"                                            (. __factory->startActionDeclaration(); .)
                (IDENT<name_of_action> | STRING<name_of_action>)    (. TRY( __factory->addAction( name_of_action ) ); .)
                [ FLOAT<tolerance> ]
                { TRANSITION_FUNCTION_GRAPH }
                [ COST_FUNCTION_GRAPH ]
                "endaction"                                         (. TRY( __factory->endActionDeclaration() ); .)
                .

        /// *************************************************************************************
        /// Transition Function Graph main rule
        /// *************************************************************************************
        TRANSITION_FUNCTION_GRAPH =             (. std::string name_of_var;
                                                                             __factory->startTransitionDeclaration(); .)
                IDENT<name_of_var>                        (. std::string prime_name_of_var = name_of_var + "'";
                                                                             __currentFunctionGraphVar = prime_name_of_var; .)
                ( IF( IsFollowedByIdent() )
                '(' SUB_TRANSITION_FUNCTION_GRAPH ')' |  '(' TRANSITION_LEAF ')' )
                                                                         (. TRY( __factory->addTransition( name_of_var ) );
                                                                            __factory->endTransitionDeclaration();
                                                                            __parentModality.clear();
                                                                            __parentNode.clear(); .)
                .

        /// *************************************************************************************
        /// Transition Function Graph recursion rule
        /// *************************************************************************************
        SUB_TRANSITION_DECISION_GRAPH =           (. std::string name_of_var;
                                                       std::string modality_of_var;
                                                       NodeId var_id; .)
                IDENT<name_of_var>                  (. var_id = __factory->addInternalNode( name_of_var );
                                                       if( !__parentNode.empty() )
                                                         __factory->addArc( __parentNode.back(), var_id, __parentModality.back() );
                                                       else
                                                         __factory->setRoot(var_id); .)
                {'('
                IDENT_OR_INTEGER<modality_of_var>                  (. __parentNode.push_back( var_id );
                                                                                               __parentModality.push_back( (* (__factory->variable( name_of_var )))[modality_of_var] ); .)
                ( IF( IsFollowedByIdent() )
                '(' SUB_TRANSITION_FUNCTION_GRAPH ')' |  '(' TRANSITION_LEAF ')' )
                                                                                            (. __parentModality.pop_back(); .)
                ')'}                                                                       (. __parentNode.pop_back(); .)
                .

        /// *************************************************************************************
        /// Transition diagram leaf rule
        /// *************************************************************************************
<<<<<<< HEAD
        TRANSITION_LEAF =                 (. float value;
                                                          gum::Idx i = 0;
                                                          NodeId var_id = __factory->addInternalNode( __currentFunctionGraphVar );
                                                          if( !__parentNode.empty() )
                                                              __factory->addArc( __parentNode.back(), var_id, __parentModality.back() ); .)
                FLOAT<value>                (. NodeId val_id = __factory->addTerminalNode( value );
                                                          __factory->addArc( var_id, val_id, i ); .)
                {
=======
        TRANSITION_LEAF =       (. float value;
                                   gum::Idx i = 0;
                                   NodeId var_id = __factory->addInternalNode( __currentFunctionGraphVar );
                                   if( !__parentNode.empty() )
                                      __factory->addArc( __parentNode.back(), var_id, __parentModality.back() );
                                   else
                                     __factory->setRoot(var_id); .)
                FLOAT<value>    (. NodeId val_id = __factory->addTerminalNode( value );
                                   __factory->addArc( var_id, val_id, i ); .)
                { 
>>>>>>> f8ce7321
                FLOAT<value>                 (. ++i;
                                                           val_id = __factory->addTerminalNode( value );
                                                          __factory->addArc( var_id, val_id, i ); .)
                }
                .

        /// *************************************************************************************
        /// Cost Function Graph main rule
        /// *************************************************************************************
        COST_FUNCTION_GRAPH =         (. std::string name_of_var;
                                                               __factory->startCostDeclaration(); .)
                "cost"
                '('
                SUB_FUNCTION_GRAPH
                ')'                                        (. TRY( __factory->addCost( ) );
                                                              __factory->endCostDeclaration();
                                                              __parentModality.clear();
                                                              __parentNode.clear(); .)
                .

        /// *************************************************************************************
        /// Reward Function Graph main rule
        /// *************************************************************************************
        REWARD_FUNCTION_GRAPH =                               (. std::string name_of_var;
                                                                                          __factory->startRewardDeclaration(); .)
                "reward"
		(
                ( IF( IsFollowedByIdent() )
                '(' SUB_FUNCTION_GRAPH ')' |  '(' LEAF ')' )    (.  TRY( __factory->addReward( ) );
                                                                                        __parentModality.clear();
                                                                                        __parentNode.clear(); .)
		|
		'['                                                                   (. std::string operand_type; .)
		OPERAND<operand_type>                            (.  __factory->setOperationModeOn( operand_type );.)
                ( IF( IsFollowedByIdent() )
                '(' SUB_FUNCTION_GRAPH ')' |  '(' LEAF ')' )   (. TRY( __factory->addReward( ) );
                                                                                        __parentModality.clear();
                                                                                        __parentNode.clear(); .)
		{
                ( IF( IsFollowedByIdent() )
                '(' SUB_FUNCTION_GRAPH ')' |  '(' LEAF ')' )   (. TRY( __factory->addReward( ) );
                                                                                        __parentModality.clear();
                                                                                        __parentNode.clear(); .)
		}
		']'
		)                                                                   (. __factory->endRewardDeclaration(); .)
		.

        /// *************************************************************************************
        /// Function Graph recursion rule
        /// *************************************************************************************
        SUB_DECISION_GRAPH =                      (. std::string name_of_var;
                                                       std::string modality_of_var;
                                                       NodeId var_id;.)
                IDENT<name_of_var>                  (. var_id = __factory->addInternalNode( name_of_var );
                                                       if( !__parentNode.empty() )
                                                         __factory->addArc( __parentNode.back(), var_id, __parentModality.back() );
                                                       else
                                                       __factory->setRoot(var_id); .)
                {'('
                IDENT_OR_INTEGER<modality_of_var>                (. __parentNode.push_back( var_id );
                                                                                             __parentModality.push_back( (* (__factory->variable( name_of_var )))[modality_of_var] );  .)
                ( IF( IsFollowedByIdent() )
                '(' SUB_FUNCTION_GRAPH ')' |  '(' LEAF ')' )
                                                                                          (. __parentModality.pop_back(); .)
                ')'}                                                                     (. __parentNode.pop_back(); .)
                .

        /// *************************************************************************************
        /// Graph leaf rule
        /// *************************************************************************************
        LEAF =                            (. float value; .)
                FLOAT<value>         (. NodeId val_id = __factory->addTerminalNode( value );
                                                  __factory->addArc( __parentNode.back(), val_id, __parentModality.back() ); .)
                        {
                FLOAT<value>         (. NodeId val_id = __factory->addTerminalNode( value );
                                                   __factory->addArc( __parentNode.back(), val_id, __parentModality.back() ); .)
                }
                .

        /// *************************************************************************************
        /// Graph leaf rule
        /// *************************************************************************************
        DISCOUNT =                         (. float value;
                                                       __factory->startDiscountDeclaration( ); .)
                        "discount"
                        FLOAT<value>     (. __factory->addDiscount( value );
                                                       __factory->endDiscountDeclaration( ); .)
                        .

        /// *************************************************************************************
        /// Graph leaf rule
        /// *************************************************************************************
        TOLERANCE =                         (. float value; .)
                        "tolerance"
                        FLOAT<value>
                        .

        /// *************************************************************************************
        /// String rule
        /// *************************************************************************************
        STRING<std::string& str> =
                        string        (. str=narrow(t->val); .).

        /// *************************************************************************************
        /// Identifier rule
        /// *************************************************************************************
        IDENT<std::string& name> =
                        ident        (. name=narrow(t->val);  .).

        /// *************************************************************************************
        /// Identifier or integer rule
        /// *************************************************************************************
        IDENT_OR_INTEGER<std::string& name> =
                        IDENT<name>
                        |
                        integer                (. name=narrow(t->val);  .)
                        .

        /// *************************************************************************************
        /// Float rule
        /// *************************************************************************************
        FLOAT<float& val> =
                        number        (. val=coco_atof(t->val); .)
                        |
                        integer        (. val=coco_atoi(t->val); .)
                        .

        /// *************************************************************************************
        /// Float rule
        /// *************************************************************************************
        OPERAND<std::string& op> =
                        operand        (. op=narrow(t->val); .)
                        .


END MDPDAT.
<|MERGE_RESOLUTION|>--- conflicted
+++ resolved
@@ -16,35 +16,35 @@
         // *************************************************************************************
         // Needed attributes
         // *************************************************************************************
-
+        
                 /// the FMDP factory to build it
                 gum::AbstractFMDPFactory* __factory;
-
+                
                 /// for each transition diagram, we need to know the associated variable
                 std::string __currentFunctionGraphVar;
-
+                
                 /// for building the diagram, we need to keep track of var parents
                 std::vector< gum::NodeId > __parentNode;
-
+                
                 /// and current modality
                 std::vector< gum::Idx > __parentModality;
-
+                
 
         // *************************************************************************************
         // Getters and Setters on those attributes
         // *************************************************************************************
-
+        
                 /// Sets the main factory
                 void setFactory( gum::AbstractFMDPFactory* f ) {
                         __factory = f;
                 }
 
                 gum::AbstractFMDPFactory& factory(void) {
-                  if (__factory)
+                  if (__factory) 
                         return *__factory;
                   GUM_ERROR(gum::OperationNotAllowed,"Please set a factory for scanning BIF file...");
                 }
-
+                
                 bool IsFollowedByIdent() {
                         Token* next = scanner->Peek();
                         return la->kind == _lpar && next->kind == _ident;
@@ -79,7 +79,7 @@
 // ===================================================================================================
 TOKENS
         operand = "+" | "-" | "*" | "/" .
-
+        
         ident  =        ( letter {nextletter | digit} )
                                 |
                                 ( digit {digit} odd_letter {nextletter | digit} ).
@@ -98,9 +98,9 @@
         string = '"' {inString } '"'.
 
         largestring = '=' {nocomma} ';'.
-
+        
         lpar = '('.
-
+        
 
 
 
@@ -121,31 +121,31 @@
         /// *************************************************************************************
         /// Main rule
         /// *************************************************************************************
-        MDPDAT =
-                        VARIABLES_DECLARATION
+        MDPDAT = 
+                        VARIABLES_DECLARATION 
                         { ACTION }
                         REWARD_FUNCTION_GRAPH
                         DISCOUNT
                         TOLERANCE
                         .
-
+        
 
         /// *************************************************************************************
         /// Variables declaration rule
         /// *************************************************************************************
         VARIABLES_DECLARATION = '(' "variables" { VARIABLE } ')'.
-
+        
 
         /// *************************************************************************************
         /// Variable rule
         /// *************************************************************************************
         VARIABLE =                          (. std::string name_of_var; .)
                 '('                         (. __factory->startVariableDeclaration(); .)
-                IDENT<name_of_var>          (. TRY( __factory->variableName( name_of_var ) ); .)
+                IDENT<name_of_var>          (. TRY( __factory->variableName( name_of_var ) ); .) 
                 MODALITY_LIST
                 ')'                         (. TRY( __factory->endVariableDeclaration() ); .)
                 .
-
+  
         /// *************************************************************************************
         /// Modality List rule
         /// *************************************************************************************
@@ -167,7 +167,7 @@
                 [ COST_FUNCTION_GRAPH ]
                 "endaction"                                         (. TRY( __factory->endActionDeclaration() ); .)
                 .
-
+  
         /// *************************************************************************************
         /// Transition Function Graph main rule
         /// *************************************************************************************
@@ -175,18 +175,18 @@
                                                                              __factory->startTransitionDeclaration(); .)
                 IDENT<name_of_var>                        (. std::string prime_name_of_var = name_of_var + "'";
                                                                              __currentFunctionGraphVar = prime_name_of_var; .)
-                ( IF( IsFollowedByIdent() )
+                ( IF( IsFollowedByIdent() ) 
                 '(' SUB_TRANSITION_FUNCTION_GRAPH ')' |  '(' TRANSITION_LEAF ')' )
                                                                          (. TRY( __factory->addTransition( name_of_var ) );
                                                                             __factory->endTransitionDeclaration();
                                                                             __parentModality.clear();
                                                                             __parentNode.clear(); .)
                 .
-
+        
         /// *************************************************************************************
         /// Transition Function Graph recursion rule
         /// *************************************************************************************
-        SUB_TRANSITION_DECISION_GRAPH =           (. std::string name_of_var;
+        SUB_TRANSITION_FUNCTION_GRAPH =           (. std::string name_of_var;
                                                        std::string modality_of_var;
                                                        NodeId var_id; .)
                 IDENT<name_of_var>                  (. var_id = __factory->addInternalNode( name_of_var );
@@ -197,25 +197,15 @@
                 {'('
                 IDENT_OR_INTEGER<modality_of_var>                  (. __parentNode.push_back( var_id );
                                                                                                __parentModality.push_back( (* (__factory->variable( name_of_var )))[modality_of_var] ); .)
-                ( IF( IsFollowedByIdent() )
+                ( IF( IsFollowedByIdent() ) 
                 '(' SUB_TRANSITION_FUNCTION_GRAPH ')' |  '(' TRANSITION_LEAF ')' )
                                                                                             (. __parentModality.pop_back(); .)
                 ')'}                                                                       (. __parentNode.pop_back(); .)
                 .
-
+                
         /// *************************************************************************************
         /// Transition diagram leaf rule
         /// *************************************************************************************
-<<<<<<< HEAD
-        TRANSITION_LEAF =                 (. float value;
-                                                          gum::Idx i = 0;
-                                                          NodeId var_id = __factory->addInternalNode( __currentFunctionGraphVar );
-                                                          if( !__parentNode.empty() )
-                                                              __factory->addArc( __parentNode.back(), var_id, __parentModality.back() ); .)
-                FLOAT<value>                (. NodeId val_id = __factory->addTerminalNode( value );
-                                                          __factory->addArc( var_id, val_id, i ); .)
-                {
-=======
         TRANSITION_LEAF =       (. float value;
                                    gum::Idx i = 0;
                                    NodeId var_id = __factory->addInternalNode( __currentFunctionGraphVar );
@@ -226,27 +216,26 @@
                 FLOAT<value>    (. NodeId val_id = __factory->addTerminalNode( value );
                                    __factory->addArc( var_id, val_id, i ); .)
                 { 
->>>>>>> f8ce7321
                 FLOAT<value>                 (. ++i;
                                                            val_id = __factory->addTerminalNode( value );
                                                           __factory->addArc( var_id, val_id, i ); .)
                 }
                 .
-
+  
         /// *************************************************************************************
         /// Cost Function Graph main rule
         /// *************************************************************************************
         COST_FUNCTION_GRAPH =         (. std::string name_of_var;
                                                                __factory->startCostDeclaration(); .)
                 "cost"
-                '('
+                '('        
                 SUB_FUNCTION_GRAPH
                 ')'                                        (. TRY( __factory->addCost( ) );
                                                               __factory->endCostDeclaration();
                                                               __parentModality.clear();
                                                               __parentNode.clear(); .)
                 .
-
+  
         /// *************************************************************************************
         /// Reward Function Graph main rule
         /// *************************************************************************************
@@ -258,7 +247,7 @@
                 '(' SUB_FUNCTION_GRAPH ')' |  '(' LEAF ')' )    (.  TRY( __factory->addReward( ) );
                                                                                         __parentModality.clear();
                                                                                         __parentNode.clear(); .)
-		|
+		|                   
 		'['                                                                   (. std::string operand_type; .)
 		OPERAND<operand_type>                            (.  __factory->setOperationModeOn( operand_type );.)
                 ( IF( IsFollowedByIdent() )
@@ -271,14 +260,14 @@
                                                                                         __parentModality.clear();
                                                                                         __parentNode.clear(); .)
 		}
-		']'
-		)                                                                   (. __factory->endRewardDeclaration(); .)
+		']'   
+		)                                                                   (. __factory->endRewardDeclaration(); .) 
 		.
-
+        
         /// *************************************************************************************
         /// Function Graph recursion rule
         /// *************************************************************************************
-        SUB_DECISION_GRAPH =                      (. std::string name_of_var;
+        SUB_FUNCTION_GRAPH =                      (. std::string name_of_var;
                                                        std::string modality_of_var;
                                                        NodeId var_id;.)
                 IDENT<name_of_var>                  (. var_id = __factory->addInternalNode( name_of_var );
@@ -301,7 +290,7 @@
         LEAF =                            (. float value; .)
                 FLOAT<value>         (. NodeId val_id = __factory->addTerminalNode( value );
                                                   __factory->addArc( __parentNode.back(), val_id, __parentModality.back() ); .)
-                        {
+                        { 
                 FLOAT<value>         (. NodeId val_id = __factory->addTerminalNode( value );
                                                    __factory->addArc( __parentNode.back(), val_id, __parentModality.back() ); .)
                 }
@@ -328,13 +317,13 @@
         /// *************************************************************************************
         /// String rule
         /// *************************************************************************************
-        STRING<std::string& str> =
+        STRING<std::string& str> = 
                         string        (. str=narrow(t->val); .).
 
         /// *************************************************************************************
         /// Identifier rule
         /// *************************************************************************************
-        IDENT<std::string& name> =
+        IDENT<std::string& name> = 
                         ident        (. name=narrow(t->val);  .).
 
         /// *************************************************************************************
