--- conflicted
+++ resolved
@@ -265,17 +265,10 @@
 
       /// Insert in diagram an arc
       /// @deprecated use addArc instead
-<<<<<<< HEAD
-      GUM_DEPRECATED(void insertArc ( NodeId from, NodeId to, Idx modality ));
-      
-      /// add an arc in diagram 
-      void addArc ( NodeId from, NodeId to, Idx modality );
-=======
       GUM_DEPRECATED( void insertArc( NodeId from, NodeId to, Idx modality ) );
 
       /// add an arc in diagram
       void addArc( NodeId from, NodeId to, Idx modality );
->>>>>>> d641797a
 
       /// @}
 
