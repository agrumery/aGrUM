--- conflicted
+++ resolved
@@ -36,16 +36,17 @@
   template <typename GUM_SCALAR>
   ScheduleSeparatorStoreMultiDim<GUM_SCALAR>::ScheduleSeparatorStoreMultiDim
   ( const ScheduleMultiDim<GUM_SCALAR>& table,
-    ArcProperty<Set<const MultiDimImplementation<GUM_SCALAR>*> >& separator_tables,
+    ArcProperty<Set<const MultiDimImplementation<GUM_SCALAR>*> >&
+    separator_tables,
     Arc separator ) :
     ScheduleOperation<GUM_SCALAR>
     ( ScheduleOperation<GUM_SCALAR>::Type::SEPARATOR_STORE_MULTIDIM ),
-    __table ( table ),
-    __tableSet ( &separator_tables ),
-    __separator ( separator ),
-    __args ( 0 ) {
+    __table( table ),
+    __tableSet( &separator_tables ),
+    __separator( separator ),
+    __args( 0 ) {
     // for debugging purposes
-    GUM_CONSTRUCTOR ( ScheduleSeparatorStoreMultiDim );
+    GUM_CONSTRUCTOR( ScheduleSeparatorStoreMultiDim );
   }
 
 
@@ -54,12 +55,12 @@
   ScheduleSeparatorStoreMultiDim<GUM_SCALAR>::ScheduleSeparatorStoreMultiDim
   ( const ScheduleSeparatorStoreMultiDim<GUM_SCALAR>& from ) :
     ScheduleOperation<GUM_SCALAR> ( from ),
-    __table ( from.__table ),
-    __tableSet ( from.__tableSet ),
-    __separator ( from.__separator ),
-    __args ( 0 ) {
+    __table( from.__table ),
+    __tableSet( from.__tableSet ),
+    __separator( from.__separator ),
+    __args( 0 ) {
     // for debugging purposes
-    GUM_CONS_CPY ( ScheduleSeparatorStoreMultiDim );
+    GUM_CONS_CPY( ScheduleSeparatorStoreMultiDim );
   }
 
 
@@ -75,7 +76,7 @@
   template <typename GUM_SCALAR>
   ScheduleSeparatorStoreMultiDim<GUM_SCALAR>::~ScheduleSeparatorStoreMultiDim() {
     // for debugging purposes
-    GUM_DESTRUCTOR ( ScheduleSeparatorStoreMultiDim );
+    GUM_DESTRUCTOR( ScheduleSeparatorStoreMultiDim );
 
     if ( __args ) delete __args;
   }
@@ -95,7 +96,7 @@
 
       if ( __args ) {
         __args->clear();
-        __args->insert ( &__table );
+        __args->insert( &__table );
       }
     }
 
@@ -110,7 +111,7 @@
     if ( this->type() != op.type() ) return false;
 
     const ScheduleSeparatorStoreMultiDim<GUM_SCALAR>& real_op =
-      static_cast<const ScheduleSeparatorStoreMultiDim<GUM_SCALAR>&> ( op );
+      static_cast<const ScheduleSeparatorStoreMultiDim<GUM_SCALAR>&>( op );
     return ( ( __table == real_op.__table ) &&
              ( __tableSet == real_op.__tableSet ) &&
              ( __separator == real_op.__separator ) );
@@ -124,7 +125,7 @@
     if ( this->type() != op.type() ) return true;
 
     const ScheduleSeparatorStoreMultiDim<GUM_SCALAR>& real_op =
-      static_cast<const ScheduleSeparatorStoreMultiDim<GUM_SCALAR>&> ( op );
+      static_cast<const ScheduleSeparatorStoreMultiDim<GUM_SCALAR>&>( op );
     return ( ( __table != real_op.__table ) ||
              ( __tableSet != real_op.__tableSet ) ||
              ( __separator != real_op.__separator ) );
@@ -136,12 +137,12 @@
   void ScheduleSeparatorStoreMultiDim<GUM_SCALAR>::execute() {
     const MultiDimImplementation<GUM_SCALAR>& multidim = __table.multiDim();
 
-    if ( ! __tableSet->exists ( __separator ) ) {
-      __tableSet->insert ( __separator,
-                           Set<const MultiDimImplementation<GUM_SCALAR>*>() );
-    }
-
-    __tableSet->operator[] ( __separator ).insert ( &multidim );
+    if ( ! __tableSet->exists( __separator ) ) {
+      __tableSet->insert( __separator,
+                          Set<const MultiDimImplementation<GUM_SCALAR>*>() );
+    }
+
+    __tableSet->operator[]( __separator ).insert( &multidim );
   }
 
 
@@ -155,9 +156,9 @@
 
   /// returns the memory consumption used during the operation
   template <typename GUM_SCALAR>
-  INLINE std::pair<long, long>
+  INLINE std::pair<long,long>
   ScheduleSeparatorStoreMultiDim<GUM_SCALAR>::memoryUsage() const {
-    return std::pair<long, long> ( 0, 0 );
+    return std::pair<long,long> ( 0,0 );
   }
 
 
@@ -167,7 +168,7 @@
   ScheduleSeparatorStoreMultiDim<GUM_SCALAR>::multiDimArgs() const {
     if ( ! __args ) {
       __args = new Sequence<const ScheduleMultiDim<GUM_SCALAR>*>;
-      __args->insert ( &__table );
+      __args->insert( &__table );
     }
 
     return *__args;
@@ -187,15 +188,10 @@
 
     if ( first_time ) {
       first_time = false;
-<<<<<<< HEAD
       __debug__::__inc_deletion( "Sequence", __FILE__, __LINE__,
                                  "destructor of", ( void* ) &empty_seq );
       __debug__::__inc_deletion( "SequenceImplementation", __FILE__, __LINE__,
                                  "destructor of", ( void* ) &empty_seq );
-=======
-      __debug__::__inc_deletion ( "Sequence", __FILE__, __LINE__, "destructor of",
-                                  ( void* ) &empty_seq );
->>>>>>> b2237ba1
     }
 
 #endif /* NDEBUG */
