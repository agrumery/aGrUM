--- conflicted
+++ resolved
@@ -53,29 +53,17 @@
     const typename Property<ScheduleOperation<GUM_SCALAR>*>::onNodes&
     ops = from.__node2operation;
 
-<<<<<<< HEAD
-    for ( typename Property<ScheduleOperation<GUM_SCALAR>*>::onNodes::const_iterator
-          iter = ops.begin(); iter != ops.end(); ++iter ) {
-      __node2operation.insert ( iter.key(), ( *iter )->newFactory() );
-=======
     for ( typename Property<ScheduleOperation<GUM_SCALAR>*>::onNodes::const_iterator_safe
           iter = ops.beginSafe(); iter != ops.endSafe(); ++iter ) {
-      __node2operation.insert( iter.key(), ( iter.val() )->newFactory() );
->>>>>>> a945ef44
+      __node2operation.insert ( iter.key(), ( iter.val() )->newFactory() );
     }
 
     // update the set of operations involved with each multidim table
-    const HashTable<MultiDimId,NodeSet*>& inv = from.__multidim2operations;
-
-<<<<<<< HEAD
-    for ( typename HashTable<MultiDimId,NodeSet*>::const_iterator
-          iter = inv.begin(); iter != inv.end(); ++iter ) {
-      __multidim2operations.insert ( iter.key(), new NodeSet ( **iter ) );
-=======
-    for ( typename HashTable<MultiDimId,NodeSet*>::const_iterator_safe
+    const HashTable<MultiDimId, NodeSet*>& inv = from.__multidim2operations;
+
+    for ( typename HashTable<MultiDimId, NodeSet*>::const_iterator_safe
           iter = inv.beginSafe (); iter != inv.endSafe (); ++iter ) {
-      __multidim2operations.insert( iter.key(), new NodeSet( *( iter.val() ) ) );
->>>>>>> a945ef44
+      __multidim2operations.insert ( iter.key(), new NodeSet ( * ( iter.val() ) ) );
     }
   }
 
@@ -95,7 +83,7 @@
     }
 
     // remove the sets of operations involved with each multidim table
-    for ( typename HashTable<MultiDimId,NodeSet*>::const_iterator_safe
+    for ( typename HashTable<MultiDimId, NodeSet*>::const_iterator_safe
           iter = __multidim2operations.beginSafe ();
           iter != __multidim2operations.endSafe (); ++iter ) {
       delete iter.val();
@@ -116,7 +104,7 @@
       }
 
       // remove the sets of operations involved with each multidim table
-      for ( typename HashTable<MultiDimId,Set<NodeId>*>::const_iterator_safe
+      for ( typename HashTable<MultiDimId, Set<NodeId>*>::const_iterator_safe
             iter = __multidim2operations.beginSafe ();
             iter != __multidim2operations.endSafe (); ++iter ) {
         delete iter.val ();
@@ -146,17 +134,12 @@
       // update the set of operations involved with each multidim table
       __multidim2operations.clear();
 
-      const HashTable<MultiDimId,NodeSet*>& inv = from.__multidim2operations;
-
-<<<<<<< HEAD
-      for ( typename HashTable<MultiDimId,NodeSet*>::const_iterator
-            iter = inv.begin(); iter != inv.end(); ++iter ) {
-        __multidim2operations.insert ( iter.key(), new NodeSet ( **iter ) );
-=======
-      for ( typename HashTable<MultiDimId,NodeSet*>::const_iterator_safe
+      const HashTable<MultiDimId, NodeSet*>& inv = from.__multidim2operations;
+
+
+      for ( typename HashTable<MultiDimId, NodeSet*>::const_iterator_safe
             iter = inv.beginSafe(); iter != inv.endSafe(); ++iter ) {
-        __multidim2operations.insert( iter.key(), new NodeSet( *( iter.val() ) ) );
->>>>>>> a945ef44
+        __multidim2operations.insert ( iter.key(), new NodeSet ( * ( iter.val() ) ) );
       }
     }
 
@@ -222,13 +205,9 @@
         __created_multidims.insert ( table_id, node_id );
       }
 
-<<<<<<< HEAD
+
       if ( ! __multidim2operations.exists ( table_id ) ) {
-        involved_ops = __multidim2operations.insert ( table_id, new NodeSet );
-=======
-      if ( ! __multidim2operations.exists( table_id ) ) {
-        involved_ops = __multidim2operations.insert( table_id, new NodeSet ).second;
->>>>>>> a945ef44
+        involved_ops = __multidim2operations.insert ( table_id, new NodeSet ).second;
       } else {
         involved_ops = __multidim2operations[table_id];
       }
@@ -242,13 +221,9 @@
           iter = parents.beginSafe(); iter != parents.endSafe(); ++iter ) {
       MultiDimId table_id = ( *iter )->id();
 
-<<<<<<< HEAD
+
       if ( ! __multidim2operations.exists ( table_id ) ) {
-        involved_ops = __multidim2operations.insert ( table_id, new NodeSet );
-=======
-      if ( ! __multidim2operations.exists( table_id ) ) {
-        involved_ops = __multidim2operations.insert( table_id, new NodeSet ).second;
->>>>>>> a945ef44
+        involved_ops = __multidim2operations.insert ( table_id, new NodeSet ).second;
       } else {
         involved_ops = __multidim2operations[table_id];
       }
@@ -335,17 +310,11 @@
   /** @brief adds a constraint indicating that an operation cannot be performed
    * before a set of operations */
   template <typename GUM_SCALAR>
-<<<<<<< HEAD
   void Schedule<GUM_SCALAR>::forceAfter ( NodeId op_to_force,
                                           const NodeSet& ops_before ) {
-    for ( typename NodeSet::const_iterator iter = ops_before.begin();
-          iter != ops_before.end(); ++iter ) {
-=======
-  void Schedule<GUM_SCALAR>::forceAfter( NodeId op_to_force,
-                                         const NodeSet& ops_before ) {
     for ( typename NodeSet::const_iterator_safe iter = ops_before.beginSafe();
           iter != ops_before.endSafe(); ++iter ) {
->>>>>>> a945ef44
+
       if ( *iter != op_to_force ) {
         forceAfter ( op_to_force, *iter );
       }
@@ -396,15 +365,10 @@
    * before a set of operations */
   template <typename GUM_SCALAR>
   void
-<<<<<<< HEAD
   Schedule<GUM_SCALAR>::forceBefore ( NodeId op_to_force, const NodeSet& ops_after ) {
-    for ( typename NodeSet::const_iterator iter = ops_after.begin();
-          iter != ops_after.end(); ++iter ) {
-=======
-  Schedule<GUM_SCALAR>::forceBefore( NodeId op_to_force, const NodeSet& ops_after ) {
     for ( typename NodeSet::const_iterator_safe iter = ops_after.beginSafe();
           iter != ops_after.endSafe(); ++iter ) {
->>>>>>> a945ef44
+
       if ( *iter != op_to_force ) {
         forceBefore ( op_to_force, *iter );
       }
@@ -559,14 +523,14 @@
 
   /// returns the memory consumption used during the execution of an operation
   template <typename GUM_SCALAR>
-  INLINE std::pair<long,long> Schedule<GUM_SCALAR>::memoryUsage ( NodeId id ) const {
+  INLINE std::pair<long, long> Schedule<GUM_SCALAR>::memoryUsage ( NodeId id ) const {
     return __node2operation[id]->memoryUsage();
   }
 
 
   /// returns the memory consumption used during the execution of an operation
   template <typename GUM_SCALAR>
-  INLINE std::pair<long,long>
+  INLINE std::pair<long, long>
   Schedule<GUM_SCALAR>::memoryUsage ( ScheduleOperation<GUM_SCALAR>& op ) const {
     return op.memoryUsage();
   }
