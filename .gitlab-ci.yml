stages:
- agrum
- pyagrum
- agrum_test
- pyagrum_test

cache:
  untracked: false

################################################################################
# Linux / gcc
################################################################################
.linux_template: &linux_template
  only:
    - branches@agrumery/aGrUM
  except:
    - /^documentation.*$/
  tags:
    - linux
    - python3
    - gcc-5
  variables:
    CC: "/usr/bin/gcc-5"
    CXX: "/usr/bin/g++-5"
  cache:
    key: linux
    paths:
    - build/

linux_aGrUM_build:
  <<: *linux_template
  stage: agrum
  script:
    - if ! python act --no-fun lib release aGrUM --python=3; then  python act --no-fun clean ; python act --no-fun lib release aGrUM --python=3; fi

linux_pyAgrum_build:
  <<: *linux_template
  stage: pyagrum
  script:
    - if ! python act --no-fun lib release pyAgrum --python=3; then python act --no-fun clean ; python act --no-fun lib release pyAgrum --python=3; fi

linux_aGrUM_test:
  <<: *linux_template
  stage: agrum_test
  script:
    - if ! python act --no-fun test release aGrUM --python=3; then python act --no-fun clean ; python act --no-fun test release aGrUM --python=3; fi

linux_pyAgrum_test:
  <<: *linux_template
  stage: pyagrum_test
  script:
    - virtualenv venv --python=$(which python3)
    - source venv/bin/activate
    - pip install -r wrappers/pyAgrum/testunits/requirements.txt
    - if ! python act --no-fun test release pyAgrum --python=3 -t quick; then python act --no-fun clean ; python act --no-fun test release pyAgrum --python=3 -t quick; fi
    - deactivate

################################################################################
# MacOS / clang
################################################################################

.macos_template: &macos_template
  only:
    - branches@agrumery/aGrUM
  except:
    - /^documentation.*$/
  tags:
    - macos
    - python3
  variables:
    CC: "/usr/bin/clang"
    CXX: "/usr/bin/clang++"
  cache:
    key: macos
    paths:
    - build/

macos_aGrUM_build:
  <<: *macos_template
  stage: agrum
  script:
    - if ! python act --no-fun lib release aGrUM --python=3; then  python act --no-fun clean ; python act --no-fun lib release aGrUM --python=3; fi

macos_pyAgrum_build:
  <<: *macos_template
  stage: pyagrum
  script:
    - if ! python act --no-fun lib release pyAgrum --python=3; then python act --no-fun clean ; python act --no-fun lib release pyAgrum --python=3; fi

macos_aGrUM_test:
  <<: *macos_template
  stage: agrum_test
  script:
    - if ! python act --no-fun test release aGrUM --python=3; then python act --no-fun clean ; python act --no-fun test release aGrUM --python=3; fi

macos_pyAgrum_test:
  <<: *macos_template
  stage: pyagrum_test
  script:
    - virtualenv venv --python=$(which python3.6)
    - source venv/bin/activate
    - pip install -r wrappers/pyAgrum/testunits/requirements.txt
    - if ! python act --no-fun test release pyAgrum --python=3 -t quick; then python act --no-fun clean ; python act --no-fun test release pyAgrum --python=3 -t quick; fi
    - deactivate

################################################################################
# Windows / MVSC
################################################################################
.windows_template: &windows_template
  only:
    - branches@agrumery/aGrUM
  except:
    - /^documentation.*$/
  tags:
    - windows
    - conda
  variables:
    PATH: "C:\\Program Files\\Git\\bin;C:\\Users\\conda64\\Anaconda3;C:\\Users\\conda64\\Anaconda3\\Library\\mingw-w64\\bin;C:\\Users\\conda64\\Anaconda3\\Library\\usr\\bin;C:\\Users\\conda64\\Anaconda3\\Library\\bin;C:\\Users\\conda64\\Anaconda3\\Scripts;C:\\Program Files\\CMake\\bin;C:\\Program Files (x86)\\MSBuild\\14.0\\Bin;%PATH%;"
    ACT_OPTIONS: "--no-fun --mvsc -d build"
  cache:
    key: mvsc
    paths:
    - build/

windows_aGrUM_build:
  <<: *windows_template
  stage: agrum
  script:
    - python act --no-fun install release aGrUM %ACT_OPTIONS% || python act --no-fun clean && python act --no-fun install release aGrUM %ACT_OPTIONS%

windows_pyAgrum_build:
  <<: *windows_template
  stage: pyagrum
  script:
    - python act --no-fun install release pyAgrum %ACT_OPTIONS% || python act --no-fun clean && python act --no-fun install release pyAgrum %ACT_OPTIONS%

windows_aGrUM_test:
  <<: *windows_template
  stage: agrum_test
  script:
    - python act --no-fun test release aGrUM %ACT_OPTIONS% || python act --no-fun clean && python act --no-fun test release aGrUM %ACT_OPTIONS%

windows_pyAgrum_test:
  <<: *windows_template
  stage: pyagrum_test
  script:
    - pip install -r wrappers/pyAgrum/testunits/requirements.txt
<<<<<<< HEAD
    - python act --no-fun test release pyAgrum %ACT_OPTIONS%  -t quick || python act --no-fun clean && python act --no-fun test release pyAgrum %ACT_OPTIONS% -t quick

windows_32_pyagrum_cp27_wheels:
  only:
    - tags
    - triggers
  tags:
    - windows
    - conda32
  stage: wheels
  variables:
    PATH: "C:\\Program Files\\Git\\bin;C:\\Users\\conda32\\Anaconda3\\envs\\py27;C:\\Users\\conda32\\Anaconda3\\envs\\py27\\Library\\bin;C:\\Users\\conda32\\Anaconda3\\envs\\py27\\Scripts;C:\\Program Files\\CMake\\bin;C:\\Program Files (x86)\\MSBuild\\14.0\\Bin;%PATH%;"
    ACT_OPTIONS: "--no-fun --mvsc32 -d build"
  script:
    - md wheels
    - python act %ACT_OPTIONS% release wheel pyAgrum -d wheels
  artifacts:
    name: "%CI_JOB_NAME%_%CI_COMMIT_REF_NAME%"
    when: on_success
    expire_in: 1 week
    untracked: true
    paths:
      - wheels\\*.whl

windows_32_pyagrum_cp36_wheels:
  only:
    - tags
    - triggers
  tags:
    - windows
    - conda32
  stage: wheels
  variables:
    PATH: "C:\\Program Files\\Git\\bin;C:\\Users\\conda32\\Anaconda3\\envs\\py36;C:\\Users\\conda32\\Anaconda3\\envs\\py36\\Library\\bin;C:\\Users\\conda32\\Anaconda3\\envs\\py36\\Scripts;C:\\Program Files\\CMake\\bin;C:\\Program Files (x86)\\MSBuild\\14.0\\Bin;%PATH%;"
    ACT_OPTIONS: "--no-fun --mvsc32 -d build"
  script:
    - md wheels
    - python act %ACT_OPTIONS% release wheel pyAgrum -d wheels
  artifacts:
    name: "%CI_JOB_NAME%_%CI_COMMIT_REF_NAME%"
    when: on_success
    expire_in: 1 week
    untracked: true
    paths:
      - wheels\\*.whl

windows_64_pyagrum_cp27_wheels:
  only:
    - tags
    - triggers
  tags:
    - windows
    - conda64
  stage: wheels
  variables:
    PATH: "C:\\Program Files\\Git\\bin;C:\\Users\\conda64\\Anaconda3\\envs\\py27;C:\\Users\\conda64\\Anaconda3\\envs\\py27\\Library\\bin;C:\\Users\\conda64\\Anaconda3\\envs\\py27\\Scripts;C:\\Program Files\\CMake\\bin;C:\\Program Files (x86)\\MSBuild\\14.0\\Bin;%PATH%;"
    ACT_OPTIONS: "--no-fun --mvsc -d build"
  script:
    - md wheels
    - python act %ACT_OPTIONS% release wheel pyAgrum -d wheels
  artifacts:
    name: "%CI_JOB_NAME%_%CI_COMMIT_REF_NAME%"
    when: on_success
    expire_in: 1 week
    untracked: true
    paths:
      - wheels\\*.whl

windows_64_pyagrum_cp36_wheels:
  only:
    - tags
    - triggers
  tags:
    - windows
    - conda64
  stage: wheels
  variables:
    PATH: "C:\\Program Files\\Git\\bin;C:\\Users\\conda64\\Anaconda3\\envs\\py36;C:\\Users\\conda64\\Anaconda3\\envs\\py36\\Library\\bin;C:\\Users\\conda64\\Anaconda3\\envs\\py36\\Scripts;C:\\Program Files\\CMake\\bin;C:\\Program Files (x86)\\MSBuild\\14.0\\Bin;%PATH%;"
    ACT_OPTIONS: "--no-fun --mvsc -d build"
  script:
    - md wheels
    - python act %ACT_OPTIONS% release wheel pyAgrum -d wheels
  artifacts:
    name: "%CI_JOB_NAME%_%CI_COMMIT_REF_NAME%"
    when: on_success
    expire_in: 1 week
    untracked: true
    paths:
      - wheels\\*.whl

################################################################################
# pyAgrum Documentation
################################################################################
readthedocs:
  only:
    - tags
    - triggers
  tags:
    - linux
  stage: documentation
  script:
    - curl -X POST -d "branches=documentation/pyAgrum" -d "token=a7aa4a811896ec391e43cd8bceb31071e877854e" readthedocs.org/api/v2/webhook/pyagrum/19099/

pyAgrum_documentation:
  only:
    - branches@agrumery/aGrUM
  tags:
    - linux
    - python3
    - deploy_ovh
  variables:
    CC: "/usr/bin/gcc-5"
    CXX: "/usr/bin/g++-5"
  cache:
    key: linux
    paths:
    - build/
  stage: documentation
  script:
    - virtualenv venv --python=python3
    - source venv/bin/activate
    - pip install -r wrappers/pyAgrum/testunits/requirements.txt
    - pip install sphinx
    - python act doc pyAgrum --python=3
    - deploy_ovh "build/release/wrappers/pyAgrum/docs/html" "www/pyAgrum/last/${CI_COMMIT_REF_NAME}"

pyAgrum_documentation_tags:
  only:
    - tags
  tags:
    - linux
    - python3
    - deploy_ovh
  cache:
  variables:
    CC: "/usr/bin/gcc-5"
    CXX: "/usr/bin/g++-5"
  cache:
    key: linux
    paths:
    - build/
  stage: documentation
  script:
    - virtualenv venv --python=python3
    - source venv/bin/activate
    - pip install -r wrappers/pyAgrum/testunits/requirements.txt
    - pip install sphinx
    - python act doc pyAgrum --python=3
    - deploy_ovh "build/release/wrappers/pyAgrum/docs/html" "www/pyAgrum/tags/${CI_COMMIT_TAG}"
    - deploy_ovh "build/release/wrappers/pyAgrum/docs/html" "www/pyAgrum/last"
    
=======
    - python act --no-fun test release pyAgrum %ACT_OPTIONS%  -t quick || python act --no-fun clean && python act --no-fun test release pyAgrum %ACT_OPTIONS% -t quick
>>>>>>> 9e92fb1d
<|MERGE_RESOLUTION|>--- conflicted
+++ resolved
@@ -145,100 +145,8 @@
   stage: pyagrum_test
   script:
     - pip install -r wrappers/pyAgrum/testunits/requirements.txt
-<<<<<<< HEAD
     - python act --no-fun test release pyAgrum %ACT_OPTIONS%  -t quick || python act --no-fun clean && python act --no-fun test release pyAgrum %ACT_OPTIONS% -t quick
 
-windows_32_pyagrum_cp27_wheels:
-  only:
-    - tags
-    - triggers
-  tags:
-    - windows
-    - conda32
-  stage: wheels
-  variables:
-    PATH: "C:\\Program Files\\Git\\bin;C:\\Users\\conda32\\Anaconda3\\envs\\py27;C:\\Users\\conda32\\Anaconda3\\envs\\py27\\Library\\bin;C:\\Users\\conda32\\Anaconda3\\envs\\py27\\Scripts;C:\\Program Files\\CMake\\bin;C:\\Program Files (x86)\\MSBuild\\14.0\\Bin;%PATH%;"
-    ACT_OPTIONS: "--no-fun --mvsc32 -d build"
-  script:
-    - md wheels
-    - python act %ACT_OPTIONS% release wheel pyAgrum -d wheels
-  artifacts:
-    name: "%CI_JOB_NAME%_%CI_COMMIT_REF_NAME%"
-    when: on_success
-    expire_in: 1 week
-    untracked: true
-    paths:
-      - wheels\\*.whl
-
-windows_32_pyagrum_cp36_wheels:
-  only:
-    - tags
-    - triggers
-  tags:
-    - windows
-    - conda32
-  stage: wheels
-  variables:
-    PATH: "C:\\Program Files\\Git\\bin;C:\\Users\\conda32\\Anaconda3\\envs\\py36;C:\\Users\\conda32\\Anaconda3\\envs\\py36\\Library\\bin;C:\\Users\\conda32\\Anaconda3\\envs\\py36\\Scripts;C:\\Program Files\\CMake\\bin;C:\\Program Files (x86)\\MSBuild\\14.0\\Bin;%PATH%;"
-    ACT_OPTIONS: "--no-fun --mvsc32 -d build"
-  script:
-    - md wheels
-    - python act %ACT_OPTIONS% release wheel pyAgrum -d wheels
-  artifacts:
-    name: "%CI_JOB_NAME%_%CI_COMMIT_REF_NAME%"
-    when: on_success
-    expire_in: 1 week
-    untracked: true
-    paths:
-      - wheels\\*.whl
-
-windows_64_pyagrum_cp27_wheels:
-  only:
-    - tags
-    - triggers
-  tags:
-    - windows
-    - conda64
-  stage: wheels
-  variables:
-    PATH: "C:\\Program Files\\Git\\bin;C:\\Users\\conda64\\Anaconda3\\envs\\py27;C:\\Users\\conda64\\Anaconda3\\envs\\py27\\Library\\bin;C:\\Users\\conda64\\Anaconda3\\envs\\py27\\Scripts;C:\\Program Files\\CMake\\bin;C:\\Program Files (x86)\\MSBuild\\14.0\\Bin;%PATH%;"
-    ACT_OPTIONS: "--no-fun --mvsc -d build"
-  script:
-    - md wheels
-    - python act %ACT_OPTIONS% release wheel pyAgrum -d wheels
-  artifacts:
-    name: "%CI_JOB_NAME%_%CI_COMMIT_REF_NAME%"
-    when: on_success
-    expire_in: 1 week
-    untracked: true
-    paths:
-      - wheels\\*.whl
-
-windows_64_pyagrum_cp36_wheels:
-  only:
-    - tags
-    - triggers
-  tags:
-    - windows
-    - conda64
-  stage: wheels
-  variables:
-    PATH: "C:\\Program Files\\Git\\bin;C:\\Users\\conda64\\Anaconda3\\envs\\py36;C:\\Users\\conda64\\Anaconda3\\envs\\py36\\Library\\bin;C:\\Users\\conda64\\Anaconda3\\envs\\py36\\Scripts;C:\\Program Files\\CMake\\bin;C:\\Program Files (x86)\\MSBuild\\14.0\\Bin;%PATH%;"
-    ACT_OPTIONS: "--no-fun --mvsc -d build"
-  script:
-    - md wheels
-    - python act %ACT_OPTIONS% release wheel pyAgrum -d wheels
-  artifacts:
-    name: "%CI_JOB_NAME%_%CI_COMMIT_REF_NAME%"
-    when: on_success
-    expire_in: 1 week
-    untracked: true
-    paths:
-      - wheels\\*.whl
-
-################################################################################
-# pyAgrum Documentation
-################################################################################
 readthedocs:
   only:
     - tags
@@ -247,56 +155,4 @@
     - linux
   stage: documentation
   script:
-    - curl -X POST -d "branches=documentation/pyAgrum" -d "token=a7aa4a811896ec391e43cd8bceb31071e877854e" readthedocs.org/api/v2/webhook/pyagrum/19099/
-
-pyAgrum_documentation:
-  only:
-    - branches@agrumery/aGrUM
-  tags:
-    - linux
-    - python3
-    - deploy_ovh
-  variables:
-    CC: "/usr/bin/gcc-5"
-    CXX: "/usr/bin/g++-5"
-  cache:
-    key: linux
-    paths:
-    - build/
-  stage: documentation
-  script:
-    - virtualenv venv --python=python3
-    - source venv/bin/activate
-    - pip install -r wrappers/pyAgrum/testunits/requirements.txt
-    - pip install sphinx
-    - python act doc pyAgrum --python=3
-    - deploy_ovh "build/release/wrappers/pyAgrum/docs/html" "www/pyAgrum/last/${CI_COMMIT_REF_NAME}"
-
-pyAgrum_documentation_tags:
-  only:
-    - tags
-  tags:
-    - linux
-    - python3
-    - deploy_ovh
-  cache:
-  variables:
-    CC: "/usr/bin/gcc-5"
-    CXX: "/usr/bin/g++-5"
-  cache:
-    key: linux
-    paths:
-    - build/
-  stage: documentation
-  script:
-    - virtualenv venv --python=python3
-    - source venv/bin/activate
-    - pip install -r wrappers/pyAgrum/testunits/requirements.txt
-    - pip install sphinx
-    - python act doc pyAgrum --python=3
-    - deploy_ovh "build/release/wrappers/pyAgrum/docs/html" "www/pyAgrum/tags/${CI_COMMIT_TAG}"
-    - deploy_ovh "build/release/wrappers/pyAgrum/docs/html" "www/pyAgrum/last"
-    
-=======
-    - python act --no-fun test release pyAgrum %ACT_OPTIONS%  -t quick || python act --no-fun clean && python act --no-fun test release pyAgrum %ACT_OPTIONS% -t quick
->>>>>>> 9e92fb1d
+    - curl -X POST -d "branches=documentation/pyAgrum" -d "token=a7aa4a811896ec391e43cd8bceb31071e877854e" readthedocs.org/api/v2/webhook/pyagrum/19099/