--- conflicted
+++ resolved
@@ -88,10 +88,5 @@
 windows_mvsc_pyagrum:
   <<: *test_template
   <<: *mvsc
-<<<<<<< HEAD
   <<: *pyagrum_cmd
-  allow_failure: true
-=======
-  <<: *pyagrum_test_cmd
-  allow_failure: true
->>>>>>> 49246efd
+  allow_failure: true