stages:
- build
- deploy

################################################################################
# Linux / gcc
################################################################################
linux_agrum:
  image: agrumery/ubuntu
  tags:
    - docker
    - linux
  cache:
    key: linux
    paths:
      - build/
  stage: build
  script:
    - python3 act clean
    - python3 act --no-fun test release aGrUM --python=3 -j halfexcept1

linux_pyagrum:
  image: agrumery/ubuntu
  tags:
    - docker
    - linux
  cache:
    key: linux
    paths:
      - build/
  stage: build
  script:
    - python3 act clean
    - python3 act --no-fun test release pyAgrum --python=3 -j halfexcept1 -t quick
    - pip3 install -r wrappers/pyAgrum/testunits/optional_requirements.txt
    - python3 act --no-fun test release pyAgrum --python=3 -j halfexcept1 -t quick

linux_pyagrum_2:
  image: agrumery/ubuntu
  tags:
    - docker
    - linux
  cache:
    key: linux
    paths:
      - build/
  stage: build
  script:
    - python act clean
    - python act --no-fun test release pyAgrum --python=2 -j halfexcept1 -t quick

################################################################################
# Linux / gcc merge requests
################################################################################
linux_agrum_merge_requests:
  image: agrumery/ubuntu
  only:
    - merge_requests
  tags:
    - docker
    - linux
  cache:
    key: linux
    paths:
      - build/
  stage: build
  script:
    - python3 act clean
    - python3 act --no-fun test release aGrUM --python=3 -j halfexcept1

linux_pyagrum_merge_requests:
  only:
    - merge_requests
  image: agrumery/ubuntu
  tags:
    - docker
    - linux
  cache:
    key: linux
    paths:
      - build/
  stage: build
  script:
    - python3 act clean
    - python3 act --no-fun test release pyAgrum --python=3 -j halfexcept1 -t quick
    - pip3 install -r wrappers/pyAgrum/testunits/optional_requirements.txt
    - python3 act --no-fun test release pyAgrum --python=3 -j halfexcept1 -t quick

linux_pyagrum_merge_requests_2:
  only:
    - merge_requests
  image: agrumery/ubuntu
  tags:
    - docker
    - linux
  cache:
    key: linux
    paths:
      - build/
  stage: build
  script:
    - python act clean
    - python act --no-fun test release pyAgrum --python=2 -j halfexcept1 -t quick

################################################################################
# MacOS / clang
################################################################################
macos_agrum:
  only:
    - master@agrumery/aGrUM
    - web@agrumery/aGrUM
    - merge_requests
  tags:
    - macos
    - conda
  variables:
    CC: "/usr/bin/clang"
    CXX: "/usr/bin/clang++"
  stage: build
  cache:
    key: macos
    paths:
      - build/
  script:
    - . /Users/agrum/miniconda3/etc/profile.d/conda.sh
    - conda activate py37
    - python act clean
    - python act --no-fun test release aGrUM --python=3 -j halfexcept1
    - conda deactivate

macos_pyagrum:
  only:
    - master@agrumery/aGrUM
    - web@agrumery/aGrUM
    - merge_requests
  tags:
    - macos
    - conda
  variables:
    CC: "/usr/bin/clang"
    CXX: "/usr/bin/clang++"
  stage: build
  cache:
    key: macos
    paths:
      - build/
  script:
    - . /Users/agrum/miniconda3/etc/profile.d/conda.sh
    - conda activate py37
    - python act clean
    - python act --no-fun test release pyAgrum --python=3 -t quick -j halfexcept1
    - conda deactivate

################################################################################
# Windows / MVSC
################################################################################

windows_agrum_2015:
  only:
   - master@agrumery/aGrUM
   - web@agrumery/aGrUM
   - merge_requests
  tags:
    - windows
    - conda
<<<<<<< HEAD
    - agrumerie2
  variables:
    PATH: $PATH_64_MVSC15_AGRUMERIE2
=======
    - vs2015
  variables:
    PATH: $PATH_64_MVSC15_AGRUMERIE
>>>>>>> 881494ec
  cache:
    key: mvsc
    paths:
      - build/
  stage: build
  script:
    - call conda.bat create -n "gitlab-ci-%CI_JOB_ID%" -c conda-forge python=3.7
    - call conda.bat activate "gitlab-ci-%CI_JOB_ID%"
    - call conda.bat install -y -c conda-forge numpy nbformat nbconvert jupyter matplotlib pydotplus pandas scipy cmake
    - python act clean
    - python act --no-fun --mvsc -d build -j except1 test release aGrUM 
    - call conda.bat deactivate
    - call conda.bat remove -n "gitlab-ci-%CI_JOB_ID%" --all --force -y
  retry: 1

windows_pyagrum_2015:
  only:
   - master@agrumery/aGrUM
   - web@agrumery/aGrUM
   - merge_requests
  tags:
    - windows
    - conda
<<<<<<< HEAD
    - agrumerie2
  variables:
    PATH: $PATH_64_MVSC15_AGRUMERIE2
=======
    - vs2015
  variables:
    PATH: $PATH_64_MVSC15_AGRUMERIE
>>>>>>> 881494ec
  cache:
    key: mvsc
    paths:
      - build/
  stage: build
  script:
    - call conda.bat create -n "gitlab-ci-%CI_JOB_ID%" -c conda-forge python=3.7
    - call conda.bat activate "gitlab-ci-%CI_JOB_ID%"
    - call conda.bat install -y -c conda-forge numpy nbformat nbconvert jupyter matplotlib pydotplus pandas scipy cmake
    - python act clean
    - python act --no-fun test release pyAgrum --no-fun --mvsc -d build -j except1 -t quick
    - call conda.bat deactivate
    - call conda.bat remove -n "gitlab-ci-%CI_JOB_ID%" --all --force -y
  retry: 1

windows_agrum_2017:
  only:
    - master@agrumery/aGrUM
    - web@agrumery/aGrUM
    - merge_requests
  tags:
    - windows
    - conda
<<<<<<< HEAD
    - agrumerie2
  variables:
    PATH: $PATH_64_MVSC17_AGRUMERIE2
=======
    - vs2017
  variables:
    PATH: $PATH_64_MVSC17_AGRUMERIE
>>>>>>> 881494ec
  cache:
    key: mvsc17
    paths:
      - build/
  stage: build
  script:
    - call conda.bat create -n "gitlab-ci-%CI_JOB_ID%" -c conda-forge python=3.7
    - call conda.bat activate "gitlab-ci-%CI_JOB_ID%"
    - call conda.bat install -y -c conda-forge numpy nbformat nbconvert jupyter matplotlib pydotplus pandas scipy cmake
    - python act clean
    - python act --no-fun test release aGrUM --no-fun --mvsc17 -d build -j except1
    - call conda.bat deactivate
    - call conda.bat remove -n "gitlab-ci-%CI_JOB_ID%" --all --force -y
  retry: 1

windows_pyagrum_2017:
  only:
   - master@agrumery/aGrUM
   - web@agrumery/aGrUM
   - merge_requests
  tags:
    - windows
    - conda
<<<<<<< HEAD
    - agrumerie2
  variables:
    PATH: $PATH_64_MVSC17_AGRUMERIE2
=======
    - vs2017
  variables:
    PATH: $PATH_64_MVSC17_AGRUMERIE
>>>>>>> 881494ec
  cache:
    key: mvsc17
    paths:
      - build/
  stage: build
  script:
    - call conda.bat create -n "gitlab-ci-%CI_JOB_ID%" -c conda-forge python=3.7
    - call conda.bat activate "gitlab-ci-%CI_JOB_ID%"
    - call conda.bat install -y -c conda-forge numpy nbformat nbconvert jupyter matplotlib pydotplus pandas scipy cmake
    - python act clean
    - python act --no-fun test release pyAgrum --no-fun --mvsc17 -d build -j except1 -t quick
    - call conda.bat deactivate
    - call conda.bat remove -n "gitlab-ci-%CI_JOB_ID%" --all --force -y
  retry: 1

# TO-DO : rewrie vs2019 jobs

windows_agrum_2019:
  only:
    - master@agrumery/aGrUM
    - web@agrumery/aGrUM
    - merge_requests
    - vs2019
  tags:
    - windows
    - conda
  variables:
    PATH: $PATH_64_MVSC19_AGRUMERIE2
  cache:
    key: mvsc19
    paths:
      - build/
  stage: build
  script:
    - call conda.bat create -n "gitlab-ci-%CI_JOB_ID%" python=3.7
    - call conda.bat activate "gitlab-ci-%CI_JOB_ID%"
    - call conda.bat install -y numpy nbformat nbconvert jupyter matplotlib pydotplus pandas scipy cmake
    - python act clean
    - python act --no-fun test release aGrUM --no-fun --mvsc19 -d build -j halfexcept1
    - call conda.bat deactivate
    - call conda.bat remove -n "gitlab-ci-%CI_JOB_ID%" --all --force -y
  retry: 2

windows_pyagrum_2019:
  only:
   - master@agrumery/aGrUM
   - web@agrumery/aGrUM
   - merge_requests
  tags:
    - windows
    - conda
    - vs2019
  variables:
    PATH: $PATH_64_MVSC19_AGRUMERIE2
  cache:
    key: mvsc19
    paths:
      - build/
  stage: build
  script:
    - call conda.bat create -n "gitlab-ci-%CI_JOB_ID%" python=3.7
    - call conda.bat activate "gitlab-ci-%CI_JOB_ID%"
    - call conda.bat install -y numpy nbformat nbconvert jupyter matplotlib pydotplus pandas scipy cmake
    - python act clean
    - python act --no-fun test release pyAgrum --no-fun --mvsc19 -d build -j halfexcept1 -t quick
    - call conda.bat deactivate
    - call conda.bat remove -n "gitlab-ci-%CI_JOB_ID%" --all --force -y
  retry: 2

windows_agrum_2019:
  only:
    - master@agrumery/aGrUM
    - web@agrumery/aGrUM
    - merge_requests
    - vs2019
  tags:
    - windows
    - conda
  variables:
    PATH: $PATH_64_MVSC19_AGRUMERIE2
  cache:
    key: mvsc19
    paths:
      - build/
  stage: build
  script:
    - call conda.bat create -n "gitlab-ci-%CI_JOB_ID%" python=3.7
    - call conda.bat activate "gitlab-ci-%CI_JOB_ID%"
    - call conda.bat install -y numpy nbformat nbconvert jupyter matplotlib pydotplus pandas scipy cmake
    - python act clean
    - python act --no-fun test release aGrUM --no-fun --mvsc19 -d build -j halfexcept1
    - call conda.bat deactivate
    - call conda.bat remove -n "gitlab-ci-%CI_JOB_ID%" --all --force -y
  retry: 2

windows_pyagrum_2019:
  only:
   - master@agrumery/aGrUM
   - web@agrumery/aGrUM
   - merge_requests
  tags:
    - windows
    - conda
    - vs2019
  variables:
    PATH: $PATH_64_MVSC19_AGRUMERIE2
  cache:
    key: mvsc19
    paths:
      - build/
  stage: build
  script:
    - call conda.bat create -n "gitlab-ci-%CI_JOB_ID%" python=3.7
    - call conda.bat activate "gitlab-ci-%CI_JOB_ID%"
    - call conda.bat install -y numpy nbformat nbconvert jupyter matplotlib pydotplus pandas scipy cmake
    - python act clean
    - python act --no-fun test release pyAgrum --no-fun --mvsc19 -d build -j halfexcept1 -t quick
    - call conda.bat deactivate
    - call conda.bat remove -n "gitlab-ci-%CI_JOB_ID%" --all --force -y
  retry: 2

################################################################################
# Deploy  wheels
################################################################################
linux_build:
  image: agrumery/ubuntu
  only:
    - tags@agrumery/aGrUM
  tags:
    - docker
    - linux
  cache:
    key: linux
    paths:
      - build/
  stage: deploy
  script:
    - apt-get install -y curl
    - curl -X POST -F token=${AGRUM_DEPLOY_TOKEN} -F ref=master -F "variables[AGRUM_TAG]=${CI_COMMIT_TAG}" -F "variables[AGRUM_BUILD]=1" -F "variables[DEPLOY_TO_PYPI]=TRUE" -F "variables[DEPLOY_DOC]=TRUE"  https://gitlab.com/api/v4/projects/4935470/trigger/pipeline
  retry: 1<|MERGE_RESOLUTION|>--- conflicted
+++ resolved
@@ -163,15 +163,9 @@
   tags:
     - windows
     - conda
-<<<<<<< HEAD
     - agrumerie2
   variables:
     PATH: $PATH_64_MVSC15_AGRUMERIE2
-=======
-    - vs2015
-  variables:
-    PATH: $PATH_64_MVSC15_AGRUMERIE
->>>>>>> 881494ec
   cache:
     key: mvsc
     paths:
@@ -195,15 +189,9 @@
   tags:
     - windows
     - conda
-<<<<<<< HEAD
     - agrumerie2
   variables:
     PATH: $PATH_64_MVSC15_AGRUMERIE2
-=======
-    - vs2015
-  variables:
-    PATH: $PATH_64_MVSC15_AGRUMERIE
->>>>>>> 881494ec
   cache:
     key: mvsc
     paths:
@@ -227,15 +215,9 @@
   tags:
     - windows
     - conda
-<<<<<<< HEAD
     - agrumerie2
   variables:
     PATH: $PATH_64_MVSC17_AGRUMERIE2
-=======
-    - vs2017
-  variables:
-    PATH: $PATH_64_MVSC17_AGRUMERIE
->>>>>>> 881494ec
   cache:
     key: mvsc17
     paths:
@@ -259,15 +241,9 @@
   tags:
     - windows
     - conda
-<<<<<<< HEAD
     - agrumerie2
   variables:
     PATH: $PATH_64_MVSC17_AGRUMERIE2
-=======
-    - vs2017
-  variables:
-    PATH: $PATH_64_MVSC17_AGRUMERIE
->>>>>>> 881494ec
   cache:
     key: mvsc17
     paths:
