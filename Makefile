--- conflicted
+++ resolved
@@ -1,12 +1,9 @@
 #since some IDEs need a Makefile
 #here is a simple wrapper to act embedded in Makefile
 #
-<<<<<<< HEAD
-=======
 CLANGFORMAT=clang-format-3.6
 
->>>>>>> 0273f9c0
-ACT=./act --no-fun
+ACT=./act --no-fun 
 JOBS=7
 
 library:
@@ -54,4 +51,7 @@
 	cat build/linux/release/warning.txt
 
 clang-format:
-	$(ACT) autoindent+	for i in `find src -name "*.h"` ; do $(CLANGFORMAT) -i $$i; done
+	for i in `find src -name "*.cpp"` ; do $(CLANGFORMAT) -i $$i; done
+	for i in `find src -name "*.tcc"` ; do $(CLANGFORMAT) -i $$i; done
+	for i in `find src -name "*.inl"` ; do $(CLANGFORMAT) -i $$i; done
