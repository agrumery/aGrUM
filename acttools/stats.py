#!/usr/bin/python
# -*- coding: utf-8 -*-# ***************************************************************************
# *   Copyright (c) 2015 by Pierre-Henri WUILLEMIN                          *
# *   {prenom.nom}_at_lip6.fr                                               *
# *                                                                         *
# *   "act" is free software; you can redistribute it and/or modify         *
# *   it under the terms of the GNU General Public License as published by  *
# *   the Free Software Foundation; either version 2 of the License, or     *
# *   (at your option) any later version.                                   *
# *                                                                         *
# *   This program is distributed in the hope that it will be useful,       *
# *   but WITHOUT ANY WARRANTY; without even the implied warranty of        *
# *   MERCHANTABILITY or FITNESS FOR A PARTICULAR PURPOSE.  See the         *
# *   GNU General Public License for more details.                          *
# *                                                                         *
# *   You should have received a copy of the GNU General Public License     *
# *   along with this program; if not, write to the                         *
# *   Free Software Foundation, Inc.,                                       *
# *   59 Temple Place - Suite 330, Boston, MA  02111-1307, USA.             *
# **************************************************************************

from __future__ import print_function

import sys
from math import sqrt
from subprocess import PIPE, Popen, STDOUT
from time import localtime

from .builder import getCmake, getMake, getPost
from .configuration import cfg
from .invocation import getInvocation
from .utils import notif, safe_cd


def simple_stats(n, s, s2):
  return (s / n), sqrt(s2 / n - pow(s / n, 2))


def profileAgrum(current):
  dic = {k: current[k] for k in current.keys()}
  dic['stats'] = False
  dic['fixed_seed'] = True
  dic['no-fun'] = True

  command = getInvocation(dic)

  target = "+".join(current['targets'])
  safe_cd(current, "build")
  safe_cd(current, current["mode"])

  notif("[cmake]")
  cm = getCmake(dic, target)
  proc = Popen(cm, shell=True, stdout=PIPE, stderr=STDOUT)
  out = proc.stdout.readlines()
  if current['verbose']:
    for line in out:
      print(line, end="")

  notif("[make]")
  ma = getMake(dic, target)
  proc = Popen(ma, shell=True, stdout=PIPE, stderr=STDOUT)
  out = proc.stdout.readlines()
  if current['verbose']:
    for line in out:
      print(line, end="")

  po, rc = getPost(dic, target)

  notif(f"[{cfg.nbr_tests_for_stats} runs] (please be patient) ...")
  sdt = 0
  sdt2 = 0
  notif("  n :     duration   mean      stdev   final time")
  for i in range(cfg.nbr_tests_for_stats):
<<<<<<< HEAD
    proc = Popen(po, shell=True, stdout=PIPE, stderr=STDOUT)

    out = proc.stdout.readlines()
    dt = 0
    for line in out:
      if b"Profiling" in line:
        dt = float(line.split(b" ")[3]) / 1000.0
=======
    dt=0
    while dt==0:
      proc = Popen(po, shell=True, stdout=PIPE, stderr=STDOUT)

      out = proc.stdout.readlines()
      for line in out:
        if b"Profiling" in line:
          t=line.split(b" ")
          v=t[4] if len(t[3])==0 else t[3]
          dt = float(v) / 1000.0
      if dt==0:
        notif("[error]")
>>>>>>> 095b4951

    sdt += dt
    sdt2 += dt * dt
    mean, stdev = simple_stats(i + 1, sdt, sdt2)
    notif(f" {i:2} : [{dt:10.3f}] [{mean:10.3f}] [{stdev:10.3f}]   {localtime().tm_hour}:{localtime().tm_min}")

  safe_cd(current, "..")
  safe_cd(current, "..")

  sys.exit(0)<|MERGE_RESOLUTION|>--- conflicted
+++ resolved
@@ -71,15 +71,6 @@
   sdt2 = 0
   notif("  n :     duration   mean      stdev   final time")
   for i in range(cfg.nbr_tests_for_stats):
-<<<<<<< HEAD
-    proc = Popen(po, shell=True, stdout=PIPE, stderr=STDOUT)
-
-    out = proc.stdout.readlines()
-    dt = 0
-    for line in out:
-      if b"Profiling" in line:
-        dt = float(line.split(b" ")[3]) / 1000.0
-=======
     dt=0
     while dt==0:
       proc = Popen(po, shell=True, stdout=PIPE, stderr=STDOUT)
@@ -92,7 +83,6 @@
           dt = float(v) / 1000.0
       if dt==0:
         notif("[error]")
->>>>>>> 095b4951
 
     sdt += dt
     sdt2 += dt * dt
