--- conflicted
+++ resolved
@@ -246,14 +246,7 @@
     return self->exists ( val );
   }
 }
-%extend gum::LazyPropagation {
-  using gum::BayesNetInference::addHardEvidence;
-}
-
-<<<<<<< HEAD
-%extend gum::GibbsInference {
-  using gum::BayesNetInference::addHardEvidence;
-=======
+
 %extend gum::LazyPropagation<double> {
   void addHardEvidence(const gum::NodeId id,gum::Idx val) {
     return self->gum::BayesNetInference<double>::addHardEvidence(id,val);
@@ -263,7 +256,6 @@
   void addHardEvidence(const gum::NodeId id,gum::Idx val) {
     return self->gum::BayesNetInference<double>::addHardEvidence(id,val);
   }
->>>>>>> ec2e7fe9
 
   using gum::ApproximationScheme::setVerbosity;
   using gum::ApproximationScheme::setEpsilon;
