if (POLICY CMP0018)
  # ignore the POSITION_INDEPENDENT_CODE property for all targets and
  # use the modified value of CMAKE_SHARED_LIBRARY_<Lang>_FLAGS for
  # SHARED and MODULE libraries.
  cmake_policy(SET CMP0018 OLD)
endif ()

option(FOR_PYTHON2 "ON if pyAgrum will be compiler agains python2. Python3 is uses by default" "OFF")

# PYTHON 2 OR 3
if (FOR_PYTHON2) # we use 3 by default
  # hackish
  if( WIN32)
	set(PYTHON_EXECUTABLE "python.exe")
  else(WIN32)
	set(PYTHON_EXECUTABLE "python2")
	find_package(PythonInterp 2 REQUIRED)
  endif(WIN32)
else (FOR_PYTHON2)
  # hackish
  if(WIN32)
	set(PYTHON_EXECUTABLE "python.exe")
  else(WIN32)
    set(PYTHON_EXECUTABLE "python3")
	find_package(PythonInterp 3 REQUIRED)
  endif(WIN32)
endif (FOR_PYTHON2)

find_program(FULL_PYTHON_EXECUTABLE NAMES ${PYTHON_EXECUTABLE})
set(PYTHON_EXECUTABLE ${FULL_PYTHON_EXECUTABLE})

execute_process(
  COMMAND ${PYTHON_EXECUTABLE} -c "import distutils.sysconfig; print(distutils.sysconfig.get_python_inc())"
  OUTPUT_VARIABLE PYTHON_INCLUDE_DIR
  OUTPUT_STRIP_TRAILING_WHITESPACE
)

execute_process(
  COMMAND ${PYTHON_EXECUTABLE} -c "from distutils import sysconfig; print((sysconfig.get_config_vars('VERSION')[0])[0:1])"
  OUTPUT_VARIABLE PYTHON_VERSION
  OUTPUT_STRIP_TRAILING_WHITESPACE
)

execute_process(
  COMMAND ${PYTHON_EXECUTABLE} -c "from distutils import sysconfig; print(sysconfig.get_python_lib(1,0,prefix='${CMAKE_INSTALL_PREFIX}'))"
  OUTPUT_VARIABLE PYTHON_INSTALL
  OUTPUT_STRIP_TRAILING_WHITESPACE
)

execute_process(
  COMMAND ${PYTHON_EXECUTABLE} -c "from distutils import sysconfig; print(sysconfig.get_config_vars('VERSION')[0])"
  OUTPUT_VARIABLE PYTHON_COMPLETE_VERSION
  OUTPUT_STRIP_TRAILING_WHITESPACE
)

# maybe something to do for MAC ???
 if (APPLE) # let's assume that PYTHON is there
   execute_process(
     COMMAND ${PYTHON_EXECUTABLE} -c "from distutils import sysconfig; print((sysconfig.get_config_vars('prefix'))[0])"
     OUTPUT_VARIABLE PYTHON_LOCAL_PATH
     OUTPUT_STRIP_TRAILING_WHITESPACE
   )
   execute_process(
     COMMAND ${PYTHON_EXECUTABLE} -c "from distutils import sysconfig; print((sysconfig.get_config_vars('LIBDIR'))[0])"
     OUTPUT_VARIABLE PYTHON_LIBPATH
     OUTPUT_STRIP_TRAILING_WHITESPACE
   )

  set(PYTHON_LIBRARY "${PYTHON_LIBPATH}/libPython${PYTHON_COMPLETE_VERSION}.dylib")
  set(PYTHONLIBS_VERSION_STRING ${PYTHON_COMPLETE_VERSION})
 else()
<<<<<<< HEAD
   if (WIN32)
	   execute_process(
		 COMMAND ${PYTHON_EXECUTABLE} -c "from distutils import sysconfig; print((sysconfig.get_config_vars('BINDIR'))[0])"
		 OUTPUT_VARIABLE PYTHON_LOCAL_PATH
		 OUTPUT_STRIP_TRAILING_WHITESPACE
	   )
	   execute_process(
		 COMMAND ${PYTHON_EXECUTABLE} -c "from distutils import sysconfig; print((sysconfig.get_config_vars('BINDIR'))[0])"
		OUTPUT_VARIABLE PYTHON_LIBPATH
		 OUTPUT_STRIP_TRAILING_WHITESPACE
	   )
	  #set(PYTHON_LIBRARY "c:/Python27/libs/python${PYTHON_COMPLETE_VERSION}.lib")
	  #set(PYTHON_LIBRARY "c:/Python27/libs/libpython27.a")
	  #set(PYTHONLIBS_VERSION_STRING ${PYTHON_COMPLETE_VERSION})
	  #
	  #find_package(PythonLibs)

      set(PYTHON_LIBRARY "${PYTHON_LIBPATH}/libs/libPython${PYTHON_COMPLETE_VERSION}.a")
      set(PYTHONLIBS_VERSION_STRING ${PYTHON_COMPLETE_VERSION})
   else()
	find_package(PythonLibs ${PYTHON_COMPLETE_VERSION} REQUIRED)
   endif()
 endif()
=======
  get_filename_component(_Python_PREFIX ${PYTHON_EXECUTABLE} PATH)
  get_filename_component(_Python_PREFIX ${_Python_PREFIX} PATH)
  find_package(PythonLibs ${PYTHON_COMPLETE_VERSION} REQUIRED)
endif()
>>>>>>> 3158595e

if (${PYTHON_VERSION} EQUAL "2")
  #change in module naming from inside module between python2 and python3
  set(PYAGRUM_MODULE "pyAgrum")
else ()
  set(CMAKE_SWIG_FLAGS  "${CMAKE_SWIG_FLAGS};-py3" )

  #change in module naming from inside module between python2 and python3
  set(PYAGRUM_MODULE ".pyAgrum")
endif ()

set(GENERATED_PYTHON "${CMAKE_CURRENT_SOURCE_DIR}/generated-files${PYTHON_VERSION}")
set(_PYAGRUMLIB "_pyAgrum")


message(STATUS "================================")
message(STATUS "python version : ${PYTHON_COMPLETE_VERSION}")
message(STATUS "python installation : ${PYTHON_INSTALL}")
message(STATUS "python include : ${PYTHON_INCLUDE_DIR}")
message(STATUS "python library : ${PYTHON_LIBRARY}")
message(STATUS "libagrum : ${LIBAGRUM}")
message(STATUS "================================")


#== Initializing aGrUM
set(AGRUM_SOURCE_DIR "${CMAKE_CURRENT_SOURCE_DIR}/../../src")
set(AGRUM_FILE_VERSION "${CMAKE_CURRENT_SOURCE_DIR}/../../VERSION.txt")
include(${AGRUM_FILE_VERSION})
include("${AGRUM_SOURCE_DIR}/cmake/Config.agrum.cmake")
configure_file("${AGRUM_SOURCE_DIR}/cmake/config.h.in" "${CMAKE_CURRENT_BINARY_DIR}/agrum/config.h")

#==
#== Adding files in build tree
#==
set(SWIG_SOURCE_DIR "${CMAKE_CURRENT_SOURCE_DIR}/../swig")
file(GLOB MAINSWIGFILES ${SWIG_SOURCE_DIR}/*.i)
file(GLOB PYAGRUMFILES *.i)
file(GLOB PYAGRUM_EXTENSIONS ${CMAKE_CURRENT_SOURCE_DIR}/extensions/*.h)

foreach(PYFILE ${PYAGRUMFILES})
  set_source_files_properties(${PYFILE} PROPERTIES CPLUSPLUS ON)
  list(APPEND BUILDSWIGFILES ${PYFILE})
endforeach(PYFILE ${PYAGRUMFILES})

foreach(SWIGFILE ${MAINSWIGFILES})
  set_source_files_properties(${SWIGFILE} PROPERTIES CPLUSPLUS ON)
  list(APPEND BUILDSWIGFILES ${SWIGFILE})
endforeach(SWIGFILE ${MAINSWIGFILES})

foreach(EXTFILE ${PYAGRUM_EXTENSIONS})
  set_source_files_properties(${EXTFILE} PROPERTIES CPLUSPLUS ON)
  list(APPEND BUILDSWIGFILES ${EXTFILE})
endforeach(EXTFILE ${PYAGRUM_EXTENSIONS})

#==
#== Adding agrum sources
#==
include_directories (${PYTHON_INCLUDE_DIR})
include_directories (${CMAKE_CURRENT_SOURCE_DIR})
include_directories(BEFORE ${AGRUM_SOURCE_DIR} ${CMAKE_CURRENT_SOURCE_DIR}/generated_files)
include_directories(BEFORE ${CMAKE_CURRENT_BINARY_DIR})
include_directories (${SWIG_SOURCE_DIR})

set(SWIG_MODULE${_PYAGRUMLIB}_EXTRA_DEPS ${BUILDSWIGFILES})
set(CMAKE_SWIG_OUTDIR ${GENERATED_PYTHON})


if (SWIG_FOUND)
  gum_swig_add_module(pyAgrum python ${CMAKE_CURRENT_SOURCE_DIR}/pyAgrum.i)
  swig_link_libraries(pyAgrum ${LIBAGRUM})
  swig_link_libraries(pyAgrum ${PYTHON_LIBRARY})  #for Apple ?
else (SWIG_FOUND)
  file(GLOB SWIG_GENERATED_FILES "${GENERATED_PYTHON}/*.cxx")
  add_library (${_PYAGRUMLIB} MODULE ${SWIG_GENERATED_FILES})
  target_link_libraries (${_PYAGRUMLIB} ${LIBAGRUM})
  target_link_libraries (${_PYAGRUMLIB} ${PYTHON_LIBRARY})
  set_target_properties(${_PYAGRUMLIB} PROPERTIES PREFIX "")
  set_target_properties(${_PYAGRUMLIB} PROPERTIES LINKER_LANGUAGE CXX)
  if (WIN32)
    set_target_properties(${_PYAGRUMLIB} PROPERTIES SUFFIX ".pyd")
  else (WIN32)
    set_target_properties(${_PYAGRUMLIB} PROPERTIES SUFFIX ".so")
  endif (WIN32)
endif (SWIG_FOUND)
set_source_files_properties(foo.cpp PROPERTIES COMPILE_FLAGS -Wno-effc++)
set_target_properties(${_PYAGRUMLIB} PROPERTIES LIBRARY_OUTPUT_DIRECTORY ${CMAKE_CURRENT_BINARY_DIR})

# for additionnal rule such test pyAgrum
add_custom_command(TARGET ${_PYAGRUMLIB} POST_BUILD COMMAND ${CMAKE_COMMAND} -E copy "${CMAKE_SWIG_OUTDIR}/pyAgrum.py" "${CMAKE_CURRENT_BINARY_DIR}/.")


file(GLOB GUMLIB_FILES "${CMAKE_CURRENT_SOURCE_DIR}/lib/*.py")
file(GLOB GUMLIB_UTILS_FILES "${CMAKE_CURRENT_SOURCE_DIR}/lib/utils/*.py")

#include("${CMAKE_CURRENT_SOURCE_DIR}/../../VERSION.txt")
set(PYAGRUM_VERSION "${AGRUM_VERSION_MAJOR}.${AGRUM_VERSION_MINOR}.${AGRUM_VERSION_PATCH}")
set(PYAGRUM_EGGFILE "pyAgrum-${PYAGRUM_VERSION}-py${PYTHON_VERSION}.egg-info")

configure_file("${CMAKE_CURRENT_SOURCE_DIR}/cmake/__init__.in.py" "${CMAKE_CURRENT_BINARY_DIR}/__init__.py")
configure_file("${CMAKE_CURRENT_SOURCE_DIR}/cmake/functions.in.py" "${CMAKE_CURRENT_BINARY_DIR}/functions.py")
configure_file("${CMAKE_CURRENT_SOURCE_DIR}/cmake/egg-info.in" "${CMAKE_CURRENT_BINARY_DIR}/${PYAGRUM_EGGFILE}")

install(FILES ${CMAKE_CURRENT_BINARY_DIR}/__init__.py DESTINATION ${PYTHON_INSTALL}/pyAgrum)
install(FILES ${CMAKE_CURRENT_BINARY_DIR}/functions.py DESTINATION ${PYTHON_INSTALL}/pyAgrum)
install(FILES ${CMAKE_CURRENT_BINARY_DIR}/${PYAGRUM_EGGFILE} DESTINATION ${PYTHON_INSTALL})
install(FILES ${GENERATED_PYTHON}/pyAgrum.py DESTINATION ${PYTHON_INSTALL}/pyAgrum)

if (WIN32)
  install(FILES ${CMAKE_CURRENT_BINARY_DIR}/${_PYAGRUMLIB}.pyd DESTINATION ${PYTHON_INSTALL}/pyAgrum)
else (WIN32)
  install(FILES ${CMAKE_CURRENT_BINARY_DIR}/${_PYAGRUMLIB}.so DESTINATION ${PYTHON_INSTALL}/pyAgrum)
endif (WIN32)

install(FILES ${GUMLIB_FILES} DESTINATION ${PYTHON_INSTALL}/pyAgrum/lib)
install(FILES ${GUMLIB_UTILS_FILES} DESTINATION ${PYTHON_INSTALL}/pyAgrum/lib/utils)<|MERGE_RESOLUTION|>--- conflicted
+++ resolved
@@ -21,7 +21,7 @@
   if(WIN32)
 	set(PYTHON_EXECUTABLE "python.exe")
   else(WIN32)
-    set(PYTHON_EXECUTABLE "python3")
+	set(PYTHON_EXECUTABLE "python3")
 	find_package(PythonInterp 3 REQUIRED)
   endif(WIN32)
 endif (FOR_PYTHON2)
@@ -69,7 +69,6 @@
   set(PYTHON_LIBRARY "${PYTHON_LIBPATH}/libPython${PYTHON_COMPLETE_VERSION}.dylib")
   set(PYTHONLIBS_VERSION_STRING ${PYTHON_COMPLETE_VERSION})
  else()
-<<<<<<< HEAD
    if (WIN32)
 	   execute_process(
 		 COMMAND ${PYTHON_EXECUTABLE} -c "from distutils import sysconfig; print((sysconfig.get_config_vars('BINDIR'))[0])"
@@ -93,12 +92,6 @@
 	find_package(PythonLibs ${PYTHON_COMPLETE_VERSION} REQUIRED)
    endif()
  endif()
-=======
-  get_filename_component(_Python_PREFIX ${PYTHON_EXECUTABLE} PATH)
-  get_filename_component(_Python_PREFIX ${_Python_PREFIX} PATH)
-  find_package(PythonLibs ${PYTHON_COMPLETE_VERSION} REQUIRED)
-endif()
->>>>>>> 3158595e
 
 if (${PYTHON_VERSION} EQUAL "2")
   #change in module naming from inside module between python2 and python3
@@ -183,7 +176,7 @@
     set_target_properties(${_PYAGRUMLIB} PROPERTIES SUFFIX ".so")
   endif (WIN32)
 endif (SWIG_FOUND)
-set_source_files_properties(foo.cpp PROPERTIES COMPILE_FLAGS -Wno-effc++)
+
 set_target_properties(${_PYAGRUMLIB} PROPERTIES LIBRARY_OUTPUT_DIRECTORY ${CMAKE_CURRENT_BINARY_DIR})
 
 # for additionnal rule such test pyAgrum
