%feature("docstring") gum::credal::CredalNet
"
Constructor used to create a CredalNet (step by step or with two BayesNet)

Available constructors:
    ``CredalNet() -> CredalNet``

    ``CredalNet(src_min_num,src_max_den) -> CredalNet``

    ``CredalNet(src_min_num,src_max_den) -> CredalNet``

Parameters
----------
src_min_num
	(str) the path to a BayesNet which contains lower probabilities.
src_max_den
	(str) the (optional) path to a BayesNet which contains upper probabilities.
src_min_num
	(pyAgrum.BayesNet) the BayesNet which contains lower probabilities.
src_max_den
	(pyAgrum.BayesNet) the (optional) BayesNet which contains upper probabilities.
"

%feature("docstring") gum::credal::CredalNet::addArc
"
Adds an arc between two nodes

Parameters
----------
tail :
	the id of the tail node
head : int
	the id of the head node

<<<<<<< HEAD
Raises
------
gum.InvalidDirectedCircle
	If any (directed) cycle is created by this arc
gum.InvalidNode
	If head or tail does not belong to the graph nodes
gum.DuplicateElement
	If one of the arc already exists
=======
Warnings
--------
	InvalidDirectedCircle raised if any (directed) cycle is created by this arc

Warnings
--------
	InvalidNode raised if head or tail does not belong to the graph nodes

Warnings
--------
	DuplicateElement raised if one of the arc already exists
>>>>>>> 14fc18a9
"

%feature("docstring") gum::credal::CredalNet::addNodeWithId
"
Adds a discrete node into the network.

Parameters
----------
name : str
	The name of the discrete variable to be added
card : int
	The cardinality of the variable

Returns
-------
int
    The NodeId of the variable in the network

Raises
------
gum.DuplicateLabel
	If a node with the label already exists.
"

%feature("docstring") gum::credal::CredalNet::approximatedBinarization
"
Approximate binarization.

Each bit has a lower and upper probability which is the lowest - resp. highest - over all vertices of the credal set. Enlarge the orignal credal sets and may induce huge imprecision.

Warnings
--------
Enlarge the orignal credal sets and therefor induce huge imprecision by propagation. Not recommended, use MCSampling or something else instead
"

%feature("docstring") gum::credal::CredalNet::bnToCredal
"
Perturbates the BayesNet provided as input for this CredalNet by generating intervals instead of point probabilities and then computes each vertex of each credal set.

Parameters
----------
beta : double
	The beta used to perturbate the network
oneNet : bool
	used as a flag. Set to True if one BayesNet if provided with counts, to False if two BayesNet are provided; one with probabilities (the lower net) and one with denominators over the first modalities (the upper net)
keepZeroes : bool
	used as a flag as whether or not - respectively True or False - we keep zeroes as zeroes. Default is False, i.e. zeroes are not kept
"

%feature("docstring") gum::credal::CredalNet::computeCPTMinMax
"
Used with binary networks to speed-up L2U inference.

Store the lower and upper probabilities of each node X over the 'True' modality.
"

%feature("docstring") gum::credal::CredalNet::credalNet_currentCpt
"
Warnings
--------
Experimental function - Return type to be wrapped

Returns
-------
tbw
    a constant reference to the (up-to-date) CredalNet CPTs.
"

%feature("docstring") gum::credal::CredalNet::credalNet_srcCpt
"
Warnings
--------
Experimental function - Return type to be wrapped

Returns
-------
tbw
    a constant reference to the (up-to-date) CredalNet CPTs.
"

%feature("docstring") gum::credal::CredalNet::currentNodeType
"
Parameters
----------
id : int
	The constant reference to the choosen NodeId

Returns
-------
pyAgrum.CredalNet
    the type of the choosen node in the (up-to-date) CredalNet __current_bn if any, __src_bn otherwise.
"

%feature("docstring") gum::credal::CredalNet::current_bn
"
Returns
-------
pyAgrum.BayesNet
    Returs a constant reference to the actual BayesNet (used as a DAG, it's CPTs does not matter).
"

%feature("docstring") gum::credal::CredalNet::domainSize
"
Parameters
----------
id : int
	The id of the node

Returns
-------
int
    The cardinality of the node
"

%feature("docstring") gum::credal::CredalNet::epsilonMax
"
Returns
-------
double
    a constant reference to the highest perturbation of the BayesNet provided as input for this CredalNet.
"

%feature("docstring") gum::credal::CredalNet::epsilonMean
"
Returns
-------
double
    a constant reference to the average perturbation of the BayesNet provided as input for this CredalNet.
"

%feature("docstring") gum::credal::CredalNet::epsilonMin
"
Returns
-------
double
    a constant reference to the lowest perturbation of the BayesNet provided as input for this CredalNet.
"

%feature("docstring") gum::credal::CredalNet::fillConstraint
"
Set the interval constraints of a credal set of a given node (from an instantiation index)

Parameters
----------
id : int
	The id of the node
entry : int
	The index of the instantiation excluding the given node (only the parents are used to compute the index of the credal set)
ins : pyAgrum.Instantiation
	The Instantiation
lower : list
	The lower value for each probability in correct order
upper : list
	The upper value for each probability in correct order

Warnings
--------
You need to call intervalToCredal when done filling all constraints.

Warning
-------
DOES change the BayesNet (s) associated to this credal net !
"

%feature("docstring") gum::credal::CredalNet::fillConstraints
"
Set the interval constraints of the credal sets of a given node (all instantiations)

Parameters
----------
id : int
	The id of the node
lower : list
	The lower value for each probability in correct order
upper : list
	The upper value for each probability in correct order

Warnings
--------
You need to call intervalToCredal when done filling all constraints.

Warning
-------
DOES change the BayesNet (s) associated to this credal net !
"

%feature("docstring") gum::credal::CredalNet::get_CPT_max
"
Warnings
--------
Experimental function - Return type to be wrapped

Returns
-------
tbw
	a constant reference to the upper probabilities of each node X over the 'True' modality
"

%feature("docstring") gum::credal::CredalNet::get_CPT_min
"
Warnings
--------
Experimental function - Return type to be wrapped

Returns
-------
tbw
	a constant reference to the lower probabilities of each node X over the 'True' modality
"

%feature("docstring") gum::credal::CredalNet::hasComputedCPTMinMax
"
Returns
-------
bool
    True this CredalNet has called computeCPTMinMax() to speed-up inference with binary networks and L2U.
"

%feature("docstring") gum::credal::CredalNet::idmLearning
"
Learns parameters from a BayesNet storing counts of events.

Use this method when using a single BayesNet storing counts of events. IDM model if s > 0, standard point probability if s = 0 (default value if none precised).

Parameters
----------
s : int
	the IDM parameter.
keepZeroes : bool
	used as a flag as whether or not - respectively True or False - we keep zeroes as zeroes. Default is False, i.e. zeroes are not kept.
"

%feature("docstring") gum::credal::CredalNet::instantiation
"
Get an Instantiation from a node id, usefull to fill the constraints of the network.

bnet accessors / shortcuts.

Parameters
----------
id : int
	the id of the node we want an instantiation from

Returns
-------
pyAgrum.Instantiation
    the instantiation
"

%feature("docstring") gum::credal::CredalNet::intervalToCredal
"
Computes the vertices of each credal set according to their interval definition (uses lrs).

Use this method when using two BayesNet, one with lower probabilities and one with upper probabilities.
"

%feature("docstring") gum::credal::CredalNet::intervalToCredalWithFiles
"
Warnings
--------
Deprecated : use intervalToCredal (lrsWrapper with no input / output files needed).


Computes the vertices of each credal set according to their interval definition (uses lrs).

Use this method when using a single BayesNet storing counts of events.
"

%feature("docstring") gum::credal::CredalNet::isSeparatelySpecified
"
Returns
-------
bool
	True if this CredalNet is separately and interval specified, False otherwise.
"

%feature("docstring") gum::credal::CredalNet::lagrangeNormalization
"
Normalize counts of a BayesNet storing counts of each events such that no probability is 0.

Use this method when using a single BayesNet storing counts of events. Lagrange normalization. This call is irreversible and modify counts stored by __src_bn.

Doest not performs computations of the parameters but keeps normalized counts of events only. Call idmLearning to compute the probabilities (with any parameter value).
"

%feature("docstring") gum::credal::CredalNet::nodeType
"
Parameters
----------
id : int
	the constant reference to the choosen NodeId

Returns
-------
pyAgrum.CredalNet
	the type of the choosen node in the (up-to-date) CredalNet in __src_bn.
"

%feature("docstring") gum::credal::CredalNet::saveBNsMinMax
"
If this CredalNet was built over a perturbed BayesNet, one can save the intervals as two BayesNet.

to call after bnToCredal(GUM_SCALAR beta) save a BN with lower probabilities and a BN with upper ones

Parameters
----------
min_path : str
	the path to save the BayesNet which contains the lower probabilities of each node X.
max_path : str
	the path to save the BayesNet which contains the upper probabilities of each node X.
"

%feature("docstring") gum::credal::CredalNet::setCPT
"
Warnings
--------
(experimental function) - Parameters to be wrapped


Set the vertices of one credal set of a given node (any instantiation index)

Parameters
----------
id : int
	the Id of the node
entry : int
	the index of the instantiation (from 0 to K - 1) excluding the given node (only the parents are used to compute the index of the credal set)
ins : pyAgrum.Instantiation
	the Instantiation (only the parents matter to find the credal set index)
cpt	: tbw
	the vertices of every credal set (for each instantiation of the parents)

Warnings
--------
DOES not change the BayesNet(s) associated to this credal net !
"

%feature("docstring") gum::credal::CredalNet::setCPTs
"
Warnings
--------
(experimental function) - Parameters to be wrapped


Set the vertices of the credal sets (all of the conditionals) of a given node

Parameters
----------
id : int
	the NodeId of the node
cpt	: tbw
	the vertices of every credal set (for each instantiation of the parents)

Warning
-------
DOES not change the BayesNet (s) associated to this credal net !
"

%feature("docstring") gum::credal::CredalNet::src_bn
"
Returns
-------
pyAgrum.BayesNet
    Returns a constant reference to the original BayesNet (used as a DAG, it's CPTs does not matter).
"<|MERGE_RESOLUTION|>--- conflicted
+++ resolved
@@ -18,7 +18,7 @@
 src_min_num
 	(pyAgrum.BayesNet) the BayesNet which contains lower probabilities.
 src_max_den
-	(pyAgrum.BayesNet) the (optional) BayesNet which contains upper probabilities.
+	(pyAgrum.BayesNet) the (optional) BayesNet which contains upper probabilities. 
 "
 
 %feature("docstring") gum::credal::CredalNet::addArc
@@ -29,10 +29,9 @@
 ----------
 tail :
 	the id of the tail node
-head : int
+head : int 
 	the id of the head node
 
-<<<<<<< HEAD
 Raises
 ------
 gum.InvalidDirectedCircle
@@ -41,19 +40,6 @@
 	If head or tail does not belong to the graph nodes
 gum.DuplicateElement
 	If one of the arc already exists
-=======
-Warnings
---------
-	InvalidDirectedCircle raised if any (directed) cycle is created by this arc
-
-Warnings
---------
-	InvalidNode raised if head or tail does not belong to the graph nodes
-
-Warnings
---------
-	DuplicateElement raised if one of the arc already exists
->>>>>>> 14fc18a9
 "
 
 %feature("docstring") gum::credal::CredalNet::addNodeWithId
@@ -138,13 +124,13 @@
 "
 Parameters
 ----------
-id : int
+id : int 
 	The constant reference to the choosen NodeId
 
 Returns
 -------
 pyAgrum.CredalNet
-    the type of the choosen node in the (up-to-date) CredalNet __current_bn if any, __src_bn otherwise.
+    the type of the choosen node in the (up-to-date) CredalNet __current_bn if any, __src_bn otherwise. 
 "
 
 %feature("docstring") gum::credal::CredalNet::current_bn
@@ -152,7 +138,7 @@
 Returns
 -------
 pyAgrum.BayesNet
-    Returs a constant reference to the actual BayesNet (used as a DAG, it's CPTs does not matter).
+    Returs a constant reference to the actual BayesNet (used as a DAG, it's CPTs does not matter). 
 "
 
 %feature("docstring") gum::credal::CredalNet::domainSize
@@ -165,7 +151,7 @@
 Returns
 -------
 int
-    The cardinality of the node
+    The cardinality of the node 
 "
 
 %feature("docstring") gum::credal::CredalNet::epsilonMax
@@ -173,7 +159,7 @@
 Returns
 -------
 double
-    a constant reference to the highest perturbation of the BayesNet provided as input for this CredalNet.
+    a constant reference to the highest perturbation of the BayesNet provided as input for this CredalNet. 
 "
 
 %feature("docstring") gum::credal::CredalNet::epsilonMean
@@ -181,7 +167,7 @@
 Returns
 -------
 double
-    a constant reference to the average perturbation of the BayesNet provided as input for this CredalNet.
+    a constant reference to the average perturbation of the BayesNet provided as input for this CredalNet. 
 "
 
 %feature("docstring") gum::credal::CredalNet::epsilonMin
@@ -189,7 +175,7 @@
 Returns
 -------
 double
-    a constant reference to the lowest perturbation of the BayesNet provided as input for this CredalNet.
+    a constant reference to the lowest perturbation of the BayesNet provided as input for this CredalNet. 
 "
 
 %feature("docstring") gum::credal::CredalNet::fillConstraint
@@ -198,7 +184,7 @@
 
 Parameters
 ----------
-id : int
+id : int 
 	The id of the node
 entry : int
 	The index of the instantiation excluding the given node (only the parents are used to compute the index of the credal set)
@@ -215,16 +201,16 @@
 
 Warning
 -------
-DOES change the BayesNet (s) associated to this credal net !
+DOES change the BayesNet (s) associated to this credal net ! 
 "
 
 %feature("docstring") gum::credal::CredalNet::fillConstraints
 "
-Set the interval constraints of the credal sets of a given node (all instantiations)
-
-Parameters
-----------
-id : int
+Set the interval constraints of the credal sets of a given node (all instantiations) 
+
+Parameters
+----------
+id : int 
 	The id of the node
 lower : list
 	The lower value for each probability in correct order
@@ -283,7 +269,7 @@
 s : int
 	the IDM parameter.
 keepZeroes : bool
-	used as a flag as whether or not - respectively True or False - we keep zeroes as zeroes. Default is False, i.e. zeroes are not kept.
+	used as a flag as whether or not - respectively True or False - we keep zeroes as zeroes. Default is False, i.e. zeroes are not kept. 
 "
 
 %feature("docstring") gum::credal::CredalNet::instantiation
@@ -300,7 +286,7 @@
 Returns
 -------
 pyAgrum.Instantiation
-    the instantiation
+    the instantiation 
 "
 
 %feature("docstring") gum::credal::CredalNet::intervalToCredal
@@ -319,7 +305,7 @@
 
 Computes the vertices of each credal set according to their interval definition (uses lrs).
 
-Use this method when using a single BayesNet storing counts of events.
+Use this method when using a single BayesNet storing counts of events. 
 "
 
 %feature("docstring") gum::credal::CredalNet::isSeparatelySpecified
@@ -327,7 +313,7 @@
 Returns
 -------
 bool
-	True if this CredalNet is separately and interval specified, False otherwise.
+	True if this CredalNet is separately and interval specified, False otherwise. 
 "
 
 %feature("docstring") gum::credal::CredalNet::lagrangeNormalization
@@ -336,7 +322,7 @@
 
 Use this method when using a single BayesNet storing counts of events. Lagrange normalization. This call is irreversible and modify counts stored by __src_bn.
 
-Doest not performs computations of the parameters but keeps normalized counts of events only. Call idmLearning to compute the probabilities (with any parameter value).
+Doest not performs computations of the parameters but keeps normalized counts of events only. Call idmLearning to compute the probabilities (with any parameter value). 
 "
 
 %feature("docstring") gum::credal::CredalNet::nodeType
@@ -349,7 +335,7 @@
 Returns
 -------
 pyAgrum.CredalNet
-	the type of the choosen node in the (up-to-date) CredalNet in __src_bn.
+	the type of the choosen node in the (up-to-date) CredalNet in __src_bn. 
 "
 
 %feature("docstring") gum::credal::CredalNet::saveBNsMinMax
@@ -382,7 +368,7 @@
 entry : int
 	the index of the instantiation (from 0 to K - 1) excluding the given node (only the parents are used to compute the index of the credal set)
 ins : pyAgrum.Instantiation
-	the Instantiation (only the parents matter to find the credal set index)
+	the Instantiation (only the parents matter to find the credal set index) 
 cpt	: tbw
 	the vertices of every credal set (for each instantiation of the parents)
 
@@ -404,7 +390,7 @@
 ----------
 id : int
 	the NodeId of the node
-cpt	: tbw
+cpt	: tbw 
 	the vertices of every credal set (for each instantiation of the parents)
 
 Warning
@@ -417,5 +403,5 @@
 Returns
 -------
 pyAgrum.BayesNet
-    Returns a constant reference to the original BayesNet (used as a DAG, it's CPTs does not matter).
+    Returns a constant reference to the original BayesNet (used as a DAG, it's CPTs does not matter). 
 "