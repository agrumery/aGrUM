--- conflicted
+++ resolved
@@ -30,12 +30,8 @@
 __license__ = __doc__
 __project_url__ = 'http://forge.lip6.fr/projects/pyagrum'
 
-<<<<<<< HEAD
+import numpy as np
 from @PYAGRUM_FUNCTIONS@ import *
-=======
-import numpy as np
-from .functions import *
->>>>>>> 0017ac11
 
 # selection of imports extracted from dir(.pyAgrum)
 from @PYAGRUM_MODULE@ import statsObj
