--- conflicted
+++ resolved
@@ -34,8 +34,6 @@
   return ShaferShenoyLIMIDInference(infdiag)
 
 
-<<<<<<< HEAD
-=======
 def JTGenerator():
   """
   Deprecated class. Use pyAgrum.JunctionTreeGenerator instead.
@@ -69,7 +67,6 @@
   return ExactBNdistance(p, q)
 
 
->>>>>>> b2775912
 def _addDeprecatedMethods():
   def deprecated_setAprioriWeight(learner, weight):
     """
