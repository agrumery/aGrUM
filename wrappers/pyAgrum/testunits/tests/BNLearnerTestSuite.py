# -*- encoding: UTF-8 -*-
import unittest
import sys
import numpy as np

import pyAgrum as gum
from pyAgrumTestSuite import pyAgrumTestCase, addTests


class BNLearnerCSVTestCase(pyAgrumTestCase):
  def setUp(self):
    pass

  def testHillClimbing(self):
    learner = gum.BNLearner(self.agrumSrcDir(
        'src/testunits/ressources/asia.csv'))
    learner.useGreedyHillClimbing()
    bn = learner.learnBN()
    self.assertEqual(bn.size(), 8)

    with self.assertRaises(gum.IOError):
      learner = gum.BNLearner("shouldNotExist.csv")

    try:
      learner = gum.BNLearner("shouldNotExist.csv")
    except gum.IOError:
      self.assertTrue(True)
      pass
    else:
      self.assertTrue(False)

  def testHillClimbingAccurate(self):
    learner = gum.BNLearner(self.agrumSrcDir(
        'src/testunits/ressources/asia.csv'))

    witness = ['smoking?',
               'lung_cancer?',
               'bronchitis?',
               'visit_to_Asia?',
               'tuberculosis?',
               'tuberculos_or_cancer?',
               'dyspnoea?',
               'positive_XraY?']
    for n in witness:
      self.assertTrue(n in learner.names())
    for n in learner.names():
      self.assertTrue(n in witness)

    learner.useGreedyHillClimbing()
    bn = learner.learnBN()

    ref = gum.loadBN(self.agrumSrcDir(
        'src/testunits/ressources/asia2.bif'), verbose=False)

    f = gum.ExactBNdistance(bn, ref)
    res = f.compute()
    self.assertAlmostEqual(res['klPQ'], 0.5, delta=0.5)

  def testLocalSearchWithTabu(self):
    with self.assertRaises(gum.IOError):
      learner = gum.BNLearner("shouldNotExist.csv")

    try:
      learner = gum.BNLearner("shouldNotExist.csv")
    except gum.IOError:
      self.assertTrue(True)
      pass
    else:
      self.assertTrue(False)

  def testLocalSearchWithTabuAccurate(self):
    learner = gum.BNLearner(self.agrumSrcDir(
        'src/testunits/ressources/asia.csv'))
    learner.useLocalSearchWithTabuList()

    bn = learner.learnBN()

    ref = gum.loadBN(self.agrumSrcDir(
        'src/testunits/ressources/asia2.bif'), verbose=False)

    f = gum.ExactBNdistance(bn, ref)
    res = f.compute()
    self.assertAlmostEqual(res['klPQ'], 0.5, delta=0.5)

  def testParameterLearning(self):
    bn = gum.loadBN(self.agrumSrcDir(
        'src/testunits/ressources/asia_bool.bif'), verbose=False)

    learner = gum.BNLearner(self.agrumSrcDir(
        'src/testunits/ressources/asia3.csv'), bn)
    learner.setInitialDAG(bn.dag())
    learner.useScoreLog2Likelihood()
    learner.useAprioriSmoothing(1.0)

    bn2 = learner.learnParameters()
    for i in range(bn.size()):
      # self.assertEquals(str(bn2.variable(i)), str(bn.variable(bn.idFromName(bn2.variable(i).name()))))
      self.assertEquals(set(bn2.variable(i).labels()), set(
          bn.variable(bn.idFromName(bn2.variable(i).name())).labels()))

    bn = gum.loadBN(self.agrumSrcDir(
        'src/testunits/ressources/asia_bool.bif'), verbose=False)
    # there is a beurk modality in asia3-faulty.csv
    with self.assertRaises(gum.UnknownLabelInDatabase):
      learner = gum.BNLearner(self.agrumSrcDir(
          'src/testunits/ressources/asia3-faulty.csv'), bn)

  def testDBNTonda(self):
    dbn = gum.BayesNet()
    l = [dbn.add(gum.LabelizedVariable(name, name, nbr)) for (name, nbr) in [
        ("bf_0", 4),
        ("bf_t", 4),
        ("c_0", 5),
        ("c_t", 5),
        ("h_0", 5),
        ("h_t", 5),
        ("tf_0", 5),
        ("tf_t", 5),
        ("wl_0", 4),
        ("wl_t", 4)
    ]]
    for node in ["c_t", "h_t", "wl_t"]:
      dbn.addArc(dbn.idFromName("tf_0"), dbn.idFromName(node))
      dbn.addArc(dbn.idFromName("bf_0"), dbn.idFromName(node))
    dbn.addArc(dbn.idFromName("c_0"), dbn.idFromName("c_t"))
    dbn.addArc(dbn.idFromName("h_0"), dbn.idFromName("h_t"))
    dbn.addArc(dbn.idFromName("wl_0"), dbn.idFromName("wl_t"))

    csvfile = self.agrumSrcDir('src/testunits/ressources/DBN_Tonda.csv')
    l1 = gum.BNLearner(csvfile)
    l1.setInitialDAG(dbn.dag())
    l1.useScoreLog2Likelihood()
    l1.useAprioriSmoothing()
    bn1 = l1.learnParameters()

    l2 = gum.BNLearner(csvfile, dbn)
    l2.setInitialDAG(dbn.dag())
    l2.useScoreLog2Likelihood()
    l2.useAprioriSmoothing()
    bn2 = l2.learnParameters()

    p1 = bn1.cpt(bn1.idFromName("c_0"))
    I1 = gum.Instantiation(p1)
    p2 = bn2.cpt(bn2.idFromName("c_0"))
    I2 = gum.Instantiation(p2)
    I1.setFirst()
    I2.setFirst()
    while not I1.end():
      self.assertEquals(p1.get(I1), p2.get(I2))
      I1.inc()
      I2.inc()

  def test3off2(self):
    learner = gum.BNLearner(self.agrumSrcDir(
        'src/testunits/ressources/asia.csv'))
    learner.useGreedyHillClimbing()
    with self.assertRaises(gum.OperationNotAllowed):
      learner.useNML()

    learner.use3off2()
    learner.useNML()
    learner.addForbiddenArc(4, 1)
    learner.addMandatoryArc(7, 5)

    d = gum.DAG()
    for i in range(8):
      d.addNodeWithId(i)
    learner.setInitialDAG(d)

    self.assertNotEqual(len(learner.names()), 0)

    try:
      bn = learner.learnBN()
    except:
      self.fail("Exception has been raised and should not")
    self.assertEquals(len(bn.arcs()), 9)
    self.assertFalse(bn.dag().existsArc(4, 1))
    self.assertTrue(bn.dag().existsArc(7, 5))

    try:
      mg = learner.learnMixedStructure()
    except:
      self.fail("Exception has been raised and should not")
    self.assertEquals(mg.sizeArcs(), 8)
    self.assertEquals(mg.sizeEdges(), 1)
    self.assertFalse(bn.dag().existsArc(4, 1))
    self.assertTrue(bn.dag().existsArc(7, 5))
    self.assertEquals(len(learner.latentVariables()), 2)

  def test_setSliceOrder_with_names(self):
    learner = gum.BNLearner(self.agrumSrcDir(
        'src/testunits/ressources/asia3.csv'))
    learner.setSliceOrder([["smoking?", "lung_cancer?"],
                           ["bronchitis?", "visit_to_Asia?"],
                           ["tuberculosis?"]])

    learner = gum.BNLearner(self.agrumSrcDir(
        'src/testunits/ressources/asia3.csv'))
    learner.setSliceOrder([[0, "lung_cancer?"],
                           [2, "visit_to_Asia?"],
                           ["tuberculosis?"]])

    learner = gum.BNLearner(self.agrumSrcDir(
        'src/testunits/ressources/asia3.csv'))

    with self.assertRaises(gum.DuplicateElement):
      learner.setSliceOrder([["smoking?", "lung_cancer?"],
                             [0, "visit_to_Asia?"],
                             ["tuberculosis?"]])

    with self.assertRaises(gum.MissingVariableInDatabase):
      learner.setSliceOrder([["smoking?", "lung_cancer?"],
                             ["bronchitis?", "CRUCRU?"],
                             ["tuberculosis?"]])

  def test_dirichlet(self):
    bn = gum.fastBN("A->B<-C->D->E<-B")
    gum.generateCSV(bn, "dirichlet.csv", 2000, with_labels=True)

    bn2 = gum.fastBN("A->B->C->D->E")
    gum.generateCSV(bn2, "database.csv", 2000, with_labels=True)

    learner = gum.BNLearner("database.csv", bn)  # bn is used to give the variables and their domains
    learner.useAprioriDirichlet("dirichlet.csv", 10)
    learner.useScoreAIC()  # or another score with no included prior such as BDeu

    bn3 = learner.learnBN()

    self.assertEquals(bn.size(), 5)

  def test_EM(self):
    learner = gum.BNLearner(self.agrumSrcDir('src/testunits/ressources/EM.csv'), ["#"])
    self.assertFalse(learner.hasMissingValues())

    learner = gum.BNLearner(self.agrumSrcDir('src/testunits/ressources/EM.csv'), ["?"])
    self.assertTrue(learner.hasMissingValues())

    dag = gum.DAG()
    for i in range(len(learner.names())):
      dag.addNodeWithId(i)

    dag.addArc(1, 0)
    dag.addArc(2, 1)
    dag.addArc(3, 2)

    with self.assertRaises(gum.MissingValueInDatabase):
      learner.learnParameters(dag)

    learner.useEM(1e-3)
    learner.useAprioriSmoothing()
    learner.learnParameters(dag, False)

  def test_chi2(self):
    learner = gum.BNLearner(self.agrumSrcDir('src/testunits/ressources/asia3.csv'))

    stat, pvalue = learner.chi2("smoking?", "lung_cancer?")
    self.assertAlmostEqual(stat, 36.2256, delta=1e-4)
    self.assertAlmostEqual(pvalue, 0, delta=1e-4)

    stat, pvalue = learner.chi2("smoking?", "visit_to_Asia?")
    self.assertAlmostEqual(stat, 1.1257, delta=1e-4)
    self.assertAlmostEqual(pvalue, 0.2886, delta=1e-4)

    stat, pvalue = learner.chi2("lung_cancer?", "tuberculosis?")
    self.assertAlmostEqual(stat, 0.6297, delta=1e-4)
    self.assertAlmostEqual(pvalue, 0.4274, delta=1e-4)

    stat, pvalue = learner.chi2("lung_cancer?", "tuberculosis?", ["tuberculos_or_cancer?"])
    self.assertAlmostEqual(stat, 58.0, delta=1e-4)
    self.assertAlmostEqual(pvalue, 0.0, delta=1e-4)

    learner2 = gum.BNLearner(self.agrumSrcDir('src/testunits/ressources/chi2.csv'))

    stat, pvalue = learner2.chi2("A", "C")
    self.assertAlmostEqual(stat, 0.0007, delta=1e-3)
    self.assertAlmostEqual(pvalue, 0.978, delta=1e-3)

    stat, pvalue = learner2.chi2("A", "B")
    self.assertAlmostEqual(stat, 21.4348, delta=1e-3)
    self.assertAlmostEqual(pvalue, 3.6e-6, delta=1e-5)

    stat, pvalue = learner2.chi2("B", "A")
    self.assertAlmostEqual(stat, 21.4348, delta=1e-3)
    self.assertAlmostEqual(pvalue, 3.6e-6, delta=1e-5)

    stat, pvalue = learner2.chi2("B", "D")
    self.assertAlmostEqual(stat, 0.903, delta=1e-3)
    self.assertAlmostEqual(pvalue, 0.341, delta=1e-3)

    stat, pvalue = learner2.chi2("A", "C", ["B"])
    self.assertAlmostEqual(stat, 15.2205, delta=1e-3)
    self.assertAlmostEqual(pvalue, 0.0005, delta=1e-4)

<<<<<<< HEAD
=======
  def test_G2(self):
    learner = gum.BNLearner(self.agrumSrcDir('src/testunits/ressources/asia3.csv'))

    stat, pvalue = learner.G2("smoking?", "lung_cancer?")
    self.assertAlmostEqual(stat, 43.0321, delta=1e-4)
    self.assertAlmostEqual(pvalue, 0, delta=1e-4)

    stat, pvalue = learner.G2("smoking?", "visit_to_Asia?")
    self.assertAlmostEqual(stat, 1.1418, delta=1e-4)
    self.assertAlmostEqual(pvalue, 0.2852, delta=1e-4)

    stat, pvalue = learner.G2("lung_cancer?", "tuberculosis?")
    self.assertAlmostEqual(stat, 1.2201, delta=1e-4)
    self.assertAlmostEqual(pvalue, 0.2693, delta=1e-4)

    stat, pvalue = learner.G2("lung_cancer?", "tuberculosis?", ["tuberculos_or_cancer?"])
    self.assertAlmostEqual(stat, 59.1386, delta=1e-4)
    self.assertAlmostEqual(pvalue, 0.0, delta=1e-4)

    learner2 = gum.BNLearner(self.agrumSrcDir('src/testunits/ressources/chi2.csv'))

    stat, pvalue = learner2.G2("A", "C")
    self.assertAlmostEqual(stat, 0.0007, delta=1e-3)
    self.assertAlmostEqual(pvalue, 0.978, delta=1e-4)

    stat, pvalue = learner2.G2("A", "B")
    self.assertAlmostEqual(stat, 21.5846, delta=1e-3)
    self.assertAlmostEqual(pvalue, 3.6e-6, delta=1e-4)

    stat, pvalue = learner2.G2("B", "A")
    self.assertAlmostEqual(stat, 21.5846, delta=1e-3)
    self.assertAlmostEqual(pvalue, 3.6e-6, delta=1e-4)

    stat, pvalue = learner2.G2("B", "D")
    self.assertAlmostEqual(stat, 0.903, delta=1e-3)
    self.assertAlmostEqual(pvalue, 0.342, delta=1e-4)

    stat, pvalue = learner2.G2("A", "C", ["B"])
    self.assertAlmostEqual(stat, 16.3470, delta=1e-3)
    self.assertAlmostEqual(pvalue, 0.0002, delta=1e-4)

  def test_cmpG2chi2(self):
    learner = gum.BNLearner(self.agrumSrcDir('src/testunits/ressources/testXYbase.csv'))
    
    stat, pvalue = learner.chi2("X", "Y")
    self.assertAlmostEqual(stat, 15.3389, delta=1e-3)
    self.assertAlmostEqual(pvalue, 0.01777843046460533, delta=1e-6)

    stat, pvalue = learner.G2("X", "Y")
    self.assertAlmostEqual(stat, 16.6065, delta=1e-3)
    self.assertAlmostEqual(pvalue, 0.0108433, delta=1e-6)

>>>>>>> 0a38df5d
  def test_loglikelihood(self):
    learner = gum.BNLearner(self.agrumSrcDir('src/testunits/ressources/chi2.csv'))
    self.assertEqual(learner.nbRows(), 500)
    self.assertEqual(learner.nbCols(), 4)

    siz = -1.0 * learner.nbRows()

    stat = learner.logLikelihood(["A"]) / siz  # LL=-N.H
    self.assertAlmostEqual(stat, 0.99943499, delta=1e-5)
    stat = learner.logLikelihood(["B"]) / siz  # LL=-N.H
    self.assertAlmostEqual(stat, 0.9986032, delta=1e-5)
    stat = learner.logLikelihood(["A", "B"]) / siz  # LL=-N.H
    self.assertAlmostEqual(stat, 1.9668973, delta=1e-5)
    stat = learner.logLikelihood(["A"], ["B"]) / siz  # LL=-N.H
    self.assertAlmostEqual(stat, 1.9668973 - 0.9986032, delta=1e-5)

    stat = learner.logLikelihood(["C"]) / siz  # LL=-N.H
    self.assertAlmostEqual(stat, 0.99860302, delta=1e-5)
    stat = learner.logLikelihood(["D"]) / siz  # LL=-N.H
    self.assertAlmostEqual(stat, 0.40217919, delta=1e-5)
    stat = learner.logLikelihood(["C", "D"]) / siz  # LL=-N.H
    self.assertAlmostEqual(stat, 1.40077995, delta=1e-5)
    stat = learner.logLikelihood(["C"], ["D"]) / siz  # LL=-N.H
    self.assertAlmostEqual(stat, 1.40077995 - 0.40217919, delta=1e-5)

<<<<<<< HEAD
  def test_RecordWeight(self):
    filename = self.agrumSrcDir('src/testunits/ressources/dataW.csv')
    bn = gum.fastBN("X->Y")
    data = """X,Y
1,0
0,1
0,1
0,0
1,0
0,1
1,1
0,1
"""
    with open("dataW.csv", "w") as src:
      src.write(data)
    learner = gum.BNLearner("dataW.csv")
    bn1 = learner.learnParameters(bn.dag())

    data = """X,Y
0,0
1,0
0,1
1,1
"""
    with open("dataW.csv", "w") as src:
      src.write(data)
    learner = gum.BNLearner("dataW.csv")

    learner.setRecordWeight(1, 2.0)
    learner.setRecordWeight(2, 4.0)

    self.assertEquals(learner.recordWeight(0), 1.0)
    self.assertEquals(learner.recordWeight(1), 2.0)
    self.assertEquals(learner.recordWeight(2), 4.0)
    self.assertEquals(learner.recordWeight(3), 1.0)

    self.assertEquals(learner.databaseWeight(), 8)

    learner.setDatabaseWeight(3.0 * learner.nbRows())

    self.assertEquals(learner.recordWeight(0), 3.0)
    self.assertEquals(learner.recordWeight(1), 3.0)
    self.assertEquals(learner.recordWeight(2), 3.0)
    self.assertEquals(learner.recordWeight(3), 3.0)

    self.assertEquals(learner.databaseWeight(), 3.0 * learner.nbRows())

    learner.setRecordWeight(1, 1.0)
    learner.setRecordWeight(2, 1.0)

    self.assertEquals(learner.recordWeight(0), 3.0)
    self.assertEquals(learner.recordWeight(1), 1.0)
    self.assertEquals(learner.recordWeight(2), 1.0)
    self.assertEquals(learner.recordWeight(3), 3.0)

    self.assertEquals(learner.databaseWeight(), 8)

    learner = gum.BNLearner("dataW.csv")

    learner.setRecordWeight(1, 2.0)
    learner.setRecordWeight(2, 4.0)

    bn2 = learner.learnParameters(bn.dag())
    self.assertTrue(np.array_equal(bn1.cpt("X").toarray(), bn2.cpt("X").toarray()))
    self.assertTrue(np.array_equal(bn1.cpt("Y").toarray(), bn2.cpt("Y").toarray()))
=======
  def testPossibleEdge(self):
    # possible edges are not relevant
    learner = gum.BNLearner(self.agrumSrcDir('src/testunits/ressources/asia3.csv'))
    learner.addPossibleEdge("visit_to_Asia?", "lung_cancer?")
    learner.addPossibleEdge("visit_to_Asia?", "smoking?")
    bn = learner.learnBN()
    self.assertEqual(bn.sizeArcs(), 0)

    # possible edges are relevant
    learner = gum.BNLearner(self.agrumSrcDir('src/testunits/ressources/asia3.csv'))
    learner.addPossibleEdge("smoking?", "lung_cancer?")
    learner.addPossibleEdge("bronchitis?", "smoking?")
    bn = learner.learnBN()
    self.assertEqual(bn.sizeArcs(), 2)
    self.assertEqual(bn.parents(bn.idFromName("lung_cancer?")), {bn.idFromName("smoking?")})
    self.assertEqual(bn.parents(bn.idFromName("bronchitis?")), {bn.idFromName("smoking?")})

    # mixed with a forbidden arc
    learner = gum.BNLearner(self.agrumSrcDir('src/testunits/ressources/asia3.csv'))
    learner.addPossibleEdge("smoking?", "lung_cancer?")
    learner.addPossibleEdge("bronchitis?", "smoking?")
    learner.addForbiddenArc("smoking?", "bronchitis?")
    bn = learner.learnBN()
    self.assertEqual(bn.sizeArcs(), 2)
    self.assertEqual(bn.parents(bn.idFromName("lung_cancer?")), {bn.idFromName("smoking?")})
    self.assertEqual(bn.parents(bn.idFromName("smoking?")), {bn.idFromName("bronchitis?")})

    # mixed with a mandatory arc
    learner = gum.BNLearner(self.agrumSrcDir('src/testunits/ressources/asia3.csv'))
    learner.addPossibleEdge("smoking?", "lung_cancer?")
    learner.addPossibleEdge("bronchitis?", "smoking?")
    learner.addMandatoryArc("visit_to_Asia?", "bronchitis?")
    bn = learner.learnBN()
    self.assertEqual(bn.sizeArcs(), 3)
    self.assertEqual(bn.parents(bn.idFromName("lung_cancer?")), {bn.idFromName("smoking?")})
    self.assertEqual(bn.parents(bn.idFromName("smoking?")), {bn.idFromName("bronchitis?")})
    self.assertEqual(bn.parents(bn.idFromName("bronchitis?")), {bn.idFromName("visit_to_Asia?")})

  def testHybridLearning(self):
    learner = gum.BNLearner(self.agrumSrcDir('src/testunits/ressources/data1.csv'))
    learner.useMIIC()
    eg = learner.learnMixedStructure()
    skel = eg.skeleton()

    learner = gum.BNLearner(self.agrumSrcDir('src/testunits/ressources/data1.csv'))
    learner.setPossibleSkeleton(skel)
    bn = learner.learnBN()

    self.assertEqual(bn.sizeArcs(), 4)
    self.assertEqual(bn.parents(bn.idFromName("V")), {bn.idFromName("A")})
    self.assertEqual(bn.parents(bn.idFromName("Y")), {bn.idFromName("X"), bn.idFromName("V")})
    self.assertEqual(bn.parents(bn.idFromName("Z")), {bn.idFromName("Y")})
>>>>>>> 0a38df5d


ts = unittest.TestSuite()
addTests(ts, BNLearnerCSVTestCase)<|MERGE_RESOLUTION|>--- conflicted
+++ resolved
@@ -108,16 +108,16 @@
   def testDBNTonda(self):
     dbn = gum.BayesNet()
     l = [dbn.add(gum.LabelizedVariable(name, name, nbr)) for (name, nbr) in [
-        ("bf_0", 4),
-        ("bf_t", 4),
-        ("c_0", 5),
-        ("c_t", 5),
-        ("h_0", 5),
-        ("h_t", 5),
-        ("tf_0", 5),
-        ("tf_t", 5),
-        ("wl_0", 4),
-        ("wl_t", 4)
+      ("bf_0", 4),
+      ("bf_t", 4),
+      ("c_0", 5),
+      ("c_t", 5),
+      ("h_0", 5),
+      ("h_t", 5),
+      ("tf_0", 5),
+      ("tf_t", 5),
+      ("wl_0", 4),
+      ("wl_t", 4)
     ]]
     for node in ["c_t", "h_t", "wl_t"]:
       dbn.addArc(dbn.idFromName("tf_0"), dbn.idFromName(node))
@@ -221,7 +221,7 @@
     gum.generateCSV(bn2, "database.csv", 2000, with_labels=True)
 
     learner = gum.BNLearner("database.csv", bn)  # bn is used to give the variables and their domains
-    learner.useAprioriDirichlet("dirichlet.csv", 10)
+    learner.useAprioriDirichlet("dirichlet.csv",10)
     learner.useScoreAIC()  # or another score with no included prior such as BDeu
 
     bn3 = learner.learnBN()
@@ -251,103 +251,49 @@
     learner.learnParameters(dag, False)
 
   def test_chi2(self):
-    learner = gum.BNLearner(self.agrumSrcDir('src/testunits/ressources/asia3.csv'))
-
-    stat, pvalue = learner.chi2("smoking?", "lung_cancer?")
+    learner=gum.BNLearner(self.agrumSrcDir('src/testunits/ressources/asia3.csv'))
+
+    stat,pvalue = learner.chi2("smoking?", "lung_cancer?")
     self.assertAlmostEqual(stat, 36.2256, delta=1e-4)
     self.assertAlmostEqual(pvalue, 0, delta=1e-4)
 
-    stat, pvalue = learner.chi2("smoking?", "visit_to_Asia?")
+    stat,pvalue= learner.chi2("smoking?", "visit_to_Asia?")
     self.assertAlmostEqual(stat, 1.1257, delta=1e-4)
     self.assertAlmostEqual(pvalue, 0.2886, delta=1e-4)
 
-    stat, pvalue = learner.chi2("lung_cancer?", "tuberculosis?")
+    stat,pvalue= learner.chi2("lung_cancer?", "tuberculosis?")
     self.assertAlmostEqual(stat, 0.6297, delta=1e-4)
     self.assertAlmostEqual(pvalue, 0.4274, delta=1e-4)
 
-    stat, pvalue = learner.chi2("lung_cancer?", "tuberculosis?", ["tuberculos_or_cancer?"])
+    stat,pvalue =learner.chi2("lung_cancer?", "tuberculosis?", ["tuberculos_or_cancer?"])
     self.assertAlmostEqual(stat, 58.0, delta=1e-4)
     self.assertAlmostEqual(pvalue, 0.0, delta=1e-4)
 
-    learner2 = gum.BNLearner(self.agrumSrcDir('src/testunits/ressources/chi2.csv'))
-
-    stat, pvalue = learner2.chi2("A", "C")
+    learner2=gum.BNLearner(self.agrumSrcDir('src/testunits/ressources/chi2.csv'))
+
+    stat,pvalue = learner2.chi2("A", "C")
     self.assertAlmostEqual(stat, 0.0007, delta=1e-3)
     self.assertAlmostEqual(pvalue, 0.978, delta=1e-3)
 
-    stat, pvalue = learner2.chi2("A", "B")
+    stat,pvalue = learner2.chi2("A", "B")
     self.assertAlmostEqual(stat, 21.4348, delta=1e-3)
     self.assertAlmostEqual(pvalue, 3.6e-6, delta=1e-5)
 
-    stat, pvalue = learner2.chi2("B", "A")
+    stat,pvalue = learner2.chi2("B", "A")
     self.assertAlmostEqual(stat, 21.4348, delta=1e-3)
-    self.assertAlmostEqual(pvalue, 3.6e-6, delta=1e-5)
-
-    stat, pvalue = learner2.chi2("B", "D")
+    self.assertAlmostEqual(pvalue, 3.6e-6,delta= 1e-5)
+
+    stat,pvalue = learner2.chi2("B", "D")
     self.assertAlmostEqual(stat, 0.903, delta=1e-3)
     self.assertAlmostEqual(pvalue, 0.341, delta=1e-3)
 
-    stat, pvalue = learner2.chi2("A", "C", ["B"])
+    stat,pvalue = learner2.chi2("A", "C", ["B"])
     self.assertAlmostEqual(stat, 15.2205, delta=1e-3)
     self.assertAlmostEqual(pvalue, 0.0005, delta=1e-4)
 
-<<<<<<< HEAD
-=======
-  def test_G2(self):
-    learner = gum.BNLearner(self.agrumSrcDir('src/testunits/ressources/asia3.csv'))
-
-    stat, pvalue = learner.G2("smoking?", "lung_cancer?")
-    self.assertAlmostEqual(stat, 43.0321, delta=1e-4)
-    self.assertAlmostEqual(pvalue, 0, delta=1e-4)
-
-    stat, pvalue = learner.G2("smoking?", "visit_to_Asia?")
-    self.assertAlmostEqual(stat, 1.1418, delta=1e-4)
-    self.assertAlmostEqual(pvalue, 0.2852, delta=1e-4)
-
-    stat, pvalue = learner.G2("lung_cancer?", "tuberculosis?")
-    self.assertAlmostEqual(stat, 1.2201, delta=1e-4)
-    self.assertAlmostEqual(pvalue, 0.2693, delta=1e-4)
-
-    stat, pvalue = learner.G2("lung_cancer?", "tuberculosis?", ["tuberculos_or_cancer?"])
-    self.assertAlmostEqual(stat, 59.1386, delta=1e-4)
-    self.assertAlmostEqual(pvalue, 0.0, delta=1e-4)
-
-    learner2 = gum.BNLearner(self.agrumSrcDir('src/testunits/ressources/chi2.csv'))
-
-    stat, pvalue = learner2.G2("A", "C")
-    self.assertAlmostEqual(stat, 0.0007, delta=1e-3)
-    self.assertAlmostEqual(pvalue, 0.978, delta=1e-4)
-
-    stat, pvalue = learner2.G2("A", "B")
-    self.assertAlmostEqual(stat, 21.5846, delta=1e-3)
-    self.assertAlmostEqual(pvalue, 3.6e-6, delta=1e-4)
-
-    stat, pvalue = learner2.G2("B", "A")
-    self.assertAlmostEqual(stat, 21.5846, delta=1e-3)
-    self.assertAlmostEqual(pvalue, 3.6e-6, delta=1e-4)
-
-    stat, pvalue = learner2.G2("B", "D")
-    self.assertAlmostEqual(stat, 0.903, delta=1e-3)
-    self.assertAlmostEqual(pvalue, 0.342, delta=1e-4)
-
-    stat, pvalue = learner2.G2("A", "C", ["B"])
-    self.assertAlmostEqual(stat, 16.3470, delta=1e-3)
-    self.assertAlmostEqual(pvalue, 0.0002, delta=1e-4)
-
-  def test_cmpG2chi2(self):
-    learner = gum.BNLearner(self.agrumSrcDir('src/testunits/ressources/testXYbase.csv'))
-    
-    stat, pvalue = learner.chi2("X", "Y")
-    self.assertAlmostEqual(stat, 15.3389, delta=1e-3)
-    self.assertAlmostEqual(pvalue, 0.01777843046460533, delta=1e-6)
-
-    stat, pvalue = learner.G2("X", "Y")
-    self.assertAlmostEqual(stat, 16.6065, delta=1e-3)
-    self.assertAlmostEqual(pvalue, 0.0108433, delta=1e-6)
-
->>>>>>> 0a38df5d
+
   def test_loglikelihood(self):
-    learner = gum.BNLearner(self.agrumSrcDir('src/testunits/ressources/chi2.csv'))
+    learner=gum.BNLearner(self.agrumSrcDir('src/testunits/ressources/chi2.csv'))
     self.assertEqual(learner.nbRows(), 500)
     self.assertEqual(learner.nbCols(), 4)
 
@@ -370,9 +316,61 @@
     self.assertAlmostEqual(stat, 1.40077995, delta=1e-5)
     stat = learner.logLikelihood(["C"], ["D"]) / siz  # LL=-N.H
     self.assertAlmostEqual(stat, 1.40077995 - 0.40217919, delta=1e-5)
-
-<<<<<<< HEAD
-  def test_RecordWeight(self):
+  def testPossibleEdge(self):
+    # possible edges are not relevant
+    learner = gum.BNLearner(self.agrumSrcDir('src/testunits/ressources/asia3.csv'))
+    learner.addPossibleEdge("visit_to_Asia?", "lung_cancer?")
+    learner.addPossibleEdge("visit_to_Asia?", "smoking?")
+    bn = learner.learnBN()
+    self.assertEqual(bn.sizeArcs(), 0)
+
+    # possible edges are relevant
+    learner = gum.BNLearner(self.agrumSrcDir('src/testunits/ressources/asia3.csv'))
+    learner.addPossibleEdge("smoking?", "lung_cancer?")
+    learner.addPossibleEdge("bronchitis?", "smoking?")
+    bn = learner.learnBN()
+    self.assertEqual(bn.sizeArcs(), 2)
+    self.assertEqual(bn.parents(bn.idFromName("lung_cancer?")), {bn.idFromName("smoking?")})
+    self.assertEqual(bn.parents(bn.idFromName("bronchitis?")), {bn.idFromName("smoking?")})
+
+    # mixed with a forbidden arc
+    learner = gum.BNLearner(self.agrumSrcDir('src/testunits/ressources/asia3.csv'))
+    learner.addPossibleEdge("smoking?", "lung_cancer?")
+    learner.addPossibleEdge("bronchitis?", "smoking?")
+    learner.addForbiddenArc("smoking?", "bronchitis?")
+    bn = learner.learnBN()
+    self.assertEqual(bn.sizeArcs(), 2)
+    self.assertEqual(bn.parents(bn.idFromName("lung_cancer?")), {bn.idFromName("smoking?")})
+    self.assertEqual(bn.parents(bn.idFromName("smoking?")), {bn.idFromName("bronchitis?")})
+
+    # mixed with a mandatory arc
+    learner = gum.BNLearner(self.agrumSrcDir('src/testunits/ressources/asia3.csv'))
+    learner.addPossibleEdge("smoking?", "lung_cancer?")
+    learner.addPossibleEdge("bronchitis?", "smoking?")
+    learner.addMandatoryArc("visit_to_Asia?", "bronchitis?")
+    bn = learner.learnBN()
+    self.assertEqual(bn.sizeArcs(), 3)
+    self.assertEqual(bn.parents(bn.idFromName("lung_cancer?")), {bn.idFromName("smoking?")})
+    self.assertEqual(bn.parents(bn.idFromName("smoking?")), {bn.idFromName("bronchitis?")})
+    self.assertEqual(bn.parents(bn.idFromName("bronchitis?")), {bn.idFromName("visit_to_Asia?")})
+
+  def testHybridLearning(self):
+    learner = gum.BNLearner(self.agrumSrcDir('src/testunits/ressources/data1.csv'))
+    learner.useMIIC()
+    eg = learner.learnMixedStructure()
+    skel = eg.skeleton()
+
+    learner = gum.BNLearner(self.agrumSrcDir('src/testunits/ressources/data1.csv'))
+    learner.setPossibleSkeleton(skel)
+    bn = learner.learnBN()
+
+    self.assertEqual(bn.sizeArcs(), 4)
+    self.assertEqual(bn.parents(bn.idFromName("V")), {bn.idFromName("A")})
+    self.assertEqual(bn.parents(bn.idFromName("Y")), {bn.idFromName("X"), bn.idFromName("V")})
+    self.assertEqual(bn.parents(bn.idFromName("Z")), {bn.idFromName("Y")})
+
+
+def test_RecordWeight(self):
     filename = self.agrumSrcDir('src/testunits/ressources/dataW.csv')
     bn = gum.fastBN("X->Y")
     data = """X,Y
@@ -437,60 +435,6 @@
     bn2 = learner.learnParameters(bn.dag())
     self.assertTrue(np.array_equal(bn1.cpt("X").toarray(), bn2.cpt("X").toarray()))
     self.assertTrue(np.array_equal(bn1.cpt("Y").toarray(), bn2.cpt("Y").toarray()))
-=======
-  def testPossibleEdge(self):
-    # possible edges are not relevant
-    learner = gum.BNLearner(self.agrumSrcDir('src/testunits/ressources/asia3.csv'))
-    learner.addPossibleEdge("visit_to_Asia?", "lung_cancer?")
-    learner.addPossibleEdge("visit_to_Asia?", "smoking?")
-    bn = learner.learnBN()
-    self.assertEqual(bn.sizeArcs(), 0)
-
-    # possible edges are relevant
-    learner = gum.BNLearner(self.agrumSrcDir('src/testunits/ressources/asia3.csv'))
-    learner.addPossibleEdge("smoking?", "lung_cancer?")
-    learner.addPossibleEdge("bronchitis?", "smoking?")
-    bn = learner.learnBN()
-    self.assertEqual(bn.sizeArcs(), 2)
-    self.assertEqual(bn.parents(bn.idFromName("lung_cancer?")), {bn.idFromName("smoking?")})
-    self.assertEqual(bn.parents(bn.idFromName("bronchitis?")), {bn.idFromName("smoking?")})
-
-    # mixed with a forbidden arc
-    learner = gum.BNLearner(self.agrumSrcDir('src/testunits/ressources/asia3.csv'))
-    learner.addPossibleEdge("smoking?", "lung_cancer?")
-    learner.addPossibleEdge("bronchitis?", "smoking?")
-    learner.addForbiddenArc("smoking?", "bronchitis?")
-    bn = learner.learnBN()
-    self.assertEqual(bn.sizeArcs(), 2)
-    self.assertEqual(bn.parents(bn.idFromName("lung_cancer?")), {bn.idFromName("smoking?")})
-    self.assertEqual(bn.parents(bn.idFromName("smoking?")), {bn.idFromName("bronchitis?")})
-
-    # mixed with a mandatory arc
-    learner = gum.BNLearner(self.agrumSrcDir('src/testunits/ressources/asia3.csv'))
-    learner.addPossibleEdge("smoking?", "lung_cancer?")
-    learner.addPossibleEdge("bronchitis?", "smoking?")
-    learner.addMandatoryArc("visit_to_Asia?", "bronchitis?")
-    bn = learner.learnBN()
-    self.assertEqual(bn.sizeArcs(), 3)
-    self.assertEqual(bn.parents(bn.idFromName("lung_cancer?")), {bn.idFromName("smoking?")})
-    self.assertEqual(bn.parents(bn.idFromName("smoking?")), {bn.idFromName("bronchitis?")})
-    self.assertEqual(bn.parents(bn.idFromName("bronchitis?")), {bn.idFromName("visit_to_Asia?")})
-
-  def testHybridLearning(self):
-    learner = gum.BNLearner(self.agrumSrcDir('src/testunits/ressources/data1.csv'))
-    learner.useMIIC()
-    eg = learner.learnMixedStructure()
-    skel = eg.skeleton()
-
-    learner = gum.BNLearner(self.agrumSrcDir('src/testunits/ressources/data1.csv'))
-    learner.setPossibleSkeleton(skel)
-    bn = learner.learnBN()
-
-    self.assertEqual(bn.sizeArcs(), 4)
-    self.assertEqual(bn.parents(bn.idFromName("V")), {bn.idFromName("A")})
-    self.assertEqual(bn.parents(bn.idFromName("Y")), {bn.idFromName("X"), bn.idFromName("V")})
-    self.assertEqual(bn.parents(bn.idFromName("Z")), {bn.idFromName("Y")})
->>>>>>> 0a38df5d
 
 
 ts = unittest.TestSuite()
