--- conflicted
+++ resolved
@@ -146,44 +146,6 @@
         self.assertEqual(str(bn.variable(0)),"HISTORY<TRUE,FALSE>")
         bn.variable(0).toLabelizedVar().changeLabel(0,"toto")
         self.assertEqual(str(bn.variable(0)),"HISTORY<toto,FALSE>")
-        
-    def testStringAccessors(self):
-      bn=gum.BayesNet()
-      for s in "ABC":
-        bn.add(gum.LabelizedVariable(s,"",2))
-      for arc in [("A","C"),("B","C")]:
-        bn.addArc(*arc)
-      
-      self.assertEqual(str(bn),"BN{nodes: 3, arcs: 2, domainSize: 8, parameters: 12, compression ratio: -50% }")
-      
-      bn.cpt("A").fillWith(1).normalize()
-      bn.generateCPT("B")
-      bn.generateCPT("C")      
-      with self.assertRaises(IndexError):
-        bn.cpt("XX")
-      
-      bn.reverseArc("A","C")
-      self.assertEqual(str(bn),"BN{nodes: 3, arcs: 3, domainSize: 8, parameters: 14, compression ratio: -75% }")
-      
-      with self.assertRaises(gum.InvalidArc):
-        bn.reverseArc("A","C")
-      with self.assertRaises(gum.GraphError):
-        bn.reverseArc("A","C")
-      with self.assertRaises(IndexError):
-        bn.reverseArc("A","X")
-        
-      bn.erase("A")
-      self.assertEqual(str(bn),"BN{nodes: 2, arcs: 1, domainSize: 4, parameters: 6, compression ratio: -50% }")
-      
-      with self.assertRaises(IndexError):
-        bn.erase("A")
-      
-      bn.eraseArc("B","C")
-      self.assertEqual(str(bn),"BN{nodes: 2, arcs: 0, domainSize: 4, parameters: 4, compression ratio: 0% }")
-      
-      with self.assertRaises(IndexError):
-        bn.eraseArc("B","C")
-      
 
     def testStringAccessors(self):
       bn=gum.BayesNet()
@@ -382,10 +344,7 @@
 ts.addTest(TestFeatures('testTopologicalOrder'))
 ts.addTest(TestFeatures('testChangeLabel'))
 ts.addTest(TestFeatures('testStringAccessors'))
-<<<<<<< HEAD
-=======
 ts.addTest(TestFeatures('testShortcutAdd'))
->>>>>>> 9178e605
 ts.addTest(TestLoadBN('testSimpleBIFLoad'))
 ts.addTest(TestLoadBN('testSimpleBIFLoadWithoutListener'))
 ts.addTest(TestLoadBN('testListBIFLoad'))
